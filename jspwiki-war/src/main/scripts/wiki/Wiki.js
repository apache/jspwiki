/*
    JSPWiki - a JSP-based WikiWiki clone.

    Licensed to the Apache Software Foundation (ASF) under one
    or more contributor license agreements.  See the NOTICE file
    distributed with this work for additional information
    regarding copyright ownership.  The ASF licenses this file
    to you under the Apache License, Version 2.0 (the
    "License"); fyou may not use this file except in compliance
    with the License.  You may obtain a copy of the License at

       http://www.apache.org/licenses/LICENSE-2.0

    Unless required by applicable law or agreed to in writing,
    software distributed under the License is distributed on an
    "AS IS" BASIS, WITHOUT WARRANTIES OR CONDITIONS OF ANY
    KIND, either express or implied.  See the License for the
    specific language governing permissions and limitations
    under the License.
*/


/*eslint-env browser*/
/*global $, $$, Form, Hash, Behavior, HighlightQuery, Accesskey */
/*exported  Wiki */

/*
Script: wiki.js
    Javascript routines to support JSPWiki, a JSP-based WikiWiki clone.

Dependencies:
    Based on http://mootools.net/
    * mootools-core.js : v1.5.1 excluding the Compatibility module
    * mootools-more.js : v1.5.1 including...
        Class.Binds, Hash, Element.Shortcuts, Fx.Elements, Fx.Accordion, Drag,
        Drag.Move, Hash.Cookie, Swiff

Depends on :
    moo-extend/Behaviour.js
    moo-extend/Element.Extend.js
    moo-extend/Array.Extend.js
    moo-extend/String.js
    moo-extend/HighlightQuery.js
    moo-extend/Acceskey.js
    moo-extend/Form.File.js
    moo-extend/Form.MultipleFile.js
    moo-extend/Request.js
    wiki/Navigate.js
    wiki/Recents.js
    wiki/FindPages.js
    wiki/Search.js
    wiki/Prefs.js
*/

//"use strict";

/*
Class: Wiki
    Javascript support functions for jspwiki.  (singleton)
*/
var Wiki = {

    version: "haddock03",  //used to validate compatible preference cookies

    initialize: function(){

        var wiki = this,
            behavior = new Behavior();

        wiki.add = behavior.add.bind(behavior);
        wiki.once = behavior.once.bind(behavior);
        wiki.update = behavior.update.bind(behavior);


        // add core jspwiki behaviors; needed to support the default template jsp's
        wiki.add( "body", wiki.caniuse )

            .add( "[accesskey]", Accesskey )

            //toggle effect:  toggle .active class on this element when clicking toggle element
            //.add("[data-toggle]", "onToggle", {attr:"data-toggle"})
            .add( "[data-toggle]", function(element){

                element.onToggle( element.get("data-toggle"), function(isActive){
                    var pref = element.get("data-toggle-pref");
                    if( pref ){
                        //console.log(pref, isActive);
                        wiki.prefs.set(pref, isActive ? "active" : "");
                    }
                });
            })

            //generate modal confirmation boxes, eg prompting to execute
            //an unrecoverable action such as deleting a page or attachment
            //.add("[data-modal]", "onModal", {attr:"data-modal"})
            .add( "[data-modal]", function(element){
                element.onModal( element.get("data-modal") );
            })

            //hover effects: show/hide this element when hovering over the parent element
            //.add("[data-toggle]", "onHover", {attr:"data-hover-parent"})
            .add( "[data-hover-parent]", function(element){
                element.onHover( element.get("data-hover-parent") );
            })

            //resize the "data-resize" elements when dragging this element
            //.add( "[data-resize]", wiki.resizer.bind(wiki) )
            .add( "[data-resize]", function(element){
                wiki.resizer(element, $$(element.get("data-resize")) );
            })

            //make navigation bar sticky (simulate position:sticky; )
            //.add(".sticky", "onSticky" )
            .add( ".sticky", function(element){
                element.onSticky();
            })

            //highlight previous search query retreived from a cookie or referrer page
            .add( ".page-content", function(element){

                var previousQuery = "PrevQuery";

                HighlightQuery( element, wiki.prefs.get(previousQuery) );
                wiki.prefs.erase(previousQuery);

            })

            //activate quick navigation searchbox
            .add( ".searchbox .dropdown-menu", function(element){

                var recentSearch = "RecentSearch", prefs = wiki.prefs;

                //activate Recent Searches functionality
                new wiki.Recents( element, {
                    items: prefs.get(recentSearch),
                    onChange: function( items ){
                        items ? prefs.set(recentSearch, items) : prefs.erase(recentSearch);
                    }
                });

                //activate Quick Navigation functionality
                new wiki.Findpages(element, {
                    rpc: function(value, callback){
                        wiki.jsonrpc("/search/pages", [value, 16], callback);
                    },
                    toUrl: wiki.toUrl.bind(wiki),
                    allowClone: function(){
                        return /view|preview|info|attach/.test( wiki.Context );
                    }
                });
            })

            //activate ajax search routines on Search.jsp
            .add( "#searchform2", function(form){

                wiki.search = new wiki.Search( form, {
                    xhrURL: wiki.XHRSearch,
                    onComplete: function(){
                        //console.log(form.query.get("value"));
                        wiki.prefs.set("PrevQuery", form.query.get("value"));
                    }
                });
            })

            //activate attachment upload routines
            .add( "#files", Form.File, {
                max: 8,
                rpc: function(progressid, callback){
                    //console.log("progress", progressid);
                    wiki.jsonrpc("/progressTracker", [progressid], callback);
                }
            });

        window.addEvents({
            popstate: wiki.popstate,
            domready: wiki.domready.bind(wiki)
        });



    },

    caniuse: function( body ){

        //support for flexbox is broken in IE, let's do it the hard-way
<<<<<<< HEAD
		var isIE11 = !(window.ActiveXObject) && "ActiveXObject" in window;
		var isIE9or10 = "ActiveXObject" in window;
		body.ifClass( !( isIE11 || isIE9or10 ) , "can-flex");
=======
        //console.log(navigator.appVersion);

        var isIE11 = !(window.ActiveXObject) && "ActiveXObject" in window;
        var isIE9or10 = "ActiveXObject" in window;

        body.ifClass( !( isIE11 || isIE9or10 ) , "can-flex");

>>>>>>> 3dcd2765
    },

    /*
    Function: domready
        After the DOM is fully loaded:
        - initialize the meta data wiki properties
        - initialize the section Links
        - when the "referrer" url (previous page) contains a "section=" parameter,
          scroll the wiki page to the right section
    */
    domready: function(){

        var wiki = this;

        wiki.dropdowns();

        wiki.meta();

        wiki.prefs = new Hash.Cookie("JSPWikiUserPrefs", {
            path: wiki.BasePath,
            duration: 20
        });

        //Object.each(wiki.prefs.hash, function(item,key){ console.log("PREFS  ",key,"=>",item); });

        if( wiki.version != wiki.prefs.get("version") ){
            wiki.prefs.empty();
            wiki.prefs.set("version", wiki.version);
        }


        //wiki.url = null;  //CHECK:  why this is needed?
        //console.log( wiki.prefs.get("SectionEditing") , wiki.EditPermission ,wiki.Context );
        if( wiki.prefs.get("SectionEditing") && wiki.EditPermission && (wiki.Context != "preview") ){

            wiki.addEditLinks( wiki.toUrl( wiki.PageName, true ) );

        }

        //console.log( "section", document.referrer, document.referrer.match( /\&section=(\d+)$/ ) );
        wiki.scrollTo( ( document.referrer.match( /\&section=(\d+)$/ ) || [,-1])[1] );

        // initialize all registered behaviors
        wiki.update();

        //on page-load, also read the #hash and fire popstate events
        wiki.popstate();

        wiki.autofocus();

    },

    /*
    Function: popstate
        When pressing the back-button, the "popstate" event is fired.
        This popstate function will fire a internal 'popstate' event
        on the target DOM element.

        Behaviors (such as Tabs or Accordions) can push the ID of their
        visible content on the window.location hash.
        This ID can be retrieved when the back-button is pressed.

        When clicking a link referring to hidden content (tab, accordion), the
        popstate event is 'bubbled' up the DOM tree.

    */
    popstate: function(){

        var target = $(location.hash.slice(1)),
            events,
            popstate = "popstate";

        //console.log( popstate, location.hash, target );

        //only send popstate events to targets within the main page; eg not sidebar
        if( target && target.getParent(".page-content") ){

            while( !target.hasClass("page-content") ){

                events = target.retrieve("events"); //mootools specific - to read registered events on elements

                if( events && events[popstate] ){

                    target.fireEvent(popstate);

                }

                target = target.getParent();

            }
        }
    },

    autofocus: function(){

        var els, element;

        if( !("autofocus" in document.createElement("input") ) ){
            // editor/plain.jsp  textarea#wikiText
            // login.jsp         input#j_username
            // prefs/prefs       input#assertedName
            // find              input#query2
            els = $$("input[autofocus=autofocus], textarea[autofocus=autofocus]");
            while( els[0] ){
                element = els.shift();
                //console.log("autofocus", element, element.autofocus, element.isVisible(), element.offsetWidth, element.offsetHeight, "$", element.getStyle("display"), "$");
                if( element.isVisible() ){
                    element.focus();
                    return;
                }
            }
        }

    },

    /*
    Function: meta
        Read all the "meta" dom elements, prefixed with "wiki",
        and add them as properties to the wiki object.
        EG  <meta name="wikiContext">  becomes  wiki.Context
        * wikiContext : jspwiki requestcontext variable (view, edit, info, ...)
        * wikiBaseUrl
        * wikiPageUrl: page url template with dummy pagename "%23%24%25"
        * wikiEditUrl : edit page url
        * wikiJsonUrl : JSON-RPC / AJAX url
        * wikiPageName : pagename without blanks
        * wikiUserName
        * wikiTemplateUrl : path of the jsp template
        * wikiApplicationName
        * wikiEditPermission
    */
    meta: function(){

        var url,
            wiki = this,
            host = location.host;

        $$("meta[name^=wiki]").each( function(el){
            wiki[el.get("name").slice(4)] = el.get("content") || "";
        });

        // BasePath: if JSPWiki is installed in the root, then we have to make sure that
        // the cookie-cutter works properly here.
        url = wiki.BaseUrl;
        url = url ? url.slice( url.indexOf(host) + host.length, -1 ) : "";
        wiki.BasePath = ( url /*===""*/ ) ? url : "/";
        console.log(url, host, wiki.BaseUrl + " basepath: " + wiki.BasePath);

    },

    /*
    Function: dropdowns
        Parse special wikipages such ase MoreMenu, HomeMenu
        and format them as bootstrap compatible dropdown menus.
    */
    dropdowns: function(){

        $$( "ul.dropdown-menu > li > ul" ).each( function(ul){

            var li, parentLi = ul.getParent();

            while( (li = ul.getFirst("li")) ){

                if( li.innerHTML.trim() == "----" ){

                    li.addClass("divider");

                } else if( !li.getFirst() || !li.getFirst("a") ){

                    li.addClass("dropdown-header");

                }
                li.inject(parentLi, "before");

            }
            ul.dispose();

        });

        /* (deprecated) "pre-HADDOCK" moremenu style
              Consists of a list of links, with \\ delimitters
              Each <p> becomes a set of <li>, one for each link
              The block is terminated with a divider, if more <p>'s are coming
        */
        $$( "ul.dropdown-menu > li.more-menu > p" ).each( function(element){

            var parentLi = element.getParent();

            element.getElements('a').each( function(link){
                ["li",[link]].slick().inject(parentLi, "before");
            });
            if( element.getNext("p *,hr") ){
                "li.divider".slick().inject(parentLi, "before") ;
            }
            element.dispose();

        });

    },

    /*
    Function: getSections
        Returns the list of all section headers, excluding the header of the Table Of Contents.
    */
    getSections: function(){

        return $$(".page-content [id^=section]:not(#section-TOC)");

    },

    /*
    Function: scrollTo
        Scrolls the page to the section previously being edited - if any
        Section counting starts at 1??
    */
    scrollTo: function( index ){

        //console.log("Scroll to section ", index, ", Number of sections:", this.getSections().length );
        var element = this.getSections()[index];

        if( element ){
            location.replace( "#" + element.get("id") );
        }

    },

    /*
    Property: toUrl
        Convert a wiki pagename to a full wiki-url.
        Use the correct url template: view(default), edit-url or clone-url
    */
    toUrl: function(pagename, isEdit, isClone){

        var urlTemplate = isClone ? this.CloneUrl : isEdit ? this.EditUrl : this.PageUrl;
        return urlTemplate.replace(/%23%24%25/, this.cleanPageName(pagename) );

    },

    /*
    Property: toPageName
        Parse a wiki-url and return the corresponding wiki pagename
    */
    toPageName: function(url){

        var s = this.PageUrl.escapeRegExp().replace(/%23%24%25/, "(.+)");
        return ( url.match( RegExp(s) ) || [0, false] )[1];

    },

    /*
    Property: cleanPageName
        Remove all not-allowed chars from a pagename.
        Trim all whitespace, allow letters, digits and punctuation chars: ()&+, -=._$
        Mirror of org.apache.wiki.parser.MarkupParser.cleanPageName()
    */
    cleanPageName: function( pagename ){

        //\w is short for [A-Z_a-z0-9_]
        return pagename.clean().replace(/[^\w\u00C0-\u1FFF\u2800-\uFFFD\(\)&\+,\-=\.\$ ]/g, "");

    },

    /*
    Function: addEditLinks
        Add to each Section title (h2/h3/h4) a quick edit link.
        FFS: should better move server side
        FFS: add section #hash to automatically go back to the section being edited
    */
    addEditLinks: function( url ){

        var description = "quick.edit".localize();

        url = url + (url.contains("?") ? "&" : "?") + "section=";

        this.getSections().each( function(element, index){

            element.grab("a.editsection".slick({ html: description, href: url + index }));

        });

    },

    /*
    Function: configPrefs  (sofar only used in edit mode)
        Initialize the configuration checkboxes from the wiki prefs cookie.
        Save any change to the checkboxes back into the wiki prefs cookie.
        Also take care of switching between different editor types, saving the
        new editor type into the wiki prefs cookie.

        EG: tabcompletion, smartpairs, autosuggest, livepreview, previewcolumn. editor-type
    */
    configPrefs: function( form, onChangeFn ){

        var wiki = this;

        function onCheck(){

            var cmd = this.getAttribute("data-cmd"),
                isChecked = this.checked;

            wiki.toggleLivePreview(form, cmd, isChecked);
            wiki.prefs.set(cmd, isChecked);  //persist in the pref cookie
            if( onChangeFn ){ onChangeFn(cmd, isChecked); }

        }

        //Handle all configuration checkboxes
        form.getElements("[type=checkbox][data-cmd]").each( function( el ){

            el.checked = !!wiki.prefs.get(el.getAttribute("data-cmd"));
            el.addEvent("click", onCheck );
            onCheck.apply(el);

        });

        //Persist the selected editor type in the pref cookie
        form.getElements("a.editor-type").addEvent("click", function(){

            wiki.prefs.set("editor", this.get("text"));

        });

    },


    toggleLivePreview: function( container, cmd, state ){

        if( cmd.test( /livepreview|previewcolumn/ ) ){

            var previewcontainer = container.getElement(".edit-area").ifClass(state, cmd),
                ajaxpreview = container.getElement(".ajaxpreview");

            if( cmd == "livepreview" ){

                //disable the previewcolumn toolbar cmd checkbox
                container.getElement("[data-cmd=previewcolumn]").disabled = !state;

            } else {

                /* Toggle the position of the preview-area in the dom

                1. HORIZONTAL SIDE BY SIDE VIEW
                div.snip
                    div.toolbar
                    div.edit-area.livepreview.previewcolumn
                        div.col-50
                        div.col-50.ajaxpreview
                    div.resizer

                2. VERTICAL VIEW
                div.snip
                    div.toolbar
                    div.edit-area.livepreview
                        div.col-50
                    div.resizer
                    div.col-50.ajaxpreview
                */

                if( !state ){ previewcontainer = previewcontainer.getParent(); }
                previewcontainer.grab(ajaxpreview);

            }


			// Auto size editor and live preview window
			var editPanes = jq$('.editor');
			for (var i = 0; i < editPanes.length; i++) {
				jq$(editPanes[i]).autosize();
				jq$(editPanes[i]).trigger('autosize.resize');
			}

            jq$(ajaxpreview).height(jq$(editPanes[0]).height());
		}


    },

    getXHRPreview: function( getContent, previewElement ){

        var wiki = this,
            loading = "loading",
            preview = function(p){ previewElement.removeClass(loading).set("text", p);};

        return (function(){

            previewElement.addClass(loading);

            new Request({
                url: wiki.XHRHtml2Markup,
                data: {
                    htmlPageText: getContent()
                },
                onSuccess: function(responseText){
                    preview( responseText.trim() );
                },
                onFailure: function(e){
                    preview( "Sorry, HTML to Wiki Markup conversion failed :=() " + e );
                }
            }).send();

        }).debounce();

    },

    /*
    Behavior: resizer
        Resize the target element, by dragging a .resizer handle.
        Multiple elements can be resized via the callback.
        The .resizer element can specify a prefs cookie to retrieve/store the height.
        Used by the plain and wysiwyg editor.

    Arguments:
        target - DOM element to be resized
        callback - function, to allow resizing of more elements

    Globals:
        wiki - main wiki object, to get/set preference fields
        textarea - resizable textarea (DOM element)
        preview - preview (DOM element)
    */
    /*
    wiki.add(".resizer",function(element){...}


    [data-resize] : resize target,  can be multiple elements

    div.resizer[data-resize=".pagecontent"] => for add-comment sections
    div.resizer[data-resize=".ajaxpreview,.snipeable"][data-pref=editorHeight]
    */
    resizer: function( handle, targets, dragCallback ){

        var pref = handle.get("data-pref"),
            prefs = this.prefs,
            target;

        function showDragState(add){ handle.ifClass(add, "dragging"); }

        if( !targets[0] ){ return; }

        //set the initial size of the targets
        if( pref ){
            targets.setStyle("height", prefs.get(pref) || 300 );
        }

        target = targets.pop();

        target.makeResizable({
            handle: handle,
            modifiers: { x: null },
            onDrag: function(){
                var h = this.value.now.y;
                if( pref ){ prefs.set(pref, h); }
                if( targets ){ targets.setStyle("height", h); }
                if( dragCallback ){ dragCallback(h); }
            },
            onBeforeStart: showDragState.pass(true),
            onComplete: showDragState.pass(false),
            onCancel: showDragState.pass(false)
        });

    },


    pageDialog: function( caption, method ){

        var wiki = this;

        return [ Dialog.Selection, {

            caption: caption,

            onOpen: function( dialog ){

                var key = dialog.getValue();

                //if empty link, than fetch list of attachments of the open page
                if( !key || (key.trim()=='') ){

                    key = wiki.PageName + "/";

                }

                wiki.jsonrpc( method, [key, 30], function( result ){

                    //console.log("jsonrpc result", result, !!result[0] );
                    if( result[0] /* length > 0 */ ){

                        dialog.setBody( result );

                    } else {

                        dialog.hide();

                    }
                });
            }
        }];

    },

    /*
    Function: jsonrpc
        Generic json-rpc routines to talk to the backend jspwiki-engine.
    Note:
        Uses the JsonUrl which is read from the meta element "WikiJsonUrl"
        {{{ <meta name="wikiJsonUrl" content="/JSPWiki-pipo/JSON-RPC" /> }}}

    Supported rpc calls:
        - {{search.findPages}} gets the list of pagenames with partial match
        - {{progressTracker.getProgress}} get a progress indicator of attachment upload
        - {{search.getSuggestions}} gets the list of pagenames with partial match

    Example:
        (start code)
        //Wiki.ajaxJsonCall('/search/pages,[Janne,20]', function(result){
        Wiki.jsonrpc("search.findPages", ["Janne", 20], function(result){
            //do something with the resulting json object
        });
        (end)
    */
    jsonrpc: function(method, params, callback){

        if( this.JsonUrl ){

            //console.log(method, JSON.stringify(params) );

            //NOTE:  this is half a JSON rpc ... only responseText is JSON formatted
            new Request({
                url: this.JsonUrl + method,
                //method:"post"     //defaults to "POST"
                //urlEncoded: true, //content-type header = www-form-urlencoded + encoding
                //encoding: "utf-8",
                //encoding: "ISO-8859-1",
        		headers: {
		        	//'X-Requested-With': 'XMLHttpRequest',
			        //'Accept': 'text/javascript, text/html, application/xml, text/xml, */*'
        			'Accept': 'application/json',
		        	'X-Request': 'JSON'
		        },
                onSuccess: function( responseText ){

                    //console.log(responseText, JSON.parse( responseText ), responseText.charCodeAt(8),responseText.codePointAt(8), (encodeURIComponent(responseText)), encodeURIComponent("ä"), encodeURIComponent("Ã")  );
                    callback( JSON.parse( responseText ) );
                    //callback( responseText );

                },
                onError: function(error){
                    //console.log(error);
                    callback( null );
                    throw new Error("Wiki rpc error: " + error);
                }

            }).send( "params=" + params );

            /* obsolete
            new Request.JSON({
                //url: this.JsonUrl,
                url: this.JsonUrl + method,
                data: JSON.encode({     //FFS ECMASCript5; JSON.stringify() ok >IE8
                    //jsonrpc:'2.0', //CHECK
                    id: this.jsonid++,
                    method: method,
                    params: params
                }),
                method: "post",
                onSuccess: function( response ){
                    if( response.error ){
                        throw new Error("Wiki servier rpc error: " + response.error);
                        callback(null);
                    } else {
                        callback( response.result );
                    }
                },
                onError: function(error){
                    //console.log(error);
                    throw new Error("Wiki rpc error: "+error);
                    callback(null);

                }
            }).send();
            */

        }

    }

};

Wiki.initialize();<|MERGE_RESOLUTION|>--- conflicted
+++ resolved
@@ -183,19 +183,10 @@
     caniuse: function( body ){
 
         //support for flexbox is broken in IE, let's do it the hard-way
-<<<<<<< HEAD
-		var isIE11 = !(window.ActiveXObject) && "ActiveXObject" in window;
-		var isIE9or10 = "ActiveXObject" in window;
-		body.ifClass( !( isIE11 || isIE9or10 ) , "can-flex");
-=======
-        //console.log(navigator.appVersion);
-
         var isIE11 = !(window.ActiveXObject) && "ActiveXObject" in window;
         var isIE9or10 = "ActiveXObject" in window;
 
         body.ifClass( !( isIE11 || isIE9or10 ) , "can-flex");
-
->>>>>>> 3dcd2765
     },
 
     /*
