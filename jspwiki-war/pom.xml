--- conflicted
+++ resolved
@@ -1,712 +1,445 @@
-<?xml version="1.0" encoding="UTF-8"?><!--
-  Licensed to the Apache Software Foundation (ASF) under one
-  or more contributor license agreements.  See the NOTICE file
-  distributed with this work for additional information
-  regarding copyright ownership.  The ASF licenses this file
-  to you under the Apache License, Version 2.0 (the
-  "License"); you may not use this file except in compliance
-  with the License.  You may obtain a copy of the License at
-
-     http://www.apache.org/licenses/LICENSE-2.0
-
-  Unless required by applicable law or agreed to in writing,
-  software distributed under the License is distributed on an
-  "AS IS" BASIS, WITHOUT WARRANTIES OR CONDITIONS OF ANY
-  KIND, either express or implied.  See the License for the
-  specific language governing permissions and limitations
-  under the License.
--->
-<<<<<<< HEAD
-<project xmlns="http://maven.apache.org/POM/4.0.0" xmlns:xsi="http://www.w3.org/2001/XMLSchema-instance"
-	xsi:schemaLocation="http://maven.apache.org/POM/4.0.0 http://maven.apache.org/maven-v4_0_0.xsd">
-
-	<parent>
-		<groupId>org.apache.jspwiki</groupId>
-		<artifactId>jspwiki-knowwe-builder</artifactId>
-		<version>2.10.3d-SNAPSHOT</version>
-	</parent>
-
-	<modelVersion>4.0.0</modelVersion>
-	<artifactId>jspwiki-knowwe-war</artifactId>
-	<name>Apache JSPWiki Main War for KnowWE</name>
-	<packaging>war</packaging>
-
-	<dependencies>
-		<dependency>
-			<groupId>xmlrpc</groupId>
-			<artifactId>xmlrpc</artifactId>
-		</dependency>
-
-		<dependency>
-			<groupId>org.apache.lucene</groupId>
-			<artifactId>lucene-queryparser</artifactId>
-		</dependency>
-
-		<dependency>
-			<groupId>org.apache.lucene</groupId>
-			<artifactId>lucene-highlighter</artifactId>
-		</dependency>
-
-		<dependency>
-			<groupId>org.apache.lucene</groupId>
-			<artifactId>lucene-analyzers-common</artifactId>
-		</dependency>
-
-		<dependency>
-			<groupId>javax.servlet</groupId>
-			<artifactId>servlet-api</artifactId>
-			<scope>provided</scope>
-		</dependency>
-
-		<dependency>
-			<groupId>javax.servlet.jsp</groupId>
-			<artifactId>jsp-api</artifactId>
-			<scope>provided</scope>
-		</dependency>
-
-		<dependency>
-			<groupId>net.sourceforge</groupId>
-			<artifactId>sandler</artifactId>
-		</dependency>
-
-		<dependency>
-			<groupId>net.sf.ehcache</groupId>
-			<artifactId>ehcache</artifactId>
-		</dependency>
-
-		<dependency>
-			<groupId>oro</groupId>
-			<artifactId>oro</artifactId>
-		</dependency>
-
-		<dependency>
-			<groupId>javax.mail</groupId>
-			<artifactId>mail</artifactId>
-		</dependency>
-
-		<dependency>
-			<groupId>log4j</groupId>
-			<artifactId>log4j</artifactId>
-		</dependency>
-
-		<dependency>
-			<groupId>org.slf4j</groupId>
-			<artifactId>slf4j-log4j12</artifactId>
-		</dependency>
-
-		<dependency>
-			<groupId>com.google.code.gson</groupId>
-			<artifactId>gson</artifactId>
-		</dependency>
-
-		<dependency>
-			<groupId>org.jvnet.hudson</groupId>
-			<artifactId>org.suigeneris.jrcs.diff</artifactId>
-		</dependency>
-
-		<dependency>
-			<groupId>org.jdom</groupId>
-			<artifactId>jdom2</artifactId>
-		</dependency>
-
-		<dependency>
-			<groupId>jaxen</groupId>
-			<artifactId>jaxen</artifactId>
-		</dependency>
-
-		<dependency>
-			<groupId>javax.servlet</groupId>
-			<artifactId>jstl</artifactId>
-		</dependency>
-
-		<dependency>
-			<groupId>org.freshcookies</groupId>
-			<artifactId>freshcookies-security</artifactId>
-		</dependency>
-
-		<dependency>
-			<groupId>commons-lang</groupId>
-			<artifactId>commons-lang</artifactId>
-		</dependency>
-
-		<dependency>
-			<groupId>commons-fileupload</groupId>
-			<artifactId>commons-fileupload</artifactId>
-		</dependency>
-
-		<dependency>
-			<groupId>net.sourceforge</groupId>
-			<artifactId>akismet-java</artifactId>
-		</dependency>
-
-		<dependency>
-			<groupId>commons-httpclient</groupId>
-			<artifactId>commons-httpclient</artifactId>
-		</dependency>
-
-		<dependency>
-			<groupId>commons-io</groupId>
-			<artifactId>commons-io</artifactId>
-		</dependency>
-
-		<dependency>
-			<groupId>net.sourceforge.nekohtml</groupId>
-			<artifactId>nekohtml</artifactId>
-			<scope>runtime</scope>
-		</dependency>
-
-		<dependency>
-			<groupId>net.sourceforge.stripes</groupId>
-			<artifactId>stripes</artifactId>
-			<scope>test</scope>
-		</dependency>
-
-		<dependency>
-			<groupId>org.hsqldb</groupId>
-			<artifactId>hsqldb</artifactId>
-			<scope>test</scope>
-		</dependency>
-
-		<dependency>
-			<groupId>org.hsqldb</groupId>
-			<artifactId>sqltool</artifactId>
-			<scope>test</scope>
-		</dependency>
-
-		<dependency>
-			<groupId>org.eclipse.jetty.aggregate</groupId>
-			<artifactId>jetty-all</artifactId>
-			<scope>test</scope>
-		</dependency>
-
-		<dependency>
-			<groupId>junit</groupId>
-			<artifactId>junit</artifactId>
-			<scope>test</scope>
-		</dependency>
-	</dependencies>
-
-	<build>
-    <finalName>JSPWiki</finalName>
-		<plugins>
-			<plugin>
-				<artifactId>maven-compiler-plugin</artifactId>
-			</plugin>
-			<plugin>
-				<groupId>org.apache.maven.plugins</groupId>
-				<artifactId>maven-source-plugin</artifactId>
-				<executions>
-					<execution>
-						<phase>package</phase>
-						<goals>
-							<goal>jar</goal>
-						</goals>
-					</execution>
-				</executions>
-			</plugin>
-
-			<!-- With below plugin can deploy to an embedded Tomcat instance via:
-			   mvn clean install tomcat7:run-war [-Dmaven.test.skip]
-			   ...or standalone by adding a <server /> entry "myTomcat":
-			   http://www.jroller.com/gmazza/entry/web_service_tutorial#maventomcat
-			   and running tomcat7:redeploy instead of run-war in
-			   string above.
-
-			   Either way, JSPWiki URL will be
-			   http://localhost:8080/JSPWiki
-			-->
-			<plugin>
-				<groupId>org.apache.tomcat.maven</groupId>
-				<artifactId>tomcat7-maven-plugin</artifactId>
-				<configuration>
-					<server>myTomcat</server>
-					<url>http://localhost:8080/manager/text</url>
-					<path>/${project.build.finalName}</path>
-				</configuration>
-			</plugin>
-
-			<!-- Surefire plugin (running unit tests):
-			   http://maven.apache.org/surefire/maven-surefire-plugin/
-
-			   Individual tests can be run command line via:
-			   mvn clean test -Dtest=WikiEngineTest,AclImplTest,...
-
-			   All tests can be skipped via -Dmaven.test.skip
-			 -->
-			<plugin>
-				<artifactId>maven-surefire-plugin</artifactId>
-				<configuration>
-					<systemPropertyVariables>
-						<java.io.tmpdir>${project.build.directory}</java.io.tmpdir>
-					</systemPropertyVariables>
-					<excludes>
-						<!-- time-consuming tests excluded by default -->
-						<exclude>**/StressTestVersioningProvider.java</exclude>
-						<exclude>**/StressTestSpeed.java</exclude>
-						<exclude>**/MassiveRepositoryTest.java</exclude>
-					</excludes>
-					<includes>
-						<include>**/*Test.java</include>
-					</includes>
-				</configuration>
-			</plugin>
-
-			<plugin>
-				<artifactId>maven-eclipse-plugin</artifactId>
-				<configuration>
-					<downloadSources>true</downloadSources>
-					<downloadJavadocs>true</downloadJavadocs>
-					<additionalConfig>
-						<file>
-							<name>.checkstyle</name>
-							<location>./src/main/config/dev/jspwiki-checkstyle.xml</location>
-						</file>
-						<file>
-							<name>.settings/org.eclipse.jdt.core.prefs</name>
-							<location>./src/main/config/dev/jspwiki-eclipse-codestyle.xml</location>
-						</file>
-					</additionalConfig>
-					<additionalProjectnatures>
-						<projectnature>net.sourceforge.metrics.nature</projectnature>
-						<projectnature>net.sf.eclipsecs.core.CheckstyleNature</projectnature>
-					</additionalProjectnatures>
-				</configuration>
-			</plugin>
-
-			<!-- wro4j Web Resource Optimizer for Java (http://http://code.google.com/p/wro4j/)
-			  Merge and compress CSS and JS files using the WRO4J.
-			  - use UglifyJS for JS compression
-			  - use Less as advanced CSS preprocessor
-			-->
-
-			<plugin>
-				<groupId>ro.isdc.wro4j</groupId>
-				<artifactId>wro4j-maven-plugin</artifactId>
-				<executions>
-					<execution>
-						<id>buildDefaultJsAndCss</id>
-						<phase>prepare-package</phase>
-						<goals>
-							<goal>run</goal>
-							<!--<goal>jshint</goal>-->
-						</goals>
-						<configuration>
-							<!--
-							<targetGroups>all</targetGroups>
-							<minimize>true</minimize>
-							<cssDestinationFolder>d:/static/css/</cssDestinationFolder>
-							<jsDestinationFolder>d:/static/js/</jsDestinationFolder>
-							<ignoreMissingResources>false</ignoreMissingResources>
-							-->
-=======
-<project xmlns="http://maven.apache.org/POM/4.0.0" xmlns:xsi="http://www.w3.org/2001/XMLSchema-instance" xsi:schemaLocation="http://maven.apache.org/POM/4.0.0 http://maven.apache.org/maven-v4_0_0.xsd">
-
-  <parent>
-    <groupId>org.apache.jspwiki</groupId>
-    <artifactId>jspwiki-builder</artifactId>
-    <version>2.10.4-SNAPSHOT</version>
-  </parent>
-
-  <modelVersion>4.0.0</modelVersion>
-  <artifactId>jspwiki-war</artifactId>
-  <name>Apache JSPWiki Main War</name>
-  <packaging>war</packaging>
-
-  <dependencies>
-    <dependency>
-      <groupId>xmlrpc</groupId>
-      <artifactId>xmlrpc</artifactId>
-    </dependency>
-
-    <dependency>
-      <groupId>org.apache.lucene</groupId>
-      <artifactId>lucene-queryparser</artifactId>
-    </dependency>
-
-    <dependency>
-      <groupId>org.apache.lucene</groupId>
-      <artifactId>lucene-highlighter</artifactId>
-    </dependency>
-
-    <dependency>
-      <groupId>org.apache.lucene</groupId>
-      <artifactId>lucene-analyzers-common</artifactId>
-    </dependency>
-
-    <dependency>
-      <groupId>javax.servlet</groupId>
-      <artifactId>servlet-api</artifactId>
-      <scope>provided</scope>
-    </dependency>
-
-    <dependency>
-      <groupId>javax.servlet.jsp</groupId>
-      <artifactId>jsp-api</artifactId>
-      <scope>provided</scope>
-    </dependency>
-
-    <dependency>
-      <groupId>net.sourceforge</groupId>
-      <artifactId>sandler</artifactId>
-    </dependency>
-
-    <dependency>
-      <groupId>net.sf.ehcache</groupId>
-      <artifactId>ehcache</artifactId>
-    </dependency>
-    
-    <dependency>
-      <groupId>oro</groupId>
-      <artifactId>oro</artifactId>
-    </dependency>
-
-    <dependency>
-      <groupId>javax.mail</groupId>
-      <artifactId>mail</artifactId>
-    </dependency>
-
-    <dependency>
-      <groupId>log4j</groupId>
-      <artifactId>log4j</artifactId>
-    </dependency>
-
-    <dependency>
-      <groupId>org.slf4j</groupId>
-      <artifactId>slf4j-log4j12</artifactId>
-    </dependency>
-
-    <dependency>
-      <groupId>com.google.code.gson</groupId>
-      <artifactId>gson</artifactId>
-    </dependency>
-
-    <dependency>
-      <groupId>org.jvnet.hudson</groupId>
-      <artifactId>org.suigeneris.jrcs.diff</artifactId>
-    </dependency>
-
-    <dependency>
-      <groupId>org.jdom</groupId>
-      <artifactId>jdom2</artifactId>
-    </dependency>
-
-    <dependency>
-      <groupId>jaxen</groupId>
-      <artifactId>jaxen</artifactId>
-    </dependency>
-
-    <dependency>
-      <groupId>javax.servlet</groupId>
-      <artifactId>jstl</artifactId>
-    </dependency>
-
-    <dependency>
-      <groupId>org.freshcookies</groupId>
-      <artifactId>freshcookies-security</artifactId>
-    </dependency>
-
-    <dependency>
-      <groupId>commons-lang</groupId>
-      <artifactId>commons-lang</artifactId>
-    </dependency>
-
-    <dependency>
-      <groupId>commons-fileupload</groupId>
-      <artifactId>commons-fileupload</artifactId>
-    </dependency>
-
-    <dependency>
-      <groupId>net.sourceforge</groupId>
-      <artifactId>akismet-java</artifactId>
-    </dependency>
-
-    <dependency>
-      <groupId>commons-httpclient</groupId>
-      <artifactId>commons-httpclient</artifactId>
-    </dependency>
-
-    <dependency>
-      <groupId>commons-io</groupId>
-      <artifactId>commons-io</artifactId>
-    </dependency>
-
-    <dependency>
-      <groupId>net.sourceforge.nekohtml</groupId>
-      <artifactId>nekohtml</artifactId>
-      <scope>runtime</scope>
-    </dependency>
-
-    <dependency>
-      <groupId>net.sourceforge.stripes</groupId>
-      <artifactId>stripes</artifactId>
-      <scope>test</scope>
-    </dependency>
-
-    <dependency>
-      <groupId>org.hsqldb</groupId>
-      <artifactId>hsqldb</artifactId>
-      <scope>test</scope>
-    </dependency>
-
-    <dependency>
-      <groupId>org.hsqldb</groupId>
-      <artifactId>sqltool</artifactId>
-      <scope>test</scope>
-    </dependency>
-
-    <dependency>
-      <groupId>org.eclipse.jetty.aggregate</groupId>
-      <artifactId>jetty-all</artifactId>
-      <scope>test</scope>
-    </dependency>
-
-    <dependency>
-      <groupId>junit</groupId>
-      <artifactId>junit</artifactId>
-      <scope>test</scope>
-    </dependency>
-  </dependencies>
-
-  <build>
-    <finalName>JSPWiki</finalName>
-    <plugins>
-      <!-- With below plugin can deploy to an embedded Tomcat instance via:
-         mvn clean install tomcat7:run-war [-Dmaven.test.skip]
-         ...or standalone by adding a <server /> entry "myTomcat":
-         http://www.jroller.com/gmazza/entry/web_service_tutorial#maventomcat
-         and running tomcat7:redeploy instead of run-war in
-         string above.
-
-         Either way, JSPWiki URL will be
-         http://localhost:8080/JSPWiki
-      -->
-      <plugin>
-        <groupId>org.apache.tomcat.maven</groupId>
-        <artifactId>tomcat7-maven-plugin</artifactId>
-        <configuration>
-          <server>myTomcat</server>
-          <url>http://localhost:8080/manager/text</url>
-          <path>/${project.build.finalName}</path>
-        </configuration>
-      </plugin>
-      
-      <plugin>
-        <artifactId>maven-jar-plugin</artifactId>
-        <executions>
-          <execution>
-            <goals>
-              <goal>test-jar</goal>
-            </goals>
-            <phase>package</phase>
-            <configuration>
-              <excludes>
-                <exclude>**/test*/**</exclude>
-                <exclude>**/*Test.class</exclude>
-                <exclude>**/*Test$*.class</exclude>
-                <exclude>**/*Tests.class</exclude>
-              </excludes>
-              <skipIfEmpty>true</skipIfEmpty>
-            </configuration>
-          </execution>
-        </executions>
-      </plugin>
-
-      <!-- Surefire plugin (running unit tests):
-         http://maven.apache.org/surefire/maven-surefire-plugin/
-
-         Individual tests can be run command line via:
-         mvn clean test -Dtest=WikiEngineTest,AclImplTest,...
-
-         All tests can be skipped via -Dmaven.test.skip
-       -->
-      <plugin>
-        <artifactId>maven-surefire-plugin</artifactId>
-        <configuration>
-          <systemPropertyVariables>
-              <java.io.tmpdir>${project.build.directory}</java.io.tmpdir>
-          </systemPropertyVariables>          
-          <excludes>
-            <!-- time-consuming tests excluded by default -->
-            <exclude>**/StressTestVersioningProvider.java</exclude>
-            <exclude>**/StressTestSpeed.java</exclude>
-            <exclude>**/MassiveRepositoryTest.java</exclude>
-          </excludes>
-          <includes>
-            <include>**/*Test.java</include>
-          </includes>
-        </configuration>
-      </plugin>
-      
-      <plugin>
-        <artifactId>maven-eclipse-plugin</artifactId>
-        <configuration>
-          <downloadSources>true</downloadSources>
-          <downloadJavadocs>true</downloadJavadocs>
-          <additionalConfig>
-            <file>
-              <name>.checkstyle</name>
-              <location>./src/main/config/dev/jspwiki-checkstyle.xml</location>
-            </file>
-            <file>
-              <name>.settings/org.eclipse.jdt.core.prefs</name>
-              <location>./src/main/config/dev/jspwiki-eclipse-codestyle.xml</location>
-            </file>
-          </additionalConfig>
-          <additionalProjectnatures>
-            <projectnature>net.sourceforge.metrics.nature</projectnature>
-            <projectnature>net.sf.eclipsecs.core.CheckstyleNature</projectnature>
-          </additionalProjectnatures>
-        </configuration>
-      </plugin>
-
-      <!-- wro4j Web Resource Optimizer for Java (http://http://code.google.com/p/wro4j/)
-        Merge and compress CSS and JS files using the WRO4J.
-        - use UglifyJS for JS compression
-        - use Less as advanced CSS preprocessor
-      -->
-
-      <plugin>
-        <groupId>ro.isdc.wro4j</groupId>
-        <artifactId>wro4j-maven-plugin</artifactId>
-        <executions>
-          <execution>
-            <id>buildDefaultJsAndCss</id>
-            <phase>prepare-package</phase>
-            <goals>
-              <goal>run</goal>
-              <!--<goal>jshint</goal>-->
-            </goals>
-            <configuration>
-              <!--
-              <targetGroups>all</targetGroups>
-              <minimize>true</minimize>
-              <cssDestinationFolder>d:/static/css/</cssDestinationFolder>
-              <jsDestinationFolder>d:/static/js/</jsDestinationFolder>
-              <ignoreMissingResources>false</ignoreMissingResources>
-              -->
->>>>>>> 1336c717
-              <cssDestinationFolder>${project.build.directory}/generated-sources/wro/templates/default/</cssDestinationFolder>
-							<wroFile>src/main/config/wro/wro.xml</wroFile>
-						</configuration>
-					</execution>
-
-					<!-- HADDOCK template -->
-					<execution>
-						<id>buildHaddockJsAndCss</id>
-						<phase>prepare-package</phase>
-						<goals>
-							<goal>run</goal>
-						</goals>
-						<configuration>
-              <cssDestinationFolder>${project.build.directory}/generated-sources/wro/templates/haddock/</cssDestinationFolder>
-							<wroFile>src/main/config/wro/wro-haddock.xml</wroFile>
-						</configuration>
-					</execution>
-				</executions>
-			</plugin>
-
-			<!-- Compress certain CSS and JS files using the YUICompressor
-			   (http://alchim.sourceforge.net/yuicompressor-maven-plugin/)
-			<plugin>
-			  <groupId>net.alchim31.maven</groupId>
-			  <artifactId>yuicompressor-maven-plugin</artifactId>
-			  <executions>
-				<execution>
-				  <id>compressJSfiles</id>
-				  <goals>
-					<goal>compress</goal>
-				  </goals>
-				</execution>
-			  </executions>
-			  <configuration>
-				<excludeResources>true</excludeResources>
-				<nosuffix>true</nosuffix>
-				<webappDirectory>${project.build.directory}/generated-sources/yuicompress</webappDirectory>
-				*** relying on jslint-maven-plugin instead, which allows
-					 better customization ***
-				<jswarn>false</jswarn>
-			  </configuration>
-			</plugin>
-			-->
-
-			<plugin>
-				<groupId>org.codehaus.mojo</groupId>
-				<artifactId>jslint-maven-plugin</artifactId>
-				<executions>
-					<execution>
-						<id>checkJSPWikiFiles</id>
-						<goals>
-							<goal>jslint</goal>
-						</goals>
-						<configuration>
-							<sourceJsFolder>src/main/webapp/scripts</sourceJsFolder>
-							<failOnIssues>false</failOnIssues>
-							<excludes>
-								<exclude>prettify.js</exclude>
-							</excludes>
-						</configuration>
-					</execution>
-					<!-- Some third party JSs have many multiple number of VARs per function
-						 block, are outside of our control so suppressing such messages -->
-					<execution>
-						<id>checkThirdParty</id>
-						<goals>
-							<goal>jslint</goal>
-						</goals>
-						<configuration>
-							<sourceJsFolder>src/main/webapp/scripts</sourceJsFolder>
-							<failOnIssues>false</failOnIssues>
-							<includes>
-								<include>prettify.js</include>
-							</includes>
-							<allowOneVarStatementPerFunction>false</allowOneVarStatementPerFunction>
-						</configuration>
-					</execution>
-				</executions>
-			</plugin>
-
-			<plugin>
-				<artifactId>maven-war-plugin</artifactId>
-				<configuration>
-					<attachClasses>true</attachClasses>
-					<webResources>
-						<!-- Output directory configured above with the YUICompressor Maven plugin
-						<resource>
-						  <directory>${project.build.directory}/generated-sources/yuicompress</directory>
-						</resource>
-						-->
-						<resource>
-							<directory>${project.build.directory}/generated-sources/wro</directory>
-						</resource>
-					</webResources>
-				</configuration>
-			</plugin>
-
-			<plugin>
-				<groupId>org.apache.maven.plugins</groupId>
-				<artifactId>maven-dependency-plugin</artifactId>
-				<executions>
-					<!-- Unpack the JSP Wiki Pages -->
-					<execution>
-						<id>unpack-wikipages-private</id>
-						<phase>package</phase>
-						<goals>
-							<goal>unpack</goal>
-						</goals>
-						<configuration>
-							<artifactItems>
-								<artifactItem>
-									<groupId>org.apache.jspwiki.wikipages</groupId>
-									<artifactId>jspwiki-wikipages-en</artifactId>
-									<version>${project.version}</version>
-								</artifactItem>
-							</artifactItems>
-							<excludes>META-INF/**</excludes>
-							<outputDirectory>${project.build.directory}/jspwiki/data/jspwiki-files</outputDirectory>
-						</configuration>
-					</execution>
-				</executions>
-			</plugin>
-		</plugins>
-	</build>
-</project>
+<?xml version="1.0" encoding="UTF-8"?>
+<!--
+  Licensed to the Apache Software Foundation (ASF) under one
+  or more contributor license agreements.  See the NOTICE file
+  distributed with this work for additional information
+  regarding copyright ownership.  The ASF licenses this file
+  to you under the Apache License, Version 2.0 (the
+  "License"); you may not use this file except in compliance
+  with the License.  You may obtain a copy of the License at
+
+     http://www.apache.org/licenses/LICENSE-2.0
+
+  Unless required by applicable law or agreed to in writing,
+  software distributed under the License is distributed on an
+  "AS IS" BASIS, WITHOUT WARRANTIES OR CONDITIONS OF ANY
+  KIND, either express or implied.  See the License for the
+  specific language governing permissions and limitations
+  under the License.
+-->
+<project xmlns="http://maven.apache.org/POM/4.0.0" xmlns:xsi="http://www.w3.org/2001/XMLSchema-instance" xsi:schemaLocation="http://maven.apache.org/POM/4.0.0 http://maven.apache.org/maven-v4_0_0.xsd">
+
+  <parent>
+    <groupId>org.apache.jspwiki</groupId>
+	<artifactId>jspwiki-knowwe-builder</artifactId>
+    <version>2.10.4-SNAPSHOT</version>
+  </parent>
+
+  <modelVersion>4.0.0</modelVersion>
+<artifactId>jspwiki-knowwe-war</artifactId>
+	<name>Apache JSPWiki Main War for KnowWE</name>
+  <packaging>war</packaging>
+
+  <dependencies>
+    <dependency>
+      <groupId>xmlrpc</groupId>
+      <artifactId>xmlrpc</artifactId>
+    </dependency>
+
+    <dependency>
+      <groupId>org.apache.lucene</groupId>
+      <artifactId>lucene-queryparser</artifactId>
+    </dependency>
+
+    <dependency>
+      <groupId>org.apache.lucene</groupId>
+      <artifactId>lucene-highlighter</artifactId>
+    </dependency>
+
+    <dependency>
+      <groupId>org.apache.lucene</groupId>
+      <artifactId>lucene-analyzers-common</artifactId>
+    </dependency>
+
+    <dependency>
+      <groupId>javax.servlet</groupId>
+      <artifactId>servlet-api</artifactId>
+      <scope>provided</scope>
+    </dependency>
+
+    <dependency>
+      <groupId>javax.servlet.jsp</groupId>
+      <artifactId>jsp-api</artifactId>
+      <scope>provided</scope>
+    </dependency>
+
+    <dependency>
+      <groupId>net.sourceforge</groupId>
+      <artifactId>sandler</artifactId>
+    </dependency>
+
+    <dependency>
+      <groupId>net.sf.ehcache</groupId>
+      <artifactId>ehcache</artifactId>
+    </dependency>
+    
+    <dependency>
+      <groupId>oro</groupId>
+      <artifactId>oro</artifactId>
+    </dependency>
+
+    <dependency>
+      <groupId>javax.mail</groupId>
+      <artifactId>mail</artifactId>
+    </dependency>
+
+    <dependency>
+      <groupId>log4j</groupId>
+      <artifactId>log4j</artifactId>
+    </dependency>
+
+    <dependency>
+      <groupId>org.slf4j</groupId>
+      <artifactId>slf4j-log4j12</artifactId>
+    </dependency>
+
+    <dependency>
+      <groupId>com.google.code.gson</groupId>
+      <artifactId>gson</artifactId>
+    </dependency>
+
+    <dependency>
+      <groupId>org.jvnet.hudson</groupId>
+      <artifactId>org.suigeneris.jrcs.diff</artifactId>
+    </dependency>
+
+    <dependency>
+      <groupId>org.jdom</groupId>
+      <artifactId>jdom2</artifactId>
+    </dependency>
+
+    <dependency>
+      <groupId>jaxen</groupId>
+      <artifactId>jaxen</artifactId>
+    </dependency>
+
+    <dependency>
+      <groupId>javax.servlet</groupId>
+      <artifactId>jstl</artifactId>
+    </dependency>
+
+    <dependency>
+      <groupId>org.freshcookies</groupId>
+      <artifactId>freshcookies-security</artifactId>
+    </dependency>
+
+    <dependency>
+      <groupId>commons-lang</groupId>
+      <artifactId>commons-lang</artifactId>
+    </dependency>
+
+    <dependency>
+      <groupId>commons-fileupload</groupId>
+      <artifactId>commons-fileupload</artifactId>
+    </dependency>
+
+    <dependency>
+      <groupId>net.sourceforge</groupId>
+      <artifactId>akismet-java</artifactId>
+    </dependency>
+
+    <dependency>
+      <groupId>commons-httpclient</groupId>
+      <artifactId>commons-httpclient</artifactId>
+    </dependency>
+
+    <dependency>
+      <groupId>commons-io</groupId>
+      <artifactId>commons-io</artifactId>
+    </dependency>
+
+    <dependency>
+      <groupId>net.sourceforge.nekohtml</groupId>
+      <artifactId>nekohtml</artifactId>
+      <scope>runtime</scope>
+    </dependency>
+
+    <dependency>
+      <groupId>net.sourceforge.stripes</groupId>
+      <artifactId>stripes</artifactId>
+      <scope>test</scope>
+    </dependency>
+
+    <dependency>
+      <groupId>org.hsqldb</groupId>
+      <artifactId>hsqldb</artifactId>
+      <scope>test</scope>
+    </dependency>
+
+    <dependency>
+      <groupId>org.hsqldb</groupId>
+      <artifactId>sqltool</artifactId>
+      <scope>test</scope>
+    </dependency>
+
+    <dependency>
+      <groupId>org.eclipse.jetty.aggregate</groupId>
+      <artifactId>jetty-all</artifactId>
+      <scope>test</scope>
+    </dependency>
+
+    <dependency>
+      <groupId>junit</groupId>
+      <artifactId>junit</artifactId>
+      <scope>test</scope>
+    </dependency>
+  </dependencies>
+
+  <build>
+    <finalName>JSPWiki</finalName>
+    <plugins>
+			<plugin>
+				<artifactId>maven-compiler-plugin</artifactId>
+			</plugin>
+			<plugin>
+				<groupId>org.apache.maven.plugins</groupId>
+				<artifactId>maven-source-plugin</artifactId>
+				<executions>
+					<execution>
+						<phase>package</phase>
+						<goals>
+							<goal>jar</goal>
+						</goals>
+					</execution>
+				</executions>
+			</plugin>
+
+      <!-- With below plugin can deploy to an embedded Tomcat instance via:
+         mvn clean install tomcat7:run-war [-Dmaven.test.skip]
+         ...or standalone by adding a <server /> entry "myTomcat":
+         http://www.jroller.com/gmazza/entry/web_service_tutorial#maventomcat
+         and running tomcat7:redeploy instead of run-war in
+         string above.
+
+         Either way, JSPWiki URL will be
+         http://localhost:8080/JSPWiki
+      -->
+      <plugin>
+        <groupId>org.apache.tomcat.maven</groupId>
+        <artifactId>tomcat7-maven-plugin</artifactId>
+        <configuration>
+          <server>myTomcat</server>
+          <url>http://localhost:8080/manager/text</url>
+          <path>/${project.build.finalName}</path>
+        </configuration>
+      </plugin>
+      
+      <plugin>
+        <artifactId>maven-jar-plugin</artifactId>
+        <executions>
+          <execution>
+            <goals>
+              <goal>test-jar</goal>
+            </goals>
+            <phase>package</phase>
+            <configuration>
+              <excludes>
+                <exclude>**/test*/**</exclude>
+                <exclude>**/*Test.class</exclude>
+                <exclude>**/*Test$*.class</exclude>
+                <exclude>**/*Tests.class</exclude>
+              </excludes>
+              <skipIfEmpty>true</skipIfEmpty>
+            </configuration>
+          </execution>
+        </executions>
+      </plugin>
+
+      <!-- Surefire plugin (running unit tests):
+         http://maven.apache.org/surefire/maven-surefire-plugin/
+
+         Individual tests can be run command line via:
+         mvn clean test -Dtest=WikiEngineTest,AclImplTest,...
+
+         All tests can be skipped via -Dmaven.test.skip
+       -->
+      <plugin>
+        <artifactId>maven-surefire-plugin</artifactId>
+        <configuration>
+          <systemPropertyVariables>
+              <java.io.tmpdir>${project.build.directory}</java.io.tmpdir>
+          </systemPropertyVariables>          
+          <excludes>
+            <!-- time-consuming tests excluded by default -->
+            <exclude>**/StressTestVersioningProvider.java</exclude>
+            <exclude>**/StressTestSpeed.java</exclude>
+            <exclude>**/MassiveRepositoryTest.java</exclude>
+          </excludes>
+          <includes>
+            <include>**/*Test.java</include>
+          </includes>
+        </configuration>
+      </plugin>
+      
+      <plugin>
+        <artifactId>maven-eclipse-plugin</artifactId>
+        <configuration>
+          <downloadSources>true</downloadSources>
+          <downloadJavadocs>true</downloadJavadocs>
+          <additionalConfig>
+            <file>
+              <name>.checkstyle</name>
+              <location>./src/main/config/dev/jspwiki-checkstyle.xml</location>
+            </file>
+            <file>
+              <name>.settings/org.eclipse.jdt.core.prefs</name>
+              <location>./src/main/config/dev/jspwiki-eclipse-codestyle.xml</location>
+            </file>
+          </additionalConfig>
+          <additionalProjectnatures>
+            <projectnature>net.sourceforge.metrics.nature</projectnature>
+            <projectnature>net.sf.eclipsecs.core.CheckstyleNature</projectnature>
+          </additionalProjectnatures>
+        </configuration>
+      </plugin>
+
+      <!-- wro4j Web Resource Optimizer for Java (http://http://code.google.com/p/wro4j/)
+        Merge and compress CSS and JS files using the WRO4J.
+        - use UglifyJS for JS compression
+        - use Less as advanced CSS preprocessor
+      -->
+
+      <plugin>
+        <groupId>ro.isdc.wro4j</groupId>
+        <artifactId>wro4j-maven-plugin</artifactId>
+        <executions>
+          <execution>
+            <id>buildDefaultJsAndCss</id>
+            <phase>prepare-package</phase>
+            <goals>
+              <goal>run</goal>
+              <!--<goal>jshint</goal>-->
+            </goals>
+            <configuration>
+              <!--
+              <targetGroups>all</targetGroups>
+              <minimize>true</minimize>
+              <cssDestinationFolder>d:/static/css/</cssDestinationFolder>
+              <jsDestinationFolder>d:/static/js/</jsDestinationFolder>
+              <ignoreMissingResources>false</ignoreMissingResources>
+              -->
+              <cssDestinationFolder>${project.build.directory}/generated-sources/wro/templates/default/</cssDestinationFolder>
+							<wroFile>src/main/config/wro/wro.xml</wroFile>
+						</configuration>
+					</execution>
+
+					<!-- HADDOCK template -->
+					<execution>
+						<id>buildHaddockJsAndCss</id>
+						<phase>prepare-package</phase>
+						<goals>
+							<goal>run</goal>
+						</goals>
+						<configuration>
+              <cssDestinationFolder>${project.build.directory}/generated-sources/wro/templates/haddock/</cssDestinationFolder>
+							<wroFile>src/main/config/wro/wro-haddock.xml</wroFile>
+						</configuration>
+					</execution>
+				</executions>
+			</plugin>
+
+			<!-- Compress certain CSS and JS files using the YUICompressor
+			   (http://alchim.sourceforge.net/yuicompressor-maven-plugin/)
+			<plugin>
+			  <groupId>net.alchim31.maven</groupId>
+			  <artifactId>yuicompressor-maven-plugin</artifactId>
+			  <executions>
+				<execution>
+				  <id>compressJSfiles</id>
+				  <goals>
+					<goal>compress</goal>
+				  </goals>
+				</execution>
+			  </executions>
+			  <configuration>
+				<excludeResources>true</excludeResources>
+				<nosuffix>true</nosuffix>
+				<webappDirectory>${project.build.directory}/generated-sources/yuicompress</webappDirectory>
+				*** relying on jslint-maven-plugin instead, which allows
+					 better customization ***
+				<jswarn>false</jswarn>
+			  </configuration>
+			</plugin>
+			-->
+
+			<plugin>
+				<groupId>org.codehaus.mojo</groupId>
+				<artifactId>jslint-maven-plugin</artifactId>
+				<executions>
+					<execution>
+						<id>checkJSPWikiFiles</id>
+						<goals>
+							<goal>jslint</goal>
+						</goals>
+						<configuration>
+							<sourceJsFolder>src/main/webapp/scripts</sourceJsFolder>
+							<failOnIssues>false</failOnIssues>
+							<excludes>
+								<exclude>prettify.js</exclude>
+							</excludes>
+						</configuration>
+					</execution>
+					<!-- Some third party JSs have many multiple number of VARs per function
+						 block, are outside of our control so suppressing such messages -->
+					<execution>
+						<id>checkThirdParty</id>
+						<goals>
+							<goal>jslint</goal>
+						</goals>
+						<configuration>
+							<sourceJsFolder>src/main/webapp/scripts</sourceJsFolder>
+							<failOnIssues>false</failOnIssues>
+							<includes>
+								<include>prettify.js</include>
+							</includes>
+							<allowOneVarStatementPerFunction>false</allowOneVarStatementPerFunction>
+						</configuration>
+					</execution>
+				</executions>
+			</plugin>
+
+			<plugin>
+				<artifactId>maven-war-plugin</artifactId>
+				<configuration>
+					<attachClasses>true</attachClasses>
+					<webResources>
+						<!-- Output directory configured above with the YUICompressor Maven plugin
+						<resource>
+						  <directory>${project.build.directory}/generated-sources/yuicompress</directory>
+						</resource>
+						-->
+						<resource>
+							<directory>${project.build.directory}/generated-sources/wro</directory>
+						</resource>
+					</webResources>
+				</configuration>
+			</plugin>
+
+			<plugin>
+				<groupId>org.apache.maven.plugins</groupId>
+				<artifactId>maven-dependency-plugin</artifactId>
+				<executions>
+					<!-- Unpack the JSP Wiki Pages -->
+					<execution>
+						<id>unpack-wikipages-private</id>
+						<phase>package</phase>
+						<goals>
+							<goal>unpack</goal>
+						</goals>
+						<configuration>
+							<artifactItems>
+								<artifactItem>
+									<groupId>org.apache.jspwiki.wikipages</groupId>
+									<artifactId>jspwiki-wikipages-en</artifactId>
+									<version>${project.version}</version>
+								</artifactItem>
+							</artifactItems>
+							<excludes>META-INF/**</excludes>
+							<outputDirectory>${project.build.directory}/jspwiki/data/jspwiki-files</outputDirectory>
+						</configuration>
+					</execution>
+				</executions>
+			</plugin>
+		</plugins>
+	</build>
+</project>