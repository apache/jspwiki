<?xml version="1.0" encoding="UTF-8"?>
<!--
  Licensed to the Apache Software Foundation (ASF) under one
  or more contributor license agreements.  See the NOTICE file
  distributed with this work for additional information
  regarding copyright ownership.  The ASF licenses this file
  to you under the Apache License, Version 2.0 (the
  "License"); you may not use this file except in compliance
  with the License.  You may obtain a copy of the License at

     http://www.apache.org/licenses/LICENSE-2.0

  Unless required by applicable law or agreed to in writing,
  software distributed under the License is distributed on an
  "AS IS" BASIS, WITHOUT WARRANTIES OR CONDITIONS OF ANY
  KIND, either express or implied.  See the License for the
  specific language governing permissions and limitations
  under the License.
-->
<project xmlns="http://maven.apache.org/POM/4.0.0" xmlns:xsi="http://www.w3.org/2001/XMLSchema-instance" xsi:schemaLocation="http://maven.apache.org/POM/4.0.0 http://maven.apache.org/maven-v4_0_0.xsd">

	<parent>
		<groupId>org.apache.jspwiki</groupId>
		<artifactId>jspwiki-knowwe-builder</artifactId>
		<version>2.12.2-SNAPSHOT</version>
	</parent>

  <modelVersion>4.0.0</modelVersion>
  <artifactId>jspwiki-knowwe-util</artifactId>
  <name>Apache JSPWiki utility classes</name>

  <dependencies>
    <dependency>
      <groupId>com.sun.mail</groupId>
      <artifactId>logging-mailhandler</artifactId>
    </dependency>

    <dependency>
      <groupId>com.sun.mail</groupId>
      <artifactId>javax.mail</artifactId>
<<<<<<< HEAD
=======
    </dependency>

    <dependency>
      <groupId>commons-io</groupId>
      <artifactId>commons-io</artifactId>
>>>>>>> 75024462
    </dependency>

    <dependency>
      <groupId>javax.servlet</groupId>
      <artifactId>javax.servlet-api</artifactId>
      <scope>provided</scope>
    </dependency>

    <dependency>
      <groupId>jaxen</groupId>
      <artifactId>jaxen</artifactId>
    </dependency>

    <dependency>
      <groupId>org.slf4j</groupId>
      <artifactId>slf4j-api</artifactId>
    </dependency>

    <dependency>
      <groupId>net.sourceforge.stripes</groupId>
      <artifactId>stripes</artifactId>
      <scope>test</scope>
    </dependency>

    <dependency>
      <groupId>org.apache.commons</groupId>
      <artifactId>commons-lang3</artifactId>
    </dependency>

    <dependency>
      <groupId>org.jdom</groupId>
      <artifactId>jdom2</artifactId>
    </dependency>

    <dependency>
      <groupId>org.junit.jupiter</groupId>
      <artifactId>junit-jupiter-api</artifactId>
      <scope>test</scope>
    </dependency>

    <dependency>
      <groupId>org.junit.jupiter</groupId>
      <artifactId>junit-jupiter-params</artifactId>
      <scope>test</scope>
    </dependency>

    <dependency>
      <groupId>org.junit.jupiter</groupId>
      <artifactId>junit-jupiter-engine</artifactId>
      <scope>test</scope>
    </dependency>

    <dependency>
      <groupId>org.mockito</groupId>
      <artifactId>mockito-core</artifactId>
      <scope>test</scope>
    </dependency>

  </dependencies>
</project><|MERGE_RESOLUTION|>--- conflicted
+++ resolved
@@ -38,15 +38,12 @@
     <dependency>
       <groupId>com.sun.mail</groupId>
       <artifactId>javax.mail</artifactId>
-<<<<<<< HEAD
-=======
     </dependency>
 
-    <dependency>
-      <groupId>commons-io</groupId>
-      <artifactId>commons-io</artifactId>
->>>>>>> 75024462
-    </dependency>
+	  <dependency>
+		  <groupId>commons-io</groupId>
+		  <artifactId>commons-io</artifactId>
+	  </dependency>
 
     <dependency>
       <groupId>javax.servlet</groupId>
