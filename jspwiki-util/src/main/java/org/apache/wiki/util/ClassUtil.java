--- conflicted
+++ resolved
@@ -47,8 +47,7 @@
  */
 public final class ClassUtil {
 
-<<<<<<< HEAD
-    private static final Logger log = LoggerFactory.getLogger(ClassUtil.class);
+    private static final Logger LOG = LoggerFactory.getLogger(ClassUtil.class);
 
     /**
      * System property to overwrite the class definition xml
@@ -56,16 +55,10 @@
     public static final String CUSTOM_MAPPINGS = "jspwiki.custom.classmapping";
     /**
      *  The location of the classmappings.xml document. It will be searched for
-     *  in the classpath.  It's default value is "ini/classmappings.xml", but may be overwritten with
+     *  in the classpath.  Its default value is "ini/classmappings.xml", but may be overwritten with
      *  the system property "{@value CUSTOM_MAPPINGS}".
      */
     public static final String MAPPINGS = System.getProperty(CUSTOM_MAPPINGS, "ini/classmappings.xml");
-=======
-    private static final Logger LOG = LogManager.getLogger(ClassUtil.class);
-
-    /** The location of the classmappings.xml document. It will be searched for in the classpath. Its value is "{@value}". */
-    public  static final String MAPPINGS = "ini/classmappings.xml";
->>>>>>> f46c00b6
 
     /** The location of the classmappings-extra.xml document. It will be searched for in the classpath. Its value is "{@value}". */
     public  static final String MAPPINGS_EXTRA = "ini/classmappings-extra.xml";
@@ -163,7 +156,7 @@
         }
         
         if( i == 0 ) {
-            LOG.error( "all external jars threw an exception while setting up classloaders for them, continuing with standard classloading. " + 
+            LOG.error( "all external jars threw an exception while setting up classloaders for them, continuing with standard classloading. " +
                        "See https://jspwiki-wiki.apache.org/Wiki.jsp?page=InstallingPlugins for help on how to install custom plugins." );
             return ClassUtil.class.getClassLoader();
         }
@@ -438,5 +431,5 @@
         //  No arguments, so we can just call a default constructor and ignore the arguments.
         return from.getDeclaredConstructor().newInstance();
     }
-    
+
 }