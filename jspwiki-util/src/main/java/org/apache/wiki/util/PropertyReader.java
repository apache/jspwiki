--- conflicted
+++ resolved
@@ -41,15 +41,9 @@
  * @since 2.5.x
  */
 public final class PropertyReader {
-<<<<<<< HEAD
-	
+
 	private static final Logger LOG = LoggerFactory.getLogger( PropertyReader.class );
-	
-=======
-
-    private static final Logger LOG = LogManager.getLogger( PropertyReader.class );
-
->>>>>>> 75024462
+
     /**
      * Path to the base property file, {@value}, usually overridden by values provided in
      * a jspwiki-custom.properties file.
@@ -184,21 +178,12 @@
      */
     static InputStream loadCustomPropertiesFile( final ServletContext context, final String propertyFile ) throws IOException {
         final InputStream propertyStream;
-<<<<<<< HEAD
-		if( propertyFile == null ) {
-		    LOG.debug( "No " + PARAM_CUSTOMCONFIG + " defined for this context, looking for custom properties file with default name of: " + CUSTOM_JSPWIKI_CONFIG );
-		    //  Use the custom property file at the default location
-		    propertyStream =  locateClassPathResource(context, CUSTOM_JSPWIKI_CONFIG);
-		} else {
-		    LOG.info( PARAM_CUSTOMCONFIG + " defined, using " + propertyFile + " as the custom properties file." );
-=======
         if( propertyFile == null ) {
             LOG.debug( "No " + PARAM_CUSTOMCONFIG + " defined for this context, looking for custom properties file with default name of: " + CUSTOM_JSPWIKI_CONFIG );
             //  Use the custom property file at the default location
             propertyStream =  locateClassPathResource(context, CUSTOM_JSPWIKI_CONFIG);
         } else {
-            LOG.debug( PARAM_CUSTOMCONFIG + " defined, using " + propertyFile + " as the custom properties file." );
->>>>>>> 75024462
+		    LOG.info( PARAM_CUSTOMCONFIG + " defined, using " + propertyFile + " as the custom properties file." );
             propertyStream = Files.newInputStream( new File(propertyFile).toPath() );
         }
         return propertyStream;
