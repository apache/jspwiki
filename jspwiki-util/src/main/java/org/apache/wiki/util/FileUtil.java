/*
    Licensed to the Apache Software Foundation (ASF) under one
    or more contributor license agreements.  See the NOTICE file
    distributed with this work for additional information
    regarding copyright ownership.  The ASF licenses this file
    to you under the Apache License, Version 2.0 (the
    "License"); you may not use this file except in compliance
    with the License.  You may obtain a copy of the License at

       http://www.apache.org/licenses/LICENSE-2.0

    Unless required by applicable law or agreed to in writing,
    software distributed under the License is distributed on an
    "AS IS" BASIS, WITHOUT WARRANTIES OR CONDITIONS OF ANY
    KIND, either express or implied.  See the License for the
    specific language governing permissions and limitations
    under the License.   
 */
package org.apache.wiki.util;

import java.io.BufferedReader;
import java.io.ByteArrayOutputStream;
import java.io.File;
import java.io.FileDescriptor;
import java.io.FileOutputStream;
import java.io.IOException;
import java.io.InputStream;
import java.io.InputStreamReader;
import java.io.OutputStream;
import java.io.OutputStreamWriter;
import java.io.Reader;
import java.io.StringReader;
import java.io.StringWriter;
import java.io.Writer;
import java.nio.ByteBuffer;
import java.nio.CharBuffer;
import java.nio.charset.CharacterCodingException;
import java.nio.charset.Charset;
import java.nio.charset.CharsetDecoder;
import java.nio.charset.CodingErrorAction;
import java.nio.charset.StandardCharsets;
import java.nio.file.Files;

import org.slf4j.Logger;
import org.slf4j.LoggerFactory;

/**
 *  Generic utilities related to file and stream handling.
 */
public final class FileUtil {

    /** Size of the buffer used when copying large chunks of data. */
    private static final int      BUFFER_SIZE = 8192;
<<<<<<< HEAD
    private static final Logger log         = LoggerFactory.getLogger(FileUtil.class);
=======
    private static final Logger   LOG         = LogManager.getLogger(FileUtil.class);
>>>>>>> f46c00b6

    /**
     *  Private constructor prevents instantiation.
     */
    private FileUtil()
    {}

    /**
     *  Makes a new temporary file and writes content into it. The temporary
     *  file is created using <code>File.createTempFile()</code>, and the usual
     *  semantics apply.  The files are not deleted automatically in exit.
     *
     *  @param content Initial content of the temporary file.
     *  @param encoding Encoding to use.
     *  @return The handle to the new temporary file
     *  @throws IOException If the content creation failed.
     *  @see java.io.File#createTempFile(String,String,File)
     */
    public static File newTmpFile( final String content, final Charset encoding ) throws IOException {
        final File f = File.createTempFile( "jspwiki", null );
        try( final Reader in = new StringReader( content );
            final Writer out = new OutputStreamWriter( Files.newOutputStream( f.toPath() ), encoding ) ) {
            copyContents( in, out );
        }

        return f;
    }

    /**
     *  Creates a new temporary file using the default encoding of ISO-8859-1 (Latin1).
     *
     *  @param content The content to put into the file.
     *  @throws IOException If writing was unsuccessful.
     *  @return A handle to the newly created file.
     *  @see #newTmpFile( String, Charset )
     *  @see java.io.File#createTempFile(String,String,File)
     */
    public static File newTmpFile( final String content ) throws IOException {
        return newTmpFile( content, StandardCharsets.ISO_8859_1 );
    }

    /**
     *  Runs a simple command in given directory. The environment is inherited from the parent process (e.g. the
     *  one in which this Java VM runs).
     *
     *  @return Standard output from the command.
     *  @param  command The command to run
     *  @param  directory The working directory to run the command in
     *  @throws IOException If the command failed
     *  @throws InterruptedException If the command was halted
     */
    public static String runSimpleCommand( final String command, final String directory ) throws IOException, InterruptedException {
        LOG.info( "Running simple command " + command + " in " + directory );
        final StringBuilder result = new StringBuilder();
        final Process process = Runtime.getRuntime().exec( command, null, new File( directory ) );

        try( final BufferedReader stdout = new BufferedReader( new InputStreamReader( process.getInputStream() ) );
             final BufferedReader stderr = new BufferedReader( new InputStreamReader( process.getErrorStream() ) ) ) {
            String line;

            while( (line = stdout.readLine()) != null ) {
                result.append( line ).append( "\n" );
            }

            final StringBuilder error = new StringBuilder();
            while( (line = stderr.readLine()) != null ) {
                error.append( line ).append( "\n" );
            }

            if( error.length() > 0 ) {
                LOG.error("Command failed, error stream is: "+error);
            }

            process.waitFor();
        } finally {
            // we must close all by exec(..) opened streams: http://bugs.sun.com/bugdatabase/view_bug.do?bug_id=4784692
            process.getInputStream().close();
        }

        return result.toString();
    }


    /**
     *  Just copies all characters from <I>in</I> to <I>out</I>.  The copying is performed using a buffer of bytes.
     *
     *  @since 1.5.8
     *  @param in The reader to copy from
     *  @param out The reader to copy to
     *  @throws IOException If reading or writing failed.
     */
    public static void copyContents( final Reader in, final Writer out ) throws IOException {
        final char[] buf = new char[BUFFER_SIZE];
        int bytesRead;
        while( ( bytesRead = in.read( buf ) ) > 0 ) {
            out.write( buf, 0, bytesRead );
        }

        out.flush();
    }

    /**
     *  Just copies all bytes from <I>in</I> to <I>out</I>.  The copying is performed using a buffer of bytes.
     *
     *  @since 1.9.31
     *  @param in The inputstream to copy from
     *  @param out The outputstream to copy to
     *  @throws IOException In case reading or writing fails.
     */
    public static void copyContents( final InputStream in, final OutputStream out ) throws IOException {
        final byte[] buf = new byte[BUFFER_SIZE];
        int bytesRead;
        while( ( bytesRead = in.read( buf ) ) > 0 ) {
            out.write( buf, 0, bytesRead );
        }

        out.flush();

        // FileOutputStream.flush is an empty method, so in this case we grab the underlying file descriptor and force from there thw write to disk
        if( out instanceof FileOutputStream ) {
            final FileDescriptor fd = ( ( FileOutputStream )out ).getFD();
            fd.sync();
        }
    }

    /**
     *  Reads in file contents.
     *  <P>
     *  This method is smart and falls back to ISO-8859-1 if the input stream does not
     *  seem to be in the specified encoding.
     *
     *  @param input The InputStream to read from.
     *  @param encoding The encoding to assume at first.
     *  @return A String, interpreted in the "encoding", or, if it fails, in Latin1.
     *  @throws IOException If the stream cannot be read or the stream cannot be
     *          decoded (even) in Latin1
     */
    public static String readContents(final InputStream input, final String encoding )
        throws IOException
    {
        final ByteArrayOutputStream out = new ByteArrayOutputStream();
        FileUtil.copyContents( input, out );

        ByteBuffer     bbuf        = ByteBuffer.wrap( out.toByteArray() );

        final Charset        cset        = Charset.forName( encoding );
        final CharsetDecoder csetdecoder = cset.newDecoder();

        csetdecoder.onMalformedInput( CodingErrorAction.REPORT );
        csetdecoder.onUnmappableCharacter( CodingErrorAction.REPORT );

        try
        {
            final CharBuffer cbuf = csetdecoder.decode( bbuf );

            return cbuf.toString();
        }
        catch( final CharacterCodingException e )
        {
            final Charset        latin1    = StandardCharsets.ISO_8859_1;
            final CharsetDecoder l1decoder = latin1.newDecoder();

            l1decoder.onMalformedInput( CodingErrorAction.REPORT );
            l1decoder.onUnmappableCharacter( CodingErrorAction.REPORT );

            try
            {
                bbuf = ByteBuffer.wrap( out.toByteArray() );

                final CharBuffer cbuf = l1decoder.decode( bbuf );

                return cbuf.toString();
            }
            catch( final CharacterCodingException ex )
            {
                throw (CharacterCodingException) ex.fillInStackTrace();
            }
        }
    }

    /**
     *  Returns the full contents of the Reader as a String.
     *
     *  @since 1.5.8
     *  @param in The reader from which the contents shall be read.
     *  @return String read from the Reader
     *  @throws IOException If reading fails.
     */
    public static String readContents( final Reader in ) throws IOException {
        try(final Writer out = new StringWriter() ) {
            copyContents( in, out );
            return out.toString();
        }
    }

    /**
     *  Returns the class and method name (+a line number) in which the
     *  Throwable was thrown.
     *
     *  @param t A Throwable to analyze.
     *  @return A human-readable string stating the class and method.  Do not rely
     *          the format to be anything fixed.
     */
    public static String getThrowingMethod(final Throwable t )
    {
        final StackTraceElement[] trace = t.getStackTrace();
        final StringBuilder sb = new StringBuilder();

        if( trace == null || trace.length == 0 )
        {
            sb.append( "[Stack trace not available]" );
        }
        else
        {
            sb.append( trace[0].isNativeMethod() ? "native method" : "" );
            sb.append( trace[0].getClassName() );
            sb.append(".");
            sb.append( trace[0].getMethodName() ).append( "(), line " ).append( trace[0].getLineNumber() );
        }
        return sb.toString();
    }
}<|MERGE_RESOLUTION|>--- conflicted
+++ resolved
@@ -51,11 +51,7 @@
 
     /** Size of the buffer used when copying large chunks of data. */
     private static final int      BUFFER_SIZE = 8192;
-<<<<<<< HEAD
-    private static final Logger log         = LoggerFactory.getLogger(FileUtil.class);
-=======
-    private static final Logger   LOG         = LogManager.getLogger(FileUtil.class);
->>>>>>> f46c00b6
+    private static final Logger LOG         = LoggerFactory.getLogger(FileUtil.class);
 
     /**
      *  Private constructor prevents instantiation.
