/*
    JSPWiki - a JSP-based WikiWiki clone.

    Licensed to the Apache Software Foundation (ASF) under one
    or more contributor license agreements.  See the NOTICE file
    distributed with this work for additional information
    regarding copyright ownership.  The ASF licenses this file
    to you under the Apache License, Version 2.0 (the
    "License"); fyou may not use this file except in compliance
    with the License.  You may obtain a copy of the License at

       http://www.apache.org/licenses/LICENSE-2.0

    Unless required by applicable law or agreed to in writing,
    software distributed under the License is distributed on an
    "AS IS" BASIS, WITHOUT WARRANTIES OR CONDITIONS OF ANY
    KIND, either express or implied.  See the License for the
    specific language governing permissions and limitations
    under the License.
*/
package org.apache.wiki.util;

import org.junit.jupiter.api.Assertions;
import org.junit.jupiter.api.Test;
import org.mockito.Mockito;

import jakarta.servlet.ServletContext;
import java.io.File;
import java.util.HashMap;
import java.util.Map;
import java.util.Properties;

import static org.mockito.Mockito.mock;


/**
 * Unit test for PropertyReader.
 */
class PropertyReaderTest {

    @Test
    void testLocateClassPathResource() {
        Assertions.assertEquals( "/ini/jspwiki.properties", PropertyReader.createResourceLocation( "ini", "jspwiki.properties" ) );
        Assertions.assertEquals( "/ini/jspwiki.properties", PropertyReader.createResourceLocation( null, "ini/jspwiki.properties" ) );
        Assertions.assertEquals( "/ini/jspwiki.properties", PropertyReader.createResourceLocation( null, "/ini/jspwiki.properties" ) );
        Assertions.assertEquals( "/jspwiki-custom.properties", PropertyReader.createResourceLocation( null, "/jspwiki-custom.properties" ) );
        Assertions.assertEquals( "/jspwiki.custom.cascade.1.ini", PropertyReader.createResourceLocation( null, "jspwiki.custom.cascade.1.ini" ) );
        Assertions.assertEquals( "/WEB-INF/classes/jspwiki-custom.properties", PropertyReader.createResourceLocation( "WEB-INF/classes", PropertyReader.CUSTOM_JSPWIKI_CONFIG ) );
        Assertions.assertEquals( "/WEB-INF/classes/jspwiki-custom.properties", PropertyReader.createResourceLocation( "/WEB-INF/classes", PropertyReader.CUSTOM_JSPWIKI_CONFIG ) );
        Assertions.assertEquals( "/WEB-INF/classes/jspwiki-custom.properties", PropertyReader.createResourceLocation( "/WEB-INF/classes/", PropertyReader.CUSTOM_JSPWIKI_CONFIG ) );
    }

    @Test
    void testVariableExpansion() {
        final Properties p = new Properties();
        p.put( "var.basedir", "/p/mywiki" );
        p.put( "jspwiki.fileSystemProvider.pageDir", "$basedir/www/" );
        p.put( "jspwiki.basicAttachmentProvider.storageDir", "$basedir/www/" );
        p.put( "jspwiki.workDir", "$basedir/wrk/" );
        p.put( "jspwiki.xyz", "test basedir" ); //don't touch this

        PropertyReader.expandVars( p );

        Assertions.assertEquals( "/p/mywiki/www/", p.getProperty( "jspwiki.fileSystemProvider.pageDir" ) );
        Assertions.assertEquals( "/p/mywiki/www/", p.getProperty( "jspwiki.basicAttachmentProvider.storageDir" ) );
        Assertions.assertEquals( "/p/mywiki/www/", p.getProperty( "jspwiki.fileSystemProvider.pageDir" ) );
        Assertions.assertTrue( p.getProperty( "jspwiki.workDir" ).endsWith( "/p/mywiki/wrk/" ) );
        Assertions.assertTrue( p.getProperty( "jspwiki.xyz" ).endsWith( "test basedir" ) ); //don't touch this
        Assertions.assertFalse( p.getProperty( "jspwiki.workDir" ).endsWith( "$basedir/wrk/" ) );
    }

    @Test
    void testVariableExpansion2() {
        final Properties p = new Properties();

        //this time, declare the var at the end... (should overwrite this one);
        p.put( "var.basedir", "xxx" );

        p.put( "jspwiki.fileSystemProvider.pageDir", "$basedir/www/" );
        p.put( "jspwiki.basicAttachmentProvider.storageDir", "$basedir/www/" );
        p.put( "jspwiki.workDir", "$basedir/wrk/" );
        p.put( "jspwiki.xyz", "test basedir" ); //don't touch this
        p.put( "jspwiki.abc", "test $x2" ); //don't touch this

        p.put( "var.basedir", " /p/mywiki" ); //note that this var has a space at the beginning...
        p.put( "var.x2", " wiki " ); //note that this var has a space at the beginning...

        PropertyReader.expandVars( p );

        Assertions.assertEquals( "/p/mywiki/www/", p.getProperty( "jspwiki.fileSystemProvider.pageDir" ) );
        Assertions.assertEquals( "/p/mywiki/www/", p.getProperty( "jspwiki.basicAttachmentProvider.storageDir" ) );
        Assertions.assertEquals( "/p/mywiki/www/", p.getProperty( "jspwiki.fileSystemProvider.pageDir" ) );
        Assertions.assertTrue( p.getProperty( "jspwiki.workDir" ).endsWith( "/p/mywiki/wrk/" ) );
        Assertions.assertTrue( p.getProperty( "jspwiki.xyz" ).endsWith( "test basedir" ) ); //don't touch this
        Assertions.assertFalse( p.getProperty( "jspwiki.workDir" ).endsWith( "$basedir/wrk/" ) );
        Assertions.assertTrue( p.getProperty( "jspwiki.abc" ).endsWith( "test wiki" ) );
    }

    @Test
    void testMultipleVariableExpansion() {
        final Properties p = new Properties();

        //this time, declare the var at the end... (should overwrite this one);
        p.put( "var.x1", "a" );
        p.put( "var.x2", "b" );

        p.put( "jspwiki.x1", "$x1" );
        p.put( "jspwiki.x2", "$x2" );
        p.put( "jspwiki.x3", "$x1/$x2" );

        PropertyReader.expandVars( p );

        Assertions.assertEquals( "a", p.getProperty( "jspwiki.x1" ) );
        Assertions.assertEquals( "b", p.getProperty( "jspwiki.x2" ) );
        Assertions.assertEquals( "a/b", p.getProperty( "jspwiki.x3" ) );
    }

    @Test
    void testCollectPropertiesFrom() {
        final Map< String, String > sut = new HashMap<>();
        sut.put( "jspwiki_frontPage", "Main" );
        sut.put( "secretEnv", "asdasd" );

        final Map< String, String > test = PropertyReader.collectPropertiesFrom( sut );

        Assertions.assertEquals( "Main", test.get( "jspwiki.frontPage" ) );
        Assertions.assertNull( test.get( "secretEnv" ) );
    }

    @Test
    void testSetWorkDir() {
        final Properties properties = new Properties();
        final ServletContext servletContext = mock(ServletContext.class);
<<<<<<< HEAD
        final String expectedTmpDir = System.getProperty("java.io.tmpdir");
=======
        final File tmp = new File( "/tmp" );
        Mockito.when(servletContext.getAttribute( "jakarta.servlet.context.tempdir" ) ).thenReturn( tmp );
>>>>>>> 1d3e5ebd

        Mockito.when(servletContext.getAttribute("javax.servlet.context.tempdir")).thenReturn(new File(expectedTmpDir));

        // Test when the "jspwiki.workDir" is not set, it should get set to servlet's temporary directory
        PropertyReader.setWorkDir(servletContext, properties);
        String workDir = properties.getProperty("jspwiki.workDir");
        Assertions.assertEquals(expectedTmpDir, workDir);

        // Test when the "jspwiki.workDir" is set, it should remain as it is
        properties.setProperty("jspwiki.workDir", "/custom/dir");
        PropertyReader.setWorkDir(servletContext, properties);
        workDir = properties.getProperty("jspwiki.workDir");
        Assertions.assertEquals("/custom/dir", workDir);

        // Test when the servlet's temporary directory is null, it should get set to system's temporary directory
<<<<<<< HEAD
        Mockito.when(servletContext.getAttribute("javax.servlet.context.tempdir")).thenReturn(null);
        properties.remove("jspwiki.workDir");
        PropertyReader.setWorkDir(servletContext, properties);
        workDir = properties.getProperty("jspwiki.workDir");
        Assertions.assertEquals(expectedTmpDir, workDir);
    }

=======
        Mockito.when( servletContext.getAttribute( "jakarta.servlet.context.tempdir" ) ).thenReturn( null );
        properties.remove( "jspwiki.workDir" );
        PropertyReader.setWorkDir( servletContext, properties );
        workDir = properties.getProperty( "jspwiki.workDir" );
        Assertions.assertEquals( System.getProperty( "java.io.tmpdir" ), workDir );
    }

    @Test
    void testSystemPropertyExpansion() {
        try {
            System.setProperty( "FOO", "BAR" );
            System.setProperty( "TEST", "VAL" );
            final Properties p = new Properties();
            p.put( "jspwiki.fileSystemProvider.pageDir", "${FOO}/www/" );
            p.put( "jspwiki.fileSystemProvider.workDir", "${FOO}/www/${TEST}" );
            p.put( "jspwiki.fileSystemProvider.badVal1", "${FOO/www/${TEST}" );
            p.put( "jspwiki.fileSystemProvider.badVal2", "}${FOO/www/${TEST}" );
            p.put( "jspwiki.fileSystemProvider.badVal3", "${NONEXISTANTPROP}" );
            p.put( "jspwiki.fileSystemProvider.badVal4", "${NONEXISTANTPROP}/${FOO}" );
            PropertyReader.propertyExpansion( p );
            Assertions.assertEquals( "BAR/www/", p.getProperty( "jspwiki.fileSystemProvider.pageDir" ) );
            Assertions.assertEquals( "BAR/www/VAL", p.getProperty( "jspwiki.fileSystemProvider.workDir" ) );
            Assertions.assertEquals( "${FOO/www/${TEST}", p.getProperty( "jspwiki.fileSystemProvider.badVal1" ) );
            Assertions.assertEquals( "}${FOO/www/${TEST}", p.getProperty( "jspwiki.fileSystemProvider.badVal2" ) );
            Assertions.assertEquals( "${NONEXISTANTPROP}", p.getProperty( "jspwiki.fileSystemProvider.badVal3" ) );
            Assertions.assertEquals( "${NONEXISTANTPROP}/${FOO}", p.getProperty( "jspwiki.fileSystemProvider.badVal4" ) );
        } finally {
            System.setProperty( "FOO", "" );
            System.setProperty( "TEST", "" );
        }
    }
>>>>>>> 1d3e5ebd

}<|MERGE_RESOLUTION|>--- conflicted
+++ resolved
@@ -131,12 +131,8 @@
     void testSetWorkDir() {
         final Properties properties = new Properties();
         final ServletContext servletContext = mock(ServletContext.class);
-<<<<<<< HEAD
-        final String expectedTmpDir = System.getProperty("java.io.tmpdir");
-=======
         final File tmp = new File( "/tmp" );
         Mockito.when(servletContext.getAttribute( "jakarta.servlet.context.tempdir" ) ).thenReturn( tmp );
->>>>>>> 1d3e5ebd
 
         Mockito.when(servletContext.getAttribute("javax.servlet.context.tempdir")).thenReturn(new File(expectedTmpDir));
 
@@ -152,15 +148,6 @@
         Assertions.assertEquals("/custom/dir", workDir);
 
         // Test when the servlet's temporary directory is null, it should get set to system's temporary directory
-<<<<<<< HEAD
-        Mockito.when(servletContext.getAttribute("javax.servlet.context.tempdir")).thenReturn(null);
-        properties.remove("jspwiki.workDir");
-        PropertyReader.setWorkDir(servletContext, properties);
-        workDir = properties.getProperty("jspwiki.workDir");
-        Assertions.assertEquals(expectedTmpDir, workDir);
-    }
-
-=======
         Mockito.when( servletContext.getAttribute( "jakarta.servlet.context.tempdir" ) ).thenReturn( null );
         properties.remove( "jspwiki.workDir" );
         PropertyReader.setWorkDir( servletContext, properties );
@@ -192,6 +179,5 @@
             System.setProperty( "TEST", "" );
         }
     }
->>>>>>> 1d3e5ebd
 
 }