<<<<<<< HEAD
Forked from [apache/jspwiki](https://github.com/apache/jspwiki)

# Apache JSPWiki 2.11 - Documentation
=======
# Apache JSPWiki 2.12 - Documentation
>>>>>>> f46c00b6

    Licensed to the Apache Software Foundation (ASF) under one
    or more contributor license agreements.  See the NOTICE file
    distributed with this work for additional information
    regarding copyright ownership.  The ASF licenses this file
    to you under the Apache License, Version 2.0 (the
    "License"); you may not use this file except in compliance
    with the License.  You may obtain a copy of the License at

       https://www.apache.org/licenses/LICENSE-2.0

    Unless required by applicable law or agreed to in writing,
    software distributed under the License is distributed on an
    "AS IS" BASIS, WITHOUT WARRANTIES OR CONDITIONS OF ANY
    KIND, either express or implied.  See the License for the
    specific language governing permissions and limitations
    under the License.  

The license file can be found in LICENSE.

## Why does this JSPWiki Fork exist?

This fork of JSPWiki is used by [denkbares/d3web-KnowWE](https://github.com/denkbares/d3web-KnowWE).
KnowWE quite heavily relies on JSPWiki for some time now and this fork
allows to easily add some KnowWE specific fixes and improvements.
The aim is to keep this fork as close as possible to the original.

## What is JSPWiki?

JSPWiki is a simple (well, not anymore) WikiWiki clone, written in Java
and JSP.  A WikiWiki is a website which allows anyone to participate
in its development.  JSPWiki supports all the traditional wiki features,
as well as very detailed access control and security integration using JAAS. 

* For more information see https://jspwiki-wiki.apache.org/

## Pre-requirements

Okay, so you wanna Wiki?  You'll need the following things:

REQUIRED:

* A JSP engine that supports Servlet API 3.1.  We recommend [Apache Tomcat](https://tomcat.apache.org/)
  for a really easy installation. Tomcat 9.x or later is recommended, although Tomcat 8.x 
  is supported too; see [additional configuration](https://jspwiki-wiki.apache.org/Wiki.jsp?page=Getting%20Started#section-Getting+Started-Tomcat8.x) 
  that must be set up in order to run JSPWiki on Tomcat 8.x.

* Some previous administration experience...  If you've ever installed
  Apache or any other web server, you should be pretty well off.

* And of course, a server to run the JSP engine on.

* JDK 11+


OPTIONAL:

* JavaMail package from java.sun.com, if you want to use log4j mailing
  capabilities.  You'll also need the Java Activation Framework.

## Really simple installation

This section is meant for you, if you just want to have a really quick
install without many worries.  If you want to have a more complicated
installation (with more power as to how to do things), 
check out the "Install" section below.

Since JSPWiki 2.1.153, JSPWiki comes with a really simple installation
engine.  Just do the following:

1) Install Tomcat from https://tomcat.apache.org/ (or any other servlet
   container)

2) Rename the JSPWiki.war file from the download and rename it based on
   your desired URL (if you want it different from /JSPWiki).  For example,
   if you want your URL to be http://.../wiki, rename it to wiki.war.
   This name will be referred to as <appname> below.
   Place this WAR in your `$TOMCAT_HOME/webapps` folder and then start Tomcat.

3) Point your browser at http://&lt;myhost>/&lt;appname>/Install.jsp

4) Answer a couple of simple questions

5) Restart your container

6) Point your browser to http://&lt;myhost>/&lt;appname>/

That's it!

## Advanced Installation

In the `$TOMCAT_HOME/lib` folder (or equivalent based on your servlet container),
place a `jspwiki-custom.properties` file, which can contain any overrides to the 
default `ini/jspwiki.properties` file in the JSPWiki JAR.  For any values not 
placed in `jspwiki-custom.properties` file JSPWiki will rely on the default file.
Review the default file to look for values you may wish to override in the custom
file.  Some common values to override in your custom file include 
`jspwiki.xmlUserDatabaseFile`, `jspwiki.xmlGroupDatabaseFile`, 
`jspwiki.fileSystemProvider.pageDir`, `jspwiki.basicAttachmentProvider.storageDir`, 
and `log4j.appender.FileLog.File`.  The comments in the default file will suggest 
appropriate values to override them with. 

The custom file can also be placed in the `WEB-INF/` folder of the WAR, but storing
this file in `$TOMCAT_HOME/lib` allows you to upgrade the JSPWiki WAR without needing
to re-insert your customizations.

Unzip the contents of `jspwiki-corepages.zip` into your newly created
directory.  You can find the rest of the documentation in the
`JSPWiki-doc.zip` file.

(Re)start tomcat.

Point your browser at http://&lt;where your Tomcat is installed>/MyWiki/.
You should see the Main Wiki page.  See the next section if you want
to edit the pages =).

The `WEB-INF/jspwiki.policy` file is used to change access permissions for 
the Wiki.

Check the Apache JSPWiki website and project documentation for additional
setup and configuration suggestions.

## Using the Docker image

_**Docker images are not official ASF releases but provided for convenience. 
Recommended usage is always to build the source.**_

The Apache JSPWiki Docker image is available at [Docker Hub](https://registry.hub.docker.com/r/apache/jspwiki/).

### Get the Image
```
$ docker pull apache/jspwiki
```

### Running the Container
```
$ docker run -d -p 8080:8080 --name jspwiki apache/jspwiki
```

Then point your browser at http://localhost:8080/, that should give you a working 
wiki right away!

See https://jspwiki-wiki.apache.org/Wiki.jsp?page=Docker for customizations and 
advanced usage of the image.

## Upgrading from previous versions

Please read [ReleaseNotes](./ReleaseNotes) and the [UPGRADING](./UPGRADING) documents available with this
distribution.

## Contact

Questions can be asked to JSPWiki team members and fellow users via the jspwiki-users
mailing list: See https://jspwiki.apache.org/community/mailing_lists.html.
Please use the user mailing list instead of contacting team members directly, 
and as this is a public list stored in public archives, be sure to avoid including
any sensitive information (passwords, data, etc.) in your questions.<|MERGE_RESOLUTION|>--- conflicted
+++ resolved
@@ -1,10 +1,6 @@
-<<<<<<< HEAD
 Forked from [apache/jspwiki](https://github.com/apache/jspwiki)
 
-# Apache JSPWiki 2.11 - Documentation
-=======
 # Apache JSPWiki 2.12 - Documentation
->>>>>>> f46c00b6
 
     Licensed to the Apache Software Foundation (ASF) under one
     or more contributor license agreements.  See the NOTICE file
