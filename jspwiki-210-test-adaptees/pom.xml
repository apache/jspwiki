--- conflicted
+++ resolved
@@ -1,97 +1,107 @@
-<?xml version="1.0" encoding="UTF-8"?>
-<!--
-  ~ Copyright (C) 2023 denkbares GmbH. All rights reserved.
-  -->
-<project xmlns="http://maven.apache.org/POM/4.0.0" xmlns:xsi="http://www.w3.org/2001/XMLSchema-instance" xsi:schemaLocation="http://maven.apache.org/POM/4.0.0 http://maven.apache.org/maven-v4_0_0.xsd">
+<?xml version="1.0" encoding="UTF-8"?><!--
+  Licensed to the Apache Software Foundation (ASF) under one
+  or more contributor license agreements.  See the NOTICE file
+  distributed with this work for additional information
+  regarding copyright ownership.  The ASF licenses this file
+  to you under the Apache License, Version 2.0 (the
+  "License"); you may not use this file except in compliance
+  with the License.  You may obtain a copy of the License at
 
-  <parent>
-    <groupId>org.apache.jspwiki</groupId>
-<<<<<<< HEAD
-    <artifactId>jspwiki-knowwe-builder</artifactId>
-    <version>2.11.7-SNAPSHOT</version>
-=======
-    <artifactId>jspwiki-builder</artifactId>
-    <version>2.12.2-SNAPSHOT</version>
->>>>>>> f46c00b6
-  </parent>
+     http://www.apache.org/licenses/LICENSE-2.0
 
-  <modelVersion>4.0.0</modelVersion>
-  <artifactId>jspwiki-knowwe-210-test-adaptees</artifactId>
-  <name>Apache JSPWiki test extensions not using public api</name>
-  
-  <properties>
-    <!-- <last-jspwiki-version-without-public-api>2.11.0.M6</last-jspwiki-version-without-public-api> -->
-  </properties>
+  Unless required by applicable law or agreed to in writing,
+  software distributed under the License is distributed on an
+  "AS IS" BASIS, WITHOUT WARRANTIES OR CONDITIONS OF ANY
+  KIND, either express or implied.  See the License for the
+  specific language governing permissions and limitations
+  under the License.
+-->
+<project xmlns="http://maven.apache.org/POM/4.0.0" xmlns:xsi="http://www.w3.org/2001/XMLSchema-instance"
+	xsi:schemaLocation="http://maven.apache.org/POM/4.0.0 http://maven.apache.org/maven-v4_0_0.xsd">
 
-  <dependencies>
-    <dependency>
-      <groupId>${project.groupId}</groupId>
-      <artifactId>jspwiki-main</artifactId>
-      <version>2.11.0.M6</version>
-      <scope>provided</scope>
-      <exclusions>
-        <exclusion>
-          <groupId>org.slf4j</groupId>
-          <artifactId>slf4j-log4j12</artifactId>
-        </exclusion>
-      </exclusions>
-    </dependency>
+	<parent>
+		<groupId>org.apache.jspwiki</groupId>
+		<artifactId>jspwiki-knowwe-builder</artifactId>
+		<version>2.12.2-SNAPSHOT</version>
+	</parent>
 
-    <dependency>
-      <groupId>${project.groupId}</groupId>
-      <artifactId>jspwiki-knowwe-main</artifactId>
-      <type>test-jar</type>
-      <version>2.11.7-SNAPSHOT</version>
-      <scope>test</scope>
-      <exclusions>
-        <exclusion>
-          <groupId>org.slf4j</groupId>
-          <artifactId>slf4j-log4j12</artifactId>
-        </exclusion>
-      </exclusions>
-    </dependency>
+	<modelVersion>4.0.0</modelVersion>
+	<artifactId>jspwiki-knowwe-210-test-adaptees</artifactId>
+	<name>Apache JSPWiki test extensions not using public api</name>
 
-    <dependency>
-      <groupId>org.junit.jupiter</groupId>
-      <artifactId>junit-jupiter-api</artifactId>
-      <scope>test</scope>
-    </dependency>
+	<properties>
+		<!-- <last-jspwiki-version-without-public-api>2.11.0.M6</last-jspwiki-version-without-public-api> -->
+	</properties>
 
-    <dependency>
-      <groupId>org.junit.jupiter</groupId>
-      <artifactId>junit-jupiter-params</artifactId>
-      <scope>test</scope>
-    </dependency>
+	<dependencies>
+		<dependency>
+			<groupId>${project.groupId}</groupId>
+			<artifactId>jspwiki-knowwe-main</artifactId>
+			<version>2.12.2-SNAPSHOT</version>
+			<scope>provided</scope>
+			<exclusions>
+				<exclusion>
+					<groupId>org.slf4j</groupId>
+					<artifactId>slf4j-log4j12</artifactId>
+				</exclusion>
+			</exclusions>
+		</dependency>
 
-    <dependency>
-      <groupId>org.junit.jupiter</groupId>
-      <artifactId>junit-jupiter-engine</artifactId>
-      <scope>test</scope>
-    </dependency>
-  </dependencies>
+		<dependency>
+			<groupId>${project.groupId}</groupId>
+			<artifactId>jspwiki-knowwe-main</artifactId>
+			<type>test-jar</type>
+			<version>2.12.2-SNAPSHOT</version>
+			<scope>test</scope>
+			<exclusions>
+				<exclusion>
+					<groupId>org.slf4j</groupId>
+					<artifactId>slf4j-log4j12</artifactId>
+				</exclusion>
+			</exclusions>
+		</dependency>
 
-  <build>
-    <plugins>
-      <plugin>
-        <artifactId>maven-jar-plugin</artifactId>
-        <executions>
-          <execution>
-            <goals>
-              <goal>test-jar</goal>
-            </goals>
-            <phase>package</phase>
-            <configuration>
-              <excludes>
-                <exclude>**/test*/**</exclude>
-                <exclude>**/*Test.class</exclude>
-                <exclude>**/*Test$*.class</exclude>
-                <exclude>**/*Tests.class</exclude>
-              </excludes>
-              <skipIfEmpty>true</skipIfEmpty>
-            </configuration>
-          </execution>
-        </executions>
-      </plugin>
-    </plugins>
-  </build>
+		<dependency>
+			<groupId>org.junit.jupiter</groupId>
+			<artifactId>junit-jupiter-api</artifactId>
+			<scope>test</scope>
+		</dependency>
+
+		<dependency>
+			<groupId>org.junit.jupiter</groupId>
+			<artifactId>junit-jupiter-params</artifactId>
+			<scope>test</scope>
+		</dependency>
+
+		<dependency>
+			<groupId>org.junit.jupiter</groupId>
+			<artifactId>junit-jupiter-engine</artifactId>
+			<scope>test</scope>
+		</dependency>
+	</dependencies>
+
+	<build>
+		<plugins>
+			<plugin>
+				<artifactId>maven-jar-plugin</artifactId>
+				<executions>
+					<execution>
+						<goals>
+							<goal>test-jar</goal>
+						</goals>
+						<phase>package</phase>
+						<configuration>
+							<excludes>
+								<exclude>**/test*/**</exclude>
+								<exclude>**/*Test.class</exclude>
+								<exclude>**/*Test$*.class</exclude>
+								<exclude>**/*Tests.class</exclude>
+							</excludes>
+							<skipIfEmpty>true</skipIfEmpty>
+						</configuration>
+					</execution>
+				</executions>
+			</plugin>
+		</plugins>
+	</build>
 </project>