<!--
Licensed to the Apache Software Foundation (ASF) under one
or more contributor license agreements.  See the NOTICE file
distributed with this work for additional information
regarding copyright ownership.  The ASF licenses this file
to you under the Apache License, Version 2.0 (the
"License"); you may not use this file except in compliance
with the License.  You may obtain a copy of the License at

   http://www.apache.org/licenses/LICENSE-2.0

Unless required by applicable law or agreed to in writing,
software distributed under the License is distributed on an
"AS IS" BASIS, WITHOUT WARRANTIES OR CONDITIONS OF ANY
KIND, either express or implied.  See the License for the
specific language governing permissions and limitations
under the License.
-->
**2025-11-15 Alex O'Ree (alexoree AT apache DOT org)**

* _3.0.0-git-08_

* [JSPWIKI-1228](https://issues.apache.org/jira/browse/JSPWIKI-1228) audit logging capability with optional email based alert

<<<<<<< HEAD

**2025-11-15 Alex O'Ree (alexoree AT apache DOT org)**
=======
**2025-11-16 Alex O'Ree (alexoree AT apache DOT org)**

* _3.0.0-git-08_

* [JSPWIKI-75](https://issues.apache.org/jira/browse/JSPWIKI-75) - Undisclosed security issue


**2025-11-13 Alex O'Ree (alexoree AT apache DOT org)**
>>>>>>> e77af5c5

* _3.0.0-git-07_

* [JSPWIKI-1235](https://issues.apache.org/jira/browse/JSPWIKI-1235) password complexity checks for XML or JDBC based user data stores
* [JSPWIKI-80](https://issues.apache.org/jira/browse/JSPWIKI-80) Related

**2025-11-15 Alex O'Ree (alexoree AT apache DOT org)**

* _3.0.0-git-06_

* Dependency Updates 
	* commons-validator (added) at 1.10.0
	
* [JSPWIKI-1239](https://issues.apache.org/jira/browse/JSPWIKI-1239) New user signup says the email is optional, but does not accept blank since it's already in use by the admin account
* [JSPWIKI-1243](https://issues.apache.org/jira/browse/JSPWIKI-1243 Email validation rouine is incorrect (unicode symbols and more)
* NOJIRA disables and removes the ClearSiteData Servlet Filter which broke CSRF token checks
	


**2025-11-13 Alex O'Ree (alexoree AT apache DOT org)**

* _3.0.0-git-05_

* Dependency Updates 
	* Tomcat updated to 10.1.49
	
* [JSPWIKI-388](https://issues.apache.org/jira/browse/JSPWIKI-388) ParamTag loops forever when parent tag is not ParamHandler
* [JSPWIKI-1238](https://issues.apache.org/jira/browse/JSPWIKI-1238) I18N fixes
* [JSPWIKI-1237](https://issues.apache.org/jira/browse/JSPWIKI-1237) OWASP http response headers, can be disabled and configured via web.xml
* [JSPWIKI-1230](https://issues.apache.org/jira/browse/JSPWIKI-1230) Preconfigured tomcat configurations improvements
* NOJIRA - additional CI testing enabled
* [JSPWIKI-1229](https://issues.apache.org/jira/browse/JSPWIKI-1229) cookie security flags. new jspwiki properties added.
* [JSPWIKI-1220](https://issues.apache.org/jira/browse/JSPWIKI-1220) replaces the sandler library with the rome rss/atom library for RSS/ATOM support
* [JSPWIKI-1223](https://issues.apache.org/jira/browse/JSPWIKI-1223)  restores the /atom servlet api's capabilities, restores the ability to create and store weblog entries with the requisite attribute for the atom feed to work
* [JSPWIKI-1225](https://issues.apache.org/jira/browse/JSPWIKI-1225)  fixes loading the preloaded data for the portable build
* [JSPWIKI-1224](https://issues.apache.org/jira/browse/JSPWIKI-1224)  rss.jsp now sets the filename for download 




**2025-11-08 Alex O'Ree (alexoree AT apache DOT org)**

* _3.0.0-git-04_

* Dependency Updates 
	* Akismet library change to a supported version
	* Removal of commons-http v2 

* [JSPWIKI-1219](https://issues.apache.org/jira/browse/JSPWIKI-1219) SpamFilter removal of asirra.com due to service shutdown 10 years ago
* [JSPWIKI-1218](https://issues.apache.org/jira/browse/JSPWIKI-1218) Removal of commons-http-client v2 
* [JSPWIKI-1179](https://issues.apache.org/jira/browse/JSPWIKI-1179) Github Actions CI builders


**2025-11-07 Alex O'Ree (alexoree AT apache DOT org)**

* _3.0.0-git-03_

* Dependency updates
	* commons-lang updated to 3.19.0
	* commons-net added at 3.12.0
	* jakarta.mail-api from 2.1.3 to 2.1.5
	* http-commons dependency removed
	
* [JSPWIKI-1213](https://issues.apache.org/jira/browse/JSPWIKI-1213) adds jacoco test coverage reporting to the build
* [JSPWIKI-615](https://issues.apache.org/jira/browse/JSPWIKI-615) adds some javadocs to the WikiEvent class as requested
* [JSPWIKI-1211](https://issues.apache.org/jira/browse/JSPWIKI-1211) fixed a bootup issue when the rss directory doesn't exist
* [JSPWIKI-1207](https://issues.apache.org/jira/browse/JSPWIKI-1207) disables the ehcache causing bootup crashes on portable builds
* [JSPWIKI-1217](https://issues.apache.org/jira/browse/JSPWIKI-1217) improvements to stabilize the automated build system
* [JSPWIKI-1216](https://issues.apache.org/jira/browse/JSPWIKI-1216) removes references to the WikiWizard template/editor, i18n improvements 
* [JSPWIKI-1183](https://issues.apache.org/jira/browse/JSPWIKI-1183) The IfPlugin now supports IP address checks using CIDR style netmasks
* [JSPWIKI-1283](https://issues.apache.org/jira/browse/JSPWIKI-1283) Removes the asirra.com based captcha filtering


**2025-09-30  Juan Pablo Santos (juanpablo AT apache DOT org)**

* _3.0.0-git-02_

* JDK-17 as baseline

* Dependency updates
    * JUnit to 6.0.0
    * Mockito to 5.20.0
    * Selenide 7.10.1
    * SLF4J to 2.0.17
    * Maven plugins: wro4j to 2.1.1 (closes [PR #285](https://github.com/apache/jspwiki/pull/285))

**2025-09-27  Juan Pablo Santos (juanpablo AT apache DOT org)**

* _3.0.0-git-01_

* [JSPWIKI-1170](https://issues.apache.org/jira/browse/JSPWIKI-1170): Support of Jakarta EE 9
    * Huge thanks to Jürgen Weber, who provided all the [relevant code](https://github.com/apache/jspwiki/pull/397)
    * Note that custom plugins, filter, etc., using the `javax` namespace should be recompiled to use the `jakarta` namespace instead
    * Custom plugins, filters, etc., **NOT** using the `javax` namespace, can still be used without the need of recompiled it
    * XML-RPC support has been dropped, with no current replacement 

* Dependency updates
    * Commons File Upload to 2.0.0-M4
    * Commons Text to 1.14.0 (closes [PR #395](https://github.com/apache/jspwiki/pull/395), thanks to Dependabot)
    * Tika to 3.2.3
    * Tomcat to 10.1.46
    * Maven plugins: compiler to 3.14.1, javadoc to 3.12.0, surefire to 3.5.4, umldoclet to 2.2.3

**2025-07-25  Juan Pablo Santos (juanpablo AT apache DOT org)**

* _2.12.3-git-10_

* Further fixes on 2.12.3-git-10, to ensure that Log4J2 configuration from `jspwiki[-custom].properties` only loads Log4J2 related properties, that is, properties starting with one of: `appender`, `logger`, `rootLogger`, `filter`, `status`, `dest`, `name`, `properties`, `property` or `log4j2`
    * An external Log4J2 config file can be used if additional properties are needed to be passed to Log4J2

**2025-07-20  Juan Pablo Santos (juanpablo AT apache DOT org)**

* _2.12.3-git-09_

* Ensure that Log4J2 configuration from `jspwiki[-custom].properties` only loads Log4J2 related properties, as it's needed when upgrading it to 2.25

* Dependency updates
    * Commons IO to 2.20.0
    * Commons Lang to 3.18.0 (closes [PR #392](https://github.com/apache/jspwiki/pull/392), thanks to Dependabot)
    * JUnit to 5.13.4
    * Log4J2 to 2.25.1 (closes [PR #389](https://github.com/apache/jspwiki/pull/389), thanks to Dependabot)
	* Maven plugins: enforcer to 3.6.1, build-maven-helper to 3.6.1 (closes [PR #390](https://github.com/apache/jspwiki/pull/390), thanks to Dependabot), sonar-maven-plugin to 5.1.0.4751 (closes [PR #393](https://github.com/apache/jspwiki/pull/393)

**2025-07-09  Juan Pablo Santos (juanpablo AT apache DOT org)**

* _2.12.3-git-08_

* [PR #388](https://github.com/apache/jspwiki/pull/388) Fix `StringIndexOutOfBoundsException` in `AjaxUtil`, by Ulf Dittmer, thanks!

* es_ES translation tweaks

* Dependency updates
    * Apache Parent POM to 35
    * Awaitility to 4.3.0 (closes [PR #385](https://github.com/apache/jspwiki/pull/385), thanks to Dependabot)
    * Commons File upload to 1.6.0
    * JUnit to 5.13.3
	* Lucene to 9.12.2 (closes [PR #386](https://github.com/apache/jspwiki/pull/386))
    * Mockito to 5.18.0
    * Tika to 3.2.0
    * Tomcat to 9.0.107
    * Maven plugins: clean to 3.5.0, enforcer to 3.6.0, cargo to 1.10.20 (closes [PR #387](https://github.com/apache/jspwiki/pull/387), thanks to Dependabot), umldoclet to 2.2.2

**2025-05-09  Juan Pablo Santos (juanpablo AT apache DOT org)**

* _2.12.3-git-07_

* [PR #362](https://github.com/apache/jspwiki/pull/362) `CachingProvider#getAllPages()` returns all pages after cache ttl has expired, by Albrecht Striffler

* Extract suitable `jspwiki.woas.version` property for portable build from `project.version` instead of hard coding it into `build.xml`

* Dependency updates
    * Apache Parent POM to 34 
    * Commons Collections to 4.5.0
    * Gson to 2.13.1 (closes [PR #383](https://github.com/apache/jspwiki/pull/383), thanks to Dependabot)
    * Log4J2 to 2.24.3 (closes [PR #379](https://github.com/apache/jspwiki/pull/379), thanks to Dependabot)
    * Mockito to 5.17.0 (closes [PR #382](https://github.com/apache/jspwiki/pull/382), thanks to Dependabot)

**2025-04-13  Juan Pablo Santos (juanpablo AT apache DOT org)**

* _2.12.3-git-06_

* Proper digest comparison on `CryptoUtil.verifySaltedPassword`

* PR [#377](https://github.com/apache/jspwiki/pull/377) Normalize User Input in Registration by Arturo Bernal

* Dependency updates
    * Commons IO to 2.19.0
    * Commons Text to 1.13.1
    * JUnit to 5.12.2
    * HSQLDB to 2.7.4 (closes [PR #375](https://github.com/apache/jspwiki/pull/375), thanks to Dependabot)
    * Tomcat to 9.0.104
    * Maven plugins: javadoc to 3.11.2 (closes [PR #373](https://github.com/apache/jspwiki/pull/373), thanks to Dependabot)

**2025-04-05  Juan Pablo Santos (juanpablo AT apache DOT org)**

* _2.12.3-git-05_

* Allow `data:` or `javascript:` uris on `src` attribute of `Image` plugin only if `jspwiki.translatorReader.allowHTML` is enabled

* Additional fixes on _2.12.3-git-04_

* Dependency updates
    * JUnit to 5.12.1
    * Mockito to 5.16.0
    * Tika to 3.1.0
    * Tomcat to 9.0.102
    * XStream to 1.4.21
    * Maven plugins: compiler to 3.14.0, install to 3.1.4, project-info-reports to 3.9.0, remote-resources to 3.3.0, surefire to 3.5.3

**2024-12-24  Arturo Bernal (abernal AT apache DOT org)**

* _2.12.3-git-04_

* Fix for XBOW-024-109 XSS in JSPWiki Header Link Name
    * Addressed XSS vulnerability in JSPWiki header link name by ensuring proper HTML escaping when `jspwiki.translatorReader.allowHTML` is disabled.
    * Fixed markdown module to respect `jspwiki.translatorReader.allowHTML` property, preventing XSS in Markdown syntax.
    * Changes include improved input sanitization and added appropriate tests for validation.

**2024-12-19  Juan Pablo Santos (juanpablo AT apache DOT org)**

* _2.12.3-git-03_

* Fix for [JSPWIKI-1197](https://issues.apache.org/jira/browse/JSPWIKI-1197) - Deleting an attachment via filesystem causes jsp wiki to completey crash
    * Provided in [PR #360](https://github.com/apache/jspwiki/pull/360) by Alex O'Ree, thanks!

* Dependency updates
    * Commons IO to 2.18.0 (closes [PR #371](https://github.com/apache/jspwiki/pull/371), thanks to Dependabot)
    * Commons Text to 1.13.0
    * JUnit to 5.11.4
    * Log4J2 to 2.24.2
    * Lucene to 9.12.0
    * Mockito to 5.13.0 (closes [PR #367](https://github.com/apache/jspwiki/pull/367), thanks to Dependabot)
    * Tomcat to 9.0.98
    * Maven plugins: dependency to 3.8.1, javadoc to 3.11.1, jxr to 3.6.0, project-info-reports to 3.8.0, surefire to 3.5.2, surefire.junit5-tree-reporter to 1.4.0, umldoclet to 2.2.1, cyclonedx to 2.9.1 (closes [PR #372](https://github.com/apache/jspwiki/pull/372), thanks to Dependabot)

**2024-09-26  Juan Pablo Santos (juanpablo AT apache DOT org)**

* _2.12.3-git-02_

* Add `.pdf` and `.xml` to `jspwiki.attachment.forceDownload`, so by default those kind of attachments are downloaded rather than opened in browser

* `jspwiki.attachment.forceDownload` now accepts `*` as a way to always enforce attachment download

* Fix `SampleAjaxPlugin`
    * Provided in [PR #357](https://github.com/apache/jspwiki/pull/357) by Ulf Dittmer, thanks!

* Fix MBeans when multiple JSPWiki instances are running in a JVM
    * Provided in [PR #358](https://github.com/apache/jspwiki/pull/358) by Ulf Dittmer, thanks!

* Minor change to use the os utils class commons-lang3 that was already in the classpath
    * Provided in [PR #363](https://github.com/apache/jspwiki/pull/363) by Alex O'Ree, thanks!

* Dependency updates
    * Commons Lang to 3.17.0
    * JUnit to 5.11.1 (closes [PR #365](https://github.com/apache/jspwiki/pull/365), thanks to Dependabot)
    * Log4J2 to 2.24.0
    * Lucene to 9.11.1 (closes [PR #353](https://github.com/apache/jspwiki/pull/353), thanks to Dependabot)
    * Tomcat to 9.0.95
    * Maven plugins: dependency to 3.8.0, install to 3.1.3, javadoc to 3.10.0, jxr to 3.5.0, project-info-reports to 3.7.0, release to 3.1.1, surefire to 3.5.0, surefire.junit5-tree-reporter to 1.3.0, umldoclet to 2.2.0, cargo to 1.10.15 (closes [PR #364](https://github.com/apache/jspwiki/pull/364), thanks to Dependabot)

**2024-07-07  Juan Pablo Santos (juanpablo AT apache DOT org)**

* _2.12.3-git-01_

* Fix problematic `CalendarTag` <-> `WeblogPlugin` interaction
    * Provided in [PR #350](https://github.com/apache/jspwiki/pull/350) by Ulf Dittmer, thanks! 

* Fix issue with CI build not findind a test-jar

* Last minute dependencies and plugin updates
    * Tomcat to 9.0.90
    * Maven plugins: clean to 3.4.0, dependency to 3.7.1, jar to 3.4.2, release to 3.1.0 (closes [PR #347](https://github.com/apache/jspwiki/pull/347), thanks to Dependabot), project-info-reports to 3.6.1 (closes [PR #352](https://github.com/apache/jspwiki/pull/352), thanks to Dependabot). surefire to 3.3.0 (closes [PR #348](https://github.com/apache/jspwiki/pull/348), thanks to Dependabot)

**2024-06-11  Juan Pablo Santos (juanpablo AT apache DOT org)**

* _2.12.2-git-16_

* Last minute dependencies and plugin updates
    * HSQLDB to 2.7.3 (closes [PR #344](https://github.com/apache/jspwiki/pull/344), thanks to Dependabot)
    * Lucene to 9.11.0
    * Maven plugins: dependency to 3.7.0, enforcer to 3.5.0 (closes [PR #345](https://github.com/apache/jspwiki/pull/345), thanks to Dependabot), javadoc to 3.7.0, jxr to 3.4.0, sonar to 4.0.0.4121 (closes [PR #346](https://github.com/apache/jspwiki/pull/346), thanks to Dependabot)

**2024-05-24  Juan Pablo Santos (juanpablo AT apache DOT org)**

* _2.12.2-git-15_

* [JSPWIKI-1186](https://issues.apache.org/jira/browse/JSPWIKI-1186) - Windows, `Install.jsp` double escapes the `jspwiki.workDir` and nothing else

* Fix Dockerfile build, broken on 2.12.2-git-14

* Dependency updates
    * Gson to 2.11.0 (closes [PR #343](https://github.com/apache/jspwiki/pull/343), thanks to Dependabot)
    * Mockito to 5.12.0 (closes [PR #341](https://github.com/apache/jspwiki/pull/341), thanks to Dependabot)
    * Tomcat to 9.0.89

**2024-05-01  Juan Pablo Santos (juanpablo AT apache DOT org)**

* _2.12.2-git-14_

* [JSPWIKI-1190](https://issues.apache.org/jira/browse/JSPWIKI-1190) - Changing `jspwiki.syntax=markdown` breaks all the predefined/default wiki content
    * Markdown wikipages are now generated from default wikipages as part of the build
    * This generation allowed to uncover and fix a small bug in `XHtmlElementToWikiTranslator`, where an `ArrayIndexOutOfBOundsException` could occur when translating `style` tags

* Dependency updates
    * Awaitility to 4.2.1 (closes [PR #337](https://github.com/apache/jspwiki/pull/337), thanks to Dependabot)
    * Log4J to 2.23.1 (closes [PR #338](https://github.com/apache/jspwiki/pull/338), thanks to Dependabot)
    * Maven plugins: install to 3.1.2, cargo to 1.10.13 (closes [PR #339](https://github.com/apache/jspwiki/pull/339), thanks to Dependabot)

**2024-04-27  Juan Pablo Santos (juanpablo AT apache DOT org)**

* _2.12.2-git-13_

* [JSPWIKI-1188](https://issues.apache.org/jira/browse/JSPWIKI-1188) - Support system property / env replacement for JSPWiki configuration properties
    * [PR #330](https://github.com/apache/jspwiki/pull/330) provided by Alex O'Ree, thanks! 

* `MailUtil` now uses every `mail.smtp` / `mail.smtps` property provided through your `jspwiki[-custom].properties` file
    * This allows to set f.ex., `mail.smtp.ssl.protocols=TLSv1.2` or `mail.smtp.ssl.trust=your.domain.org`
    * Keep in mind that, in order to use `mail.smtps`, you should override to blank the default `mail.smtp` properties at `jspwiki.properties`

* Dependency updates
    * Apache parent to 32
    * Commons Text to 1.12.0
    * JavaMail to 1.6.2 
    * Jetty to 9.4.54.v20240208 (closes [PR #334](https://github.com/apache/jspwiki/pull/334), thanks to Dependabot)
    * Tomcat to 9.0.88
    * Maven plugins: jar to 3.4.1, cargo to 1.10.12 (closes [PR #331](https://github.com/apache/jspwiki/pull/331), thanks to Dependabot), sonar to 3.11.0.3922 (closes [PR #333](https://github.com/apache/jspwiki/pull/333), thanks to Dependabot)

**2024-04-09  Juan Pablo Santos (juanpablo AT apache DOT org)**

* _2.12.2-git-12_

* `BasicAttachmentProvider` doesn't throw an Exception if attachment metadata files are not correctly formed, aligning behaviour with metadata files not being present. This ensures plugin relying on this functionality, like f.ex RecentChanges, keep working if this condition is met.

* Publish SBOMs artifacts as part of the build.

* Dependency updates
    * Commons IO to 2.16.1
    * JUnit to 5.10.2
    * Log4J2 to 2.23.0
    * Lucene to 9.10.0
    * Mockito to 5.11.0
    * Tika to 2.9.2
    * Tomcat to 9.0.87
    * Maven plugins: assembly to 3.7.1, compiler to 3.13.0, jxr to 3.3.2, remote-resources to 3.2.0, source to 3.3.1, surefire to 3.2.5, jdk-doclet to 2.1.2

**2023-12-04  Juan Pablo Santos (juanpablo AT apache DOT org)**

* _2.12.2-git-11_

* Call `ServletRequest#setCharacterEncoding` prior to calling `URLConstructor#parsePageFromURL` (related to error noted at [#322](https://github.com/apache/jspwiki/pull/322)), in order to ensure the proper encoding is set.

* Dependency updates
    * Lucene to 9.9.0
    * Mockito to 5.8.0 (closes [#325](https://github.com/apache/jspwiki/pull/325), thanks to dependabot)
    * Maven plugins: javadoc to 3.6.3

**2023-12-02  Juan Pablo Santos (juanpablo AT apache DOT org)**

* _2.12.2-git-10_

* Use `Engine#getContentEncoding` to call `URLConstructor#parsePageFromURL` (related to error noted at [#322](https://github.com/apache/jspwiki/pull/322)). The latter also url decodes the returned page name.

* Introduced [`CustomWikiEventListener`](https://jspwiki-wiki.apache.org/Wiki.jsp?page=HowToWriteACustomWikiEventListener) as an easy way to register 3rd party `WikiEventListener`s.

* Dependency updates
    * commons-lang3 to 3.14.0
    * Maven plugins: cargo to 1.10.11 (closes [#324](https://github.com/apache/jspwiki/pull/324), thanks to dependabot)

**2023-11-25  Juan Pablo Santos (juanpablo AT apache DOT org)**

* _2.12.2-git-09_

* Make `URLConstructor#parsePageFromURL` work with default URL style (closes [#322](https://github.com/apache/jspwiki/pull/322), thanks to Ulf Dittmer)

* Update `Viewer.js` so that Vimeo uses html5 player instead of the flash based one (closes [#321](https://github.com/apache/jspwiki/pull/321), thanks to Ulf Dittmer)

* Dependency updates
    * Mockito to 5.7.0 (closes [#319](https://github.com/apache/jspwiki/pull/319), thanks to dependabot)
    * Maven plugins: project-info-reports-plugin to 3.5.0, cargo to 1.10.10 (closes [#320](https://github.com/apache/jspwiki/pull/320), thanks to dependabot)

**2023-11-19  Juan Pablo Santos (juanpablo AT apache DOT org)**

* _2.12.2-git-08_

* `AttachmentServlet` now respects `jspwiki.attachment.forceDownload` pattern and will refuse to inline content matching those extensions

* Added `.svg` to default `jspwiki.attachment.forceDownload` patterns

* [JSPWIKI-1184](https://issues.apache.org/jira/browse/JSPWIKI-1184) - Image missing and German text typo
  Fixed as suggested by Ulf Dittmer - thanks! 

* Dependency updates
    * Apache Parent to 31
    * Commons IO to 2.15.0
    * Commons Text to 1.11.0
    * Jamm to 0.4.0 (closes [#296](https://github.com/apache/jspwiki/pull/296)), thanks to dependabot
    * Jetty to 9.4.53.v20231009 (closes [#313](https://github.com/apache/jspwiki/pull/313)), thanks to dependabot
    * JUnit to 5.10.1
    * Tika to 2.9.1
    * Tomcat to 9.0.83
    * Maven plugins: clean to 3.3.2, dependency to 3.6.1, javadoc to 3.6.2, jxr to 3.3.1, surefire to 3.2.2, sonar to 3.10.0.2594 (closes [#308](https://github.com/apache/jspwiki/pull/308), thanks to dependabot)

**2023-10-12  Arturo Bernal (abernal AT apache DOT org)**

* _2.12.2-git-07_

Replaced 'size() == 0' with 'isEmpty()'

**2023-10-08  Arturo Bernal (abernal AT apache DOT org)**

* _2.12.2-git-06_

* [JSPWIKI-925](https://issues.apache.org/jira/browse/JSPWIKI-925) - Missing i18n resources

**2023-10-02  Arturo Bernal (abernal AT apache DOT org)**

* _2.12.2-git-05_

* [JSPWIKI-1056](https://issues.apache.org/jira/browse/JSPWIKI-1056) - URL in registration mail is relative while it should be absolute.


**2023-10-02  Juan Pablo Santos (juanpablo AT apache DOT org)**

* _2.12.2-git-04_

* Dependency updates
    * AWS Java SDK Kendra to 1.12.565
    * Commons IO to 2.14.0
    * Lucene to 9.8.0
    * Selenide to 6.19.0
    * Tomcat to 9.0.80

**2023-10-02  Arturo Bernal (abernal AT apache DOT org)**

* _2.12.2-git-03_

* [JSPWIKI-1181](https://issues.apache.org/jira/browse/JSPWIKI-1181) - Search popup does not handle attachments correctly.

**2023-09-09  Dirk Frederickx (brushed AT apache DOT org)**

* _2.12.2-git-02_

* [JSPWIKI-1167](https://issues.apache.org/jira/browse/JSPWIKI-1167) - prettify: line numbering is wrong with longer lines
    Prettified code lines should not wrap around, to avoid mismatch with line numbering.
    
**2023-09-09  Dirk Frederickx (brushed AT apache DOT org)**

* _2.12.2-git-01_

* [JSPWIKI-1165](https://issues.apache.org/jira/browse/JSPWIKI-1165) - long text in monospace font inside {{}} is shown without scroll bar
    Inline preformatted text will wrap as necessary, and stay within the width of the line boxes. 

**2023-09-06  Arturo Bernal (abernal AT apache DOT org)**

* [JSPWIKI-778](https://issues.apache.org/jira/browse/JSPWIKI-778) - JSPWiki missing some translations in Finnish

* No version bump

**2023-07-29  Juan Pablo Santos (juanpablo AT apache DOT org)**

* _2.12.1-git-02_

* Merged a lot of PRs from Arturo Bernal - thanks!
    * [#272](https://github.com/apache/jspwiki/pull/272): Java 11 improvements
    * [#282](https://github.com/apache/jspwiki/pull/282): Set `jspwiki.workDir` default to servlet context temp directory (fixes [JSPWIKI-1172](https://issues.apache.org/jira/browse/JSPWIKI-1172))
    * [#290](https://github.com/apache/jspwiki/pull/290): Constant charset String literal can be replaced with `StandardCharsets.UTF_8`
    * [#291](https://github.com/apache/jspwiki/pull/291): Use placeholders in the logger message
    * [#292](https://github.com/apache/jspwiki/pull/292): `Serializable` classes without `serialVersionUID`

* Dependency updates
    * Commons Lang to 3.13.0
    * Flexmark to 0.64.8 (closes [#286](https://github.com/apache/jspwiki/pull/286)), thanks to dependabot
    * Hslqdb to 2.7.2 (closes [#287](https://github.com/apache/jspwiki/pull/287)), thanks to dependabot
    * JUnit to 5.10.0
    * Lucene to 9.7.0
    * Mockito to 5.4.0 (closes [#288](https://github.com/apache/jspwiki/pull/288)), thanks to dependabot
    * Selenide to 6.16.1 (closes [#294](https://github.com/apache/jspwiki/pull/294)), thanks to dependabot
    * Tomcat to 9.0.78
    * Maven plugins: clean to 3.3.1

**2023-06-16  Juan Pablo Santos (juanpablo AT apache DOT org)**

* _2.12.1-git-01_

* Fix Workflow screen, which has been borked since 2.11.0.M5 :-/

* Dependency updates
    * Commons IO to 2.13.0
    * Flexmark to 0.64.6 (closes [#279](https://github.com/apache/jspwiki/pull/279)), thanks to dependabot
    * Selenide to 6.15.0 (closes [#281](https://github.com/apache/jspwiki/pull/281)), thanks to dependabot
    * Tika to 2.8.0
    * Tomcat to 9.0.76 (closes [#275](https://github.com/apache/jspwiki/pull/275)), thanks to dependabot
    * Maven plugins: assembly to 3.6.0, dependency to 3.6.0, project-info-reports to 3.4.5, release to 3.0.1, source to 3.3.0, surefire to 3.1.2, war to 3.4.0, cargo-maven3-plugin to 1.10.7 (closes [#280](https://github.com/apache/jspwiki/pull/280), thanks to dependabot), maven-surefire-junit5-tree-reporter to 1.2.1 (closes [#277](https://github.com/apache/jspwiki/pull/277), thanks to dependabot)

* Merged [#283](https://github.com/apache/jspwiki/pull/283), provided by [Arturo Bernal](https://github.com/arturobernalg), thanks!

* Snapshots are automatically deployed as part of the `Jenkinsfile` build

**2023-05-13  Juan Pablo Santos (juanpablo AT apache DOT org)**

* _2.12.0-git-07_

* Rollback wro4j plugin version and configuration to 1.8.0, as current configuration was affected by [MDEP-863](https://issues.apache.org/jira/browse/MDEP-863), preventing Docker builds

* jspwiki-util and jspwiki-main don't pull commons-httpclient, as they weren't using it anymore (it is still pulled transitively, though) 

* Dependency updates
    * AWS kendra java sdk to 1.12.468 
    * Lucene to 9.6.0 (closes [#276](https://github.com/apache/jspwiki/pull/276)), thanks to dependabot
    * Selenide to 6.14.0 (closes [#274](https://github.com/apache/jspwiki/pull/274)), thanks to dependabot
    * Tomcat to 9.0.75 (closes [#275](https://github.com/apache/jspwiki/pull/275)), thanks to dependabot
    * Maven plugins: remote-resources to 3.1.0, surefire to 3.1.0 (closes [#273](https://github.com/apache/jspwiki/pull/273), thanks to dependabot)

**2023-05-05  Juan Pablo Santos (juanpablo AT apache DOT org)**

* _2.12.0-git-06_

* Merged [#241](https://github.com/apache/jspwiki/pull/241), provided by [Arturo Bernal](https://github.com/arturobernalg), thanks!

* Dependency updates
    * Flexmark to 0.64.4 (closes [#270](https://github.com/apache/jspwiki/pull/270) and [#271](https://github.com/apache/jspwiki/pull/271)), thanks to dependabot
    * Mockito to 5.3.1 (closes [#269](https://github.com/apache/jspwiki/pull/269)), thanks to dependabot

**2023-04-28  Juan Pablo Santos (juanpablo AT apache DOT org)**

* _2.12.0-git-05_

* Merged [#211](https://github.com/apache/jspwiki/pull/211), [#240](https://github.com/apache/jspwiki/pull/240) and [#258](https://github.com/apache/jspwiki/pull/258), provided by [Arturo Bernal](https://github.com/arturobernalg), thanks!

* Dependency updates
    * Gson to 2.10.1 (closes [#265](https://github.com/apache/jspwiki/pull/265)), thanks to dependabot
    * Jaxen to 2.0.0 (closes [#264](https://github.com/apache/jspwiki/pull/264)), thanks to dependabot
    * JUnit to 5.9.3
    * Selenide to 6.13.1
    * Tomcat to 9.0.74
    * Maven plugins: enforcer to 3.3.0 (closes [#266](https://github.com/apache/jspwiki/pull/266), thanks to dependabot), project-info-reports to 3.4.3

**2023-03-26  Dirk Frederickx (brushed AT apache DOT org)**

* Remove files incorrectly added to the code base.

**2023-03-24  Juan Pablo Santos (juanpablo AT apache DOT org)**

* _2.12.0-git-04_

* ReferenceManager implementation can be set via `jspwiki.refManager` property on your `jspwiki[-custom].properties` file
    * The provided implementation is expected to have a constructor receiving only an `Engine`

* `.html`, `.htm` and `.js` attachments are now forcibly downloaded by default, if you want to open them rather than 
downloading them, set the `jspwiki.attachment.forceDownload` property to empty on your `jspwiki[-custom].properties` file

* Fixed CSS file used by Install.jsp - now that's a pretty jsp to look at!

* Merged PRs [#231](https://github.com/apache/jspwiki/pull/231) and [#235](https://github.com/apache/jspwiki/pull/235), provided by [Arturo Bernal](https://github.com/arturobernalg), thanks!

* Dependency updates
    * commons-fileupload to 1.5 (closes [#260](https://github.com/apache/jspwiki/pull/260)), thanks to dependabot
    * JUnit to 5.9.2
    * HSQLDB to 2.7.1 (closes [#244](https://github.com/apache/jspwiki/pull/244)), thanks to dependabot
    * jetty-all to 9.4.51.v20230217 (closes [#261](https://github.com/apache/jspwiki/pull/261)), thanks to dependabot
    * Log4j2 to 2.20.0
    * Lucene to 9.5.0
    * Mockito to 5.2.0
    * Selenide to 6.12.4
    * Tika to 2.7.0
    * Tomcat to 9.0.73
    * XStream on antrun plugin on portable module to 1.4.20 (closes [#256](https://github.com/apache/jspwiki/pull/256)), thanks to dependabot
    * Maven plugins: assembly to 3.5.0, compiler to 3.11.0, dependency to 3.5.0, enforcer to 3.2.1, install to 3.1.1, javadoc to 3.5.0, 
      project info reports to 3.4.2, release to 3.0.0, resources to 3.3.1, surefire to 3.0.0, cargo to 1.10.6, jspc to 3.2.2 (closes [#257](https://github.com/apache/jspwiki/pull/257), thanks to dependabot)

**2023-01-04  Juan Pablo Santos (juanpablo AT apache DOT org)**

* _2.12.0-git-03_

* Fix flaky caching test, add some colouring to Jenkins console builds

* Dependency updates
    * Apache parent to 29
    * Javadoc umldoclet to 2.1.0
    * Lucene to 9.4.2
    * Mockito to 4.11.0
    * Selenide to 6.11.0
    * Tika to 2.6.0
    * Tomcat to 9.0.70
    * Maven plugins: dependency to 3.4.0, install to 3.1.0, release to 3.0.0-M7

**2022-11-24  Dirk Frederickx (brushed AT apache DOT org)**

* _2.12.0-git-02_

* Fixing a number of XSS vulnerabilities reported by Eugene Lim and Sng Jay Kai, from Government Technology Agency of Singapore.
  (sanitizing various plugin parameters)

**2022-10-19  Juan Pablo Santos (juanpablo AT apache DOT org)**

* _2.12.0-git-01_

* Require at least Java 11 to build & run

* Add missing licenses PR [#220](https://github.com/apache/jspwiki/pull/220) provided by [Arturo Bernal](https://github.com/arturobernalg), thanks!

* Dependency updates
    * commons-text to 1.10.0
    * Flexmark to 0.64.0
    * Gson to 2.9.1 (closes [#219](https://github.com/apache/jspwiki/pull/219)), thanks to dependabot
    * JUnit to 5.9.1
    * Log4J to 2.19.0
    * Lucene to 9.4.0
    * Mockito to 4.8.1 (closes/superseeds [#225](https://github.com/apache/jspwiki/pull/225))
    * NekoHTML to 2.1.2
    * Selenide to 6.9.0 (closes [#233](https://github.com/apache/jspwiki/pull/233)), thanks to dependabot
    * Tika to 2.5.0
    * Tomcat to 9.0.68
    * Maven plugins: jar to 3.3.0, javadoc to 3.4.1, jxr to 3.3.0, project-info-reports to 3.4.1 (closes [#224](https://github.com/apache/jspwiki/pull/224), thanks to dependabot), wro4j to 1.10.1

**2022-07-25  Juan Pablo Santos (juanpablo AT apache DOT org)**

* _2.11.3-git-12_

* Dependency updates
    * JUnit to 5.9.0 (closes [#218](https://github.com/apache/jspwiki/pull/218)), thanks to dependabot
    * HSQLDB to 2.7.0 (closes [#217](https://github.com/apache/jspwiki/pull/217)), thanks to dependabot
    * Tomcat to 9.0.65 (closes [#210](https://github.com/apache/jspwiki/pull/210)), thanks to dependabot 
    * Maven plugins: install to 3.0.1 (closes [#214](https://github.com/apache/jspwiki/pull/214)), assembly to 3.4.2 (closes [#215](https://github.com/apache/jspwiki/pull/215)), surefire junit5 tree reporter to 1.1.0 (closes [#216](https://github.com/apache/jspwiki/pull/216)), thanks to dependabot

**2022-07-20  Juan Pablo Santos (juanpablo AT apache DOT org)**

* _2.11.3-git-11_

* Bring explicit CSRF protection to user management JSPs

* Merged PRs with several code improvements [#202](https://github.com/apache/jspwiki/pull/202), [#203](https://github.com/apache/jspwiki/pull/203), [#204](https://github.com/apache/jspwiki/pull/204), [#205](https://github.com/apache/jspwiki/pull/205) and [#206](https://github.com/apache/jspwiki/pull/206) provided by [Arturo Bernal](https://github.com/arturobernalg), thanks!

* Dependency updates
    * Maven plugins: project-info-reports to 3.4.0 (closes [#208](https://github.com/apache/jspwiki/pull/208), thanks to dependabot)

**2022-07-14  Juan Pablo Santos (juanpablo AT apache DOT org)**

* _2.11.3-git-10_

* Bring explicit CSRF protection to group management JSPs

* Add default application name on `<title>` elements to templates' templates, and `Main` as default frontpage is none is defined on default template

* [`org.apache.wiki.markdown.migration.WikiSyntaxConverter`](https://github.com/apache/jspwiki/blob/master/jspwiki-markdown/src/test/java/org/apache/wiki/markdown/migration/WikiSyntaxConverter.java) now also brings pages' attachments when converting to markdown

* Dependency updates
    * Parent to Apache Parent 27
    * Jetty to 9.4.48.v20220622 - closes [#199](https://github.com/apache/jspwiki/pull/199), thanks to dependabot
    * Mockito to 4.6.1 - closes [#198](https://github.com/apache/jspwiki/pull/198), thanks to dependabot
    * Maven plugins: release to 3.0.0-M6 (closes [#201](https://github.com/apache/jspwiki/pull/201), thanks to dependabot), junit5-tree-reporter to 1.0.1 (closes [#200](https://github.com/apache/jspwiki/pull/200), thanks to dependabot)

**2022-07-12  Juan Pablo Santos (juanpablo AT apache DOT org)**

* _2.11.3-git-09_

* New `CsrfProtectionFilter` to protect POST requests from CSRF attacks
    * `org.apache.wiki.api.core.Session` gains new `String antiCsrfToken()` method 

* [`org.apache.wiki.markdown.migration.WikiSyntaxConverter`](https://github.com/apache/jspwiki/blob/master/jspwiki-markdown/src/test/java/org/apache/wiki/markdown/migration/WikiSyntaxConverter.java) to convert from JSPWiki syntax to markdown
    * does not keep pages' history nor attachments (yet), but it's enough to generate the basic set of wikipages from jspwiki-wikipages artifacts

* Fixed logout modal dialog not showing up

* `TestEngine` is able to not clean up directories / ensure they have unique names if `jspwiki.test.disable-clean-props` wiki property is set to `true` 

* Fixed integration tests
    * Upgrade to cargo-maven3 broke the launch configuration
    * Latest Selenide upgrades broke SearchIT, which wasn't hovering on search form

* Merged PRs with several code improvements [#192](https://github.com/apache/jspwiki/pull/192), [#193](https://github.com/apache/jspwiki/pull/193), [#195](https://github.com/apache/jspwiki/pull/195) and [#196](https://github.com/apache/jspwiki/pull/196), provided by [Arturo Bernal](https://github.com/arturobernalg), thanks!

* Dependency updates
    * Log4J to 2.18.0
    * Lucene to 8.11.2
    * Selenide to 6.6.6
    * Tika to 2.4.1 - closes [#187](https://github.com/apache/jspwiki/pull/187)
    * Tomcat to 9.0.64 - closes [#189](https://github.com/apache/jspwiki/pull/189)
    * Maven plugins: antrun to 3.1.0  (closes [#190](https://github.com/apache/jspwiki/pull/190), thanks to dependabot), assembly to 3.4.1, enforcer to 3.1.0, surefire to 3.0.0-M7, cargo-maven3 to 1.9.13 (closes [#197](https://github.com/apache/jspwiki/pull/197), thanks to dependabot)

**2022-05-01  Juan Pablo Santos (juanpablo AT apache DOT org)**

* _2.11.3-git-08_

* `TestEngine#shutdown` now cleans cache, wiki pages dir and their associated attachments, if any. This allows cleaning up a handful of tests
    * `TestEngine#emptyWikiDir` deletes both page and attachment directories

* Dependency updates
    * Jetty to 9.4.46.v20220331 - closes [#181](https://github.com/apache/jspwiki/pull/181), thanks to dependabot
    * Mockito to 4.5.1 - closes [#185](https://github.com/apache/jspwiki/pull/185), thanks to dependabot
    * Maven project info reports plugin to 3.3.0 - closes [#186](https://github.com/apache/jspwiki/pull/186), thanks to dependabot

**2022-04-24  Juan Pablo Santos (juanpablo AT apache DOT org)**

* _2.11.3-git-07_

* Ensure Lucene indexes all pages and attachments, even when they don't fit in the cache. Should fix [JSPWIKI-1171](https://issues.apache.org/jira/browse/JSPWIKI-1171)

* Add a memory profiling test, so it can be used to estimate the cache configuration & other memory requirements. To run it just `mvn test -Dtest=MemoryProfiling` on the `jspwiki-main` module

* Dependency updates
    * Awaitility to 4.2.0
    * Apache parent pom to 26 - closes [#182](https://github.com/apache/jspwiki/pull/182), thanks to dependabot
    * Maven javadoc plugin to 3.4.0
    * Mockito to 4.5.0
    * Selenide to 6.4.0 - closes [#183](https://github.com/apache/jspwiki/pull/183), thanks to dependabot

**2022-03-28  Juan Pablo Santos (juanpablo AT apache DOT org)**

* _2.11.3-git-06_

* `DefaultUserManager#validateProfile`: requires always a non-null password in order to avoid CSRF attacks

* Fixing italian locale - PR [#173](https://github.com/apache/jspwiki/pull/173), provided by [Thiago Coutinho](https://github.com/selialkile), thanks!

* Dependency updates
    * Tomcat to 9.0.62
    * Maven clean plugin to 3.2.0 
    * Maven surefire plugin to 3.0.0-M6, now with JUnit 5 tree reporter - closes [#180](https://github.com/apache/jspwiki/pull/180), thanks to dependabot

**2022-03-28  Dirk Frederickx (brushed AT apache DOT org)**

* _2.11.3-git-05_

* Weblog plugin: sanities the plugin output to protect against Xss attacks.


**2022-03-22  Juan Pablo Santos (juanpablo AT apache DOT org)**

* _2.11.3-git-04_

* [JSPWIKI-802](https://issues.apache.org/jira/browse/JSPWIKI-802) - Markdown syntax Support: initial support for plain editor.
    * Currently, can be activated by setting the `jspwiki.syntax.plain` property to `plain/wiki-snips-markdown.js`.
    * Alternatively, as of 2.11.3-git-02, whole Markdown support configuration can be set up by setting the `jspwiki.syntax` property to `markdown`.
    * Details at [Markdown support page](https://jspwiki-wiki.apache.org/Wiki.jsp?page=Markdown%20Support).

* `TemplateManager` now understands resources beginning with `engine://` to be keys of `Engine`'s wiki properties. In those cases, if the key and its associated value exist, the latter will be used as the requested resource.

* Dependency updates
    * Mockito to 4.4.0 - closes [#176](https://github.com/apache/jspwiki/pull/176), thanks to dependabot
    * Selenide to 6.3.5
    * Tomcat to 9.0.60
    * XStream to 1.4.19 - closes [#177](https://github.com/apache/jspwiki/pull/177), thanks to dependabot
    * Maven JXR plugin to 3.2.0, dependency plugin to 3.3.0 - closes [#178](https://github.com/apache/jspwiki/pull/178), thanks to dependabot


**2022-03-15  Dirk Frederickx (brushed AT apache DOT org)**

* _2.11.3-git-03_

* Denounce plugin: sanities the plugin attributes to protect against Xss attacks.


**2022-03-11  Juan Pablo Santos (juanpablo AT apache DOT org)**

* _2.11.3-git-02_

* Introduce [Engine Lifecycle Extensions](https://jspwiki-wiki.apache.org/Wiki.jsp?page=HowToWriteAnEngineLifecycleExtension) into JSPWiki's [public API](https://jspwiki-wiki.apache.org/Wiki.jsp?page=JSPWikiPublicAPI).

* Extracted `org.apache.wiki.htmltowiki` to its own module, `jspwiki-wysiwyg`

* Dependency updates
    * Apache parent pom to 25 - closes [#172](https://github.com/apache/jspwiki/pull/172), thanks to dependabot
    * AWS Kendra Java SDK to 1.12.176
    * Gson to 2.9.0
    * Jetty to 9.4.45.v20220203 - closes [#175](https://github.com/apache/jspwiki/pull/175), thanks to dependabot
    * Log4J to 2.17.2
    * Nekohtml migrated to [CodeLibs' fork](https://github.com/codelibs/nekohtml), version 2.0.2
    * Selenide to 6.3.4
    * Tomcat to 9.0.59
    * Maven compiler plugin to 3.10.1, project info reports plugin to 3.2.2 - closes [#174](https://github.com/apache/jspwiki/pull/174), thanks to dependabot


**2022-03-05  Dirk Frederickx (brushed AT apache DOT org)**

* _2.11.3-git-01_

* Fix for Xss vulnerability on XHRHtml2Markup.jsp.  Adding additional protection against
  malicious injection of invalid html/xml.


**2022-02-20  Juan Pablo Santos (juanpablo AT apache DOT org)**

* _2.11.2-git-04_

* [JSPWIKI-79](https://issues.apache.org/jira/browse/JSPWIKI-79) - Ounce Labs Security Finding: Authentication - Change Password

* Refactored the `org.apache.wiki.htmltowiki` package, so it doesn't use `Stack` but instead a `Deque`. May split the package on the main module to its own module later on.

* Dependency updates
    * Mockito 4.3.1
    * Selenide to 6.3.3 - closes [#168](https://github.com/apache/jspwiki/pull/168)
    * SLF4J to 1.7.36
    * Tika to 2.3.0 - closes [#170](https://github.com/apache/jspwiki/pull/170)
    * Tomcat to 9.0.58
    * Maven compiler (3.10.0), project info reports (3.2.1 - closes [#169](https://github.com/apache/jspwiki/pull/169)), javadocs (3.3.2) and cargo-maven3 (1.9.10) plugins


**2022-01-13  Juan Pablo Santos (juanpablo AT apache DOT org)**

* _2.11.2-git-03_

* Added [DefinitionExtension](https://github.com/vsch/flexmark-java/wiki/Extensions#definition-lists) and [TablesExtension](https://github.com/vsch/flexmark-java/wiki/Extensions#tables) to `jspwiki-markdown` in order to add support for definition lists and tables.

* [JSPWIKI-802](https://issues.apache.org/jira/browse/JSPWIKI-802) - Markdown syntax Support: added Markdown support for WYSIWYG editor.
    * Currently, can be activated by setting the `jspwiki.syntax.decorator` property to `org.apache.wiki.htmltowiki.syntax.markdown.MarkdownSyntaxDecorator`.
    * Details at [Markdown support page](https://jspwiki-wiki.apache.org/Wiki.jsp?page=Markdown%20Support).
    * Last item pending for full Markdown support is Plain Editor integration.

* `XMLUserDatabase#getWikiNames()` now discards null and empty wiki names.
    * It was discarding only `null` wiki names, but JDom returns an empty string (that is, not null) for missing attributes, which resulted in unreachable code.
    * This change inlines with the logic of the UI on the registration form, which mandates a not empty value for the wiki name.
    * Same on `JDBCUserDatabase#getWikiNames()` which seems to have been developed from the former (log message references XMLUserDatabase).

* Dependency updates
    * Selenide to 6.2.0, thanks to dependabot [#165](https://github.com/apache/jspwiki/pull/165)
    * Maven release (3.0.0-M5) and cargo plugins (1.9.9), thanks to dependabot [#164](https://github.com/apache/jspwiki/pull/164), [#166](https://github.com/apache/jspwiki/pull/166)
    * Maven compiler (3.9.0) and jar (3.2.2) plugins


**2022-01-12  Dirk Frederickx (brushed AT apache DOT org)**

* _2.11.2-git-02_

* Protect the meta 'wikiUserName' tag against potential XSS attack.
  (reported by Paulos Yibelo)


**2021-12-31  Juan Pablo Santos (juanpablo AT apache DOT org)**

* _2.11.2-git-01_

* [JSPWIKI-1168](https://issues.apache.org/jira/projects/JSPWIKI/issues/JSPWIKI-1168) - Simplify required configuration to log on file: Added an unused rolling file appender configuration to `jspwiki.properties`, so switching log to file only requires referencing/overwritting a bit of configuration.

* Added [AttributesExtension](https://github.com/vsch/flexmark-java/wiki/Extensions#attributes) to `jspwiki-markdown` in order to add support for [Markdown Extra attributes](https://michelf.ca/projects/php-markdown/extra/#spe-attr).

* [JSPWIKI-1169](https://issues.apache.org/jira/projects/JSPWIKI/issues/JSPWIKI-1169) - Add Bill of materials module to build.

* `DefaultReferenceManager` now only synchronizes when (un)serializing data, since the underlying maps used are already handling concurrency.

* Some small refactors on htmltowiki decorators. Most notably, `<a>` syntax decorator only performs tasks related to syntax decoration.

* Dependency updates
    * Log4J2 to 2.17.1, thanks to dependabot [#161](https://github.com/apache/jspwiki/pull/161)
    * Lucene to 8.11.1, thanks to dependabot [#162](https://github.com/apache/jspwiki/pull/162)
    * Mockito to 4.2.0, thanks to dependabot [#160](https://github.com/apache/jspwiki/pull/160)
    * Selenide to 6.1.2
    * Tika to 2.2.1, thanks to dependabot [#163](https://github.com/apache/jspwiki/pull/163)


**2021-12-13  Juan Pablo Santos (juanpablo AT apache DOT org)**

* _2.11.1-git-02_

* Decoupled `XHtmlElementToWikiTranslator` from jspwiki syntax, so it will be able in a near future to output other wiki syntaxes.
    * `XHtmlElementToWikiTranslator` acts as a chain in a chain of responsability pattern, delegating to a `SyntaxDecorator` the output of specific wiki syntaxes.
    * Refactored classes may still change a little.

* Dependency updates
    * Mockito to 4.1.0, thanks to dependabot [#152](https://github.com/apache/jspwiki/pull/152)
    * Log4J2 to 2.15.0, thanks to [Paulino Calderon](https://github.com/cldrn) [#155](https://github.com/apache/jspwiki/pull/155) and then to 2.16.0, thanks to dependabot [#157](https://github.com/apache/jspwiki/pull/157)
    * Sonar maven plugin to 3.9.1.2184, thanks to dependabot [#153](https://github.com/apache/jspwiki/pull/153)
    * Tomcat to 9.0.56

**2021-12-02  Juan Pablo Santos (juanpablo AT apache DOT org)**

* _2.11.1-git-01_

* Cache management moved to a new maven module, jspwiki-cache
    * Cache backend can now be overriden by providing a custom CachingManager via [classmappings-extra.xml](https://jspwiki-wiki.apache.org/Wiki.jsp?page=JSPWikiPublicAPI#section-JSPWikiPublicAPI-RegisteringCustomManagersInTheWikiEngine)
    * Default cache manager remains ehcache-based, with default configuration file located at ehcache-jspwiki.xml
    * Tests wanting to invalidate cache(s) should call either `Engine#shutdown()` or `Engine#getManager( CachingManager.class ).shutdown()`
    * The `jspwiki.cache.config-file` setting on the `jspwiki[-custom].properties` file allows to use a custom ehcache configuration file, located elsewhere on classpath
    * Fixed [JSPWIKI-873](https://issues.apache.org/jira/projects/JSPWIKI/issues/JSPWIKI-873) - AttachmentManager#getAllAttachments() does not return more than exactly 1000 attachments

* Introduced `TextUtil#get[Required|String]Property( Properties, String key, String deprecatedKey[, String defval] )` to allow deprecation of properties, so they can be removed later on
    * Deprecated key will be looked first and, if found, a warning will be logged asking to move to the new property
    * If there's no deprecated key on the properties set, the normal key will be looked, and if not found, the default value will be returned (or exception thrown)
    * The idea is to move related configuration towards common "namespaces"
    * A few properties are deprecated
        * `jspwiki.usePageCache` -> `jspwiki.cache.enable` should be used instead
        * `jspwiki.attachmentProvider` -> `jspwiki.attachment.provider` should be used instead
        * `jspwiki.attachmentProvider.adapter.impl` -> `jspwiki.attachment.provider.adapter.impl` should be used instead

* `WikiEngine#initComponent()` now asks the `mappedClass` if it is `Initializable` instead of asking the `requestedClass` on `classmappings.xml`.
    * This allows to decouple `Initializable` from the mapped managers, as it should only matter if their implementations are `Initializable` in order to init them.

* Moved site generation to [jspwiki-site's Jenkinsfile](https://github.com/apache/jspwiki-site/blob/jbake/Jenkinsfile)
    * This second build is decoupled from the main one, so CI feedback is gathered faster

* Dockerfile's maven build does not rely on jspwiki-main:tests being available on a repo, thus avoiding [#1](https://jspwiki-wiki.apache.org/Wiki.jsp?page=Common%20problems%20when%20building%20JSPWiki#section-Common+problems+when+building+JSPWiki-JspwikiMainJarTestsX.Y.ZNotFoundAtJspwikiMarkdown) when building new versions

* Dependency updates
    * Awaitility to 4.1.1, thanks to dependabot [#152](https://github.com/apache/jspwiki/pull/152)
    * JUnit to 5.8.2
    * Selenide to 6.1.1

**2021-11-18  Juan Pablo Santos (juanpablo AT apache DOT org)**

* _2.11.0-git-14_

* [JSPWIKI-1160](https://issues.apache.org/jira/browse/JSPWIKI-1160) - Ensure JSPWiki builds with JDKs 8, 11 and 17

* Dependency updates
    * Lucene to 8.11.0

**2021-11-17  Juan Pablo Santos (juanpablo AT apache DOT org)**

* _2.11.0-git-13_

* [JSPWIKI-1159](https://issues.apache.org/jira/browse/JSPWIKI-1159) - [ReferredPagesPlugin](https://jspwiki-wiki.apache.org/Wiki.jsp?page=ReferredPagesPlugin), [ReferringPagesPlugin](https://jspwiki-wiki.apache.org/Wiki.jsp?page=ReferringPagesPlugin), [ReferringUndefinedPagesPlugin](https://jspwiki-wiki.apache.org/Wiki.jsp?page=ReferringUndefinedPagesPlugin), [UndefinedPagesPlugin](https://jspwiki-wiki.apache.org/Wiki.jsp?page=UndefinedPagesPlugin) and [UnusedPagesPlugin](https://jspwiki-wiki.apache.org/Wiki.jsp?page=UnusedPagesPlugin) now accept a `columns` parameter to split the results into

* `CookieAuthenticationLoginModule#clearLoginCookie` ensures that the cookie to be deleted belongs to the logincookie directory

* Fixed login when using `CookieAuthenticationLoginModule`, http response was being written after being committed

* Fixed Dockerfile/JDK8 build

* Dependency updates
    * cargo-maven2-plugin to cargo-maven3-plugin
    * hsqldb to 2.6.1, thanks to dependabot [#151](https://github.com/apache/jspwiki/pull/151)
	* Tomcat to 9.0.55

**2021-10-28  Juan Pablo Santos (juanpablo AT apache DOT org)**

* _2.11.0-git-12_

* [#148](https://github.com/apache/jspwiki/pull/148) - Added missing translation de/german - Thanks to [Peter Hormanns](https://github.com/phormanns)!

* Several code improvements, all relevant PRs provided by [Arturo Bernal](https://github.com/arturobernalg), thanks!
    * [JSPWIKI-1155](https://issues.apache.org/jira/browse/JSPWIKI-1155) - String concat in StringBuilder [#140](https://github.com/apache/jspwiki/pull/140)
    * [JSPWIKI-1156](https://issues.apache.org/jira/browse/JSPWIKI-1156) - Remove `protected` member in `final` class [#141](https://github.com/apache/jspwiki/pull/141)
    * [JSPWIKI-1157](https://issues.apache.org/jira/browse/JSPWIKI-1157) - Remove redundant String [#142](https://github.com/apache/jspwiki/pull/142)
    * [JSPWIKI-1158](https://issues.apache.org/jira/browse/JSPWIKI-1158) - Remove unnecessary ToString [#147](https://github.com/apache/jspwiki/pull/147)

* Dependency updates
    * Gson to 2.8.9, thanks to dependabot [#150](https://github.com/apache/jspwiki/pull/150)
    * Lucene to 8.10.1, thanks to dependabot [#149](https://github.com/apache/jspwiki/pull/149)
    * Selenide to 6.0.3 [#145](https://github.com/apache/jspwiki/pull/145)

**2021-10-16  Juan Pablo Santos (juanpablo AT apache DOT org)**

* _2.11.0-git-11_

* [JSPWIKI-1140](https://issues.apache.org/jira/browse/JSPWIKI-1140) - Autogenerate changenote on page comments

* [JSPWIKI-1149](https://issues.apache.org/jira/browse/JSPWIKI-1149) - Missing legacy Lucene codec [#143](https://github.com/apache/jspwiki/pull/143)

* First stab at `XHtmlElementToWikiTranslator` refactor, so it'll be easier in the future to make it output other types of wiki syntaxes

* Dependency updates, provided by dependabot
    * Jetty-all to 9.4.44.v20210927 [#139](https://github.com/apache/jspwiki/pull/139)
    * Lucene to 8.10.0 [#143](https://github.com/apache/jspwiki/pull/143)
    * Mockito to 4.0.0 [#144](https://github.com/apache/jspwiki/pull/144)
    * Selenide to 5.25.0 [#138](https://github.com/apache/jspwiki/pull/138)
    * Tomcat to 9.0.54

**2021-09-27  Juan Pablo Santos (juanpablo AT apache DOT org)**

* _2.11.0-git-10_

* Several code improvements, all relevant PRs provided by [Arturo Bernal](https://github.com/arturobernalg), thanks!
    * [JSPWIKI-1148](https://issues.apache.org/jira/browse/JSPWIKI-1148) - Avoid File Stream [#47](https://github.com/apache/jspwiki/pull/47)
    * [JSPWIKI-1151](https://issues.apache.org/jira/browse/JSPWIKI-1151) - Simplify assertion with simpler and equivalent calls [#134](https://github.com/apache/jspwiki/pull/134)
    * [JSPWIKI-1152](https://issues.apache.org/jira/browse/JSPWIKI-1152) - Make final variable when is possible [#135](https://github.com/apache/jspwiki/pull/135)
    * [JSPWIKI-1153](https://issues.apache.org/jira/browse/JSPWIKI-1153) - Inline Variable [#136](https://github.com/apache/jspwiki/pull/136)
    * [JSPWIKI-1154](https://issues.apache.org/jira/browse/JSPWIKI-1154) - Replace ´if´ with switch statements [#137](https://github.com/apache/jspwiki/pull/137)

* Dependency updates, provided by dependabot
    * JUnit to 5.8.1 [#132](https://github.com/apache/jspwiki/pull/132)
    * Selenide to 5.24.4 [#131](https://github.com/apache/jspwiki/pull/131)
    * Tomcat to 9.0.53 [#127](https://github.com/apache/jspwiki/pull/127)
    * XStream to 1.4.18 [#128](https://github.com/apache/jspwiki/pull/128)

**2021-09-11  Juan Pablo Santos (juanpablo AT apache DOT org)**

* _2.11.0-git-09_

* Docker images pushed to Docker Hub

* Dependency updates
    * Commons IO to 2.11.0 [#125](https://github.com/apache/jspwiki/pull/125)
    * GSON to 2.8.8 [#126](https://github.com/apache/jspwiki/pull/126)
    * Mockito to 3.12.4 [#123](https://github.com/apache/jspwiki/pull/123)
    * Selenide to 5.24.2
    * Some maven plugins [#121](https://github.com/apache/jspwiki/pull/121), [#122](https://github.com/apache/jspwiki/pull/122), [#124](https://github.com/apache/jspwiki/pull/124)

**2021-09-01  Juan Pablo Santos (juanpablo AT apache DOT org)**

* _2.11.0-git-08_

* [JSPWIKI-1143](https://issues.apache.org/jira/browse/JSPWIKI-1143) - Allow SpamFilter to exclude certain users/groups from checks
    * `jspwiki.filters.spamfilter.allowedgroups` property can be used to set a comma separated list of groups that will bypass the filter

* Denounce plugin checks for valid URLs

* Dependency updates
    * ASF parent pom to 24
    * AWS java sdk kendra to 1.12.59
    * EhCache to 2.10.9.2
    * Jetty to 9.4.43.v20210629 [#117](https://github.com/apache/jspwiki/pull/117)
    * Lucene to 8.9.0 [#115](https://github.com/apache/jspwiki/pull/115)
    * Selenide to 5.24.1
    * Tika to 2.1.0
    * Tomcat to 9.0.52
    * Some maven plugins [#58](https://github.com/apache/jspwiki/pull/58), [#114](https://github.com/apache/jspwiki/pull/114), [#119](https://github.com/apache/jspwiki/pull/119), [#120](https://github.com/apache/jspwiki/pull/120)

**2021-07-30  Juan Pablo Santos (juanpablo AT apache DOT org)**

* _2.11.0-git-07_

* [JSPWIKI-795](https://issues.apache.org/jira/browse/JSPWIKI-795) - Update Logging subsystem to Log4J2
    * Replace all Log4J code with Log4J2.

* `PropertyReader#loadWebAppProps( ServletContext )` now takes the following properties sources:
    * 1.- Default JSPWiki properties
    * 2.- System environment
    * 3.- JSPWiki custom property files
    * 4.- JSPWiki cascading properties
    * 5.- System properties
    * With the later ones taking precedence over the previous ones. To avoid leaking system information, only System
      environment and properties beginning with `jspwiki` (case unsensitive) are taken into account.
    * Also, to ease docker integration, System env properties containing "_" are turned into ".". F.ex.,
      `ENV jspwiki_fileSystemProvider_pageDir` would be loaded as `jspwiki.fileSystemProvider.pageDir`.

* Minor Dockerfile updates

* Dependency updates
    * Selenide to 5.23.1
    * SLF4J to 1.7.32
    * Tika to 2.0.0

**2021-07-12  Juan Pablo Santos (juanpablo AT apache DOT org)**

* _2.11.0-git-06_

* [JSPWIKI-795](https://issues.apache.org/jira/browse/JSPWIKI-795) - Update Logging subsystem to Log4J2
    * Log4J2 is the new logging framework used by JSPWiki. Although all Log4J calls are transparently routed to Log4J2,
      the configuration inside jspwiki.properties has changed, so installations with customized logging configuration will
      need to be set up again.
    * Existing 3rd party plugins, filters and providers will continue to work as expected, as Log4J calls will be routed
      to Log4J2, but the use of Log4J2 should be preferred onwards.
    * Note that Log4J calls are still used throughout JSPWiki; they'll be replaced by equivalent Log4J2 calls later on,
      but this will be an implementation detail that should be transparent to end users.
    * This should be the last breaking change towards 2.11.0.

* Dependency updates
    * Awaitility to 4.1.0
    * AWS Kendra to 1.12.21 [#113](https://github.com/apache/jspwiki/pull/113)
    * Commons Lang to 3.12.0 [#61](https://github.com/apache/jspwiki/pull/61)
    * EhCache to 2.10.9.2 [#64](https://github.com/apache/jspwiki/pull/64)
    * JUnit to 5.7.2
    * Log4J replaced by Log4J2, 2.14.1
    * Lucene to 8.9.0 [#62](https://github.com/apache/jspwiki/pull/62)
    * Mockito to 3.11.2
    * Selenide to 5.22.2
    * Tika to 1.27
    * Tomcat to 9.0.50

**2021-04-24  Juan Pablo Santos (juanpablo AT apache DOT org)**

* _2.11.0-git-05_

* [JSPWIKI-1145](https://issues.apache.org/jira/browse/JSPWIKI-1145) - Weak one-way hash used
    * Merged [PR #51](https://github.com/apache/jspwiki/pull/51), contributed by [takalat](https://github.com/takalat), [samhareem](https://github.com/samhareem), thanks!

* Dependency & plugin updates provided by dependabot (PRs [#34](https://github.com/apache/jspwiki/pull/34), [#35](https://github.com/apache/jspwiki/pull/35), [#39](https://github.com/apache/jspwiki/pull/39), [#52](https://github.com/apache/jspwiki/pull/52), [#55](https://github.com/apache/jspwiki/pull/55), [#56](https://github.com/apache/jspwiki/pull/56), [#57](https://github.com/apache/jspwiki/pull/57) and [#59](https://github.com/apache/jspwiki/pull/59)), most notably
    * HSQLDB to 2.6.0
    * JUnit to 5.7.1
    * Mockito to 3.9.0
    * Selenide to 5.20.4
    * Tomcat to 9.0.45

**2021-03-09  Juan Pablo Santos (juanpablo AT apache DOT org)**

* _2.11.0-git-04_

* [JSPWIKI-1146](https://issues.apache.org/jira/browse/JSPWIKI-1146) - Add [AWS Kendra as a Search Provider](https://jspwiki-wiki.apache.org/Wiki.jsp?page=KendraSearchProvider)
    * Merged [PR #46](https://github.com/apache/jspwiki/pull/46), contributed by Julien Masnada, thanks!

* [JSPWIKI-1144](https://issues.apache.org/jira/browse/JSPWIKI-1144) - Minor performance improvement
    * Merged [PR #36](https://github.com/apache/jspwiki/pull/36), contributed by [Arturo Bernal](https://github.com/arturobernalg), thanks!

* [JSPWIKI-1147](https://issues.apache.org/jira/browse/JSPWIKI-1147) - The button "Clear user preferences"
doesn't clear user preferences

**2021-01-11  Juan Pablo Santos (juanpablo AT apache DOT org)**

* _2.11.0-git-03_

* [JSPWIKI-1142](https://issues.apache.org/jira/browse/JSPWIKI-1142) - Minor performance improvements
    * Merged [PR #32](https://github.com/apache/jspwiki/pull/32), contributed by [Arturo Bernal](https://github.com/arturobernalg), thanks!

* `PropertyReader` logs stacktrace if unable to load the `jspwiki.properties` file

* `WikiEngine` unregisters all event delegates from `WikiEventManager` on shutdown. Under some circumstances, unit tests
using a `TestEngine` could end up processing events using managers registered by previous `TestEngine`s.

* Tests using in-memory `Hsql` servers start them on random ports, in order to allow concurrent builds.

* Dependency updates
    * Selenide to 5.17.3

**2021-01-01  Juan Pablo Santos (juanpablo AT apache DOT org)**

* _2.11.0-git-02_

* Dependency updates provided by dependabot (PRs [#18](https://github.com/apache/jspwiki/pull/18), [#19](https://github.com/apache/jspwiki/pull/19), [#20](https://github.com/apache/jspwiki/pull/20), [#21](https://github.com/apache/jspwiki/pull/21), [#22](https://github.com/apache/jspwiki/pull/22), [#23](https://github.com/apache/jspwiki/pull/23), [#24](https://github.com/apache/jspwiki/pull/24), [#25](https://github.com/apache/jspwiki/pull/25), [#26](https://github.com/apache/jspwiki/pull/26), [#27](https://github.com/apache/jspwiki/pull/27), [#28](https://github.com/apache/jspwiki/pull/28), [#29](https://github.com/apache/jspwiki/pull/29) and [#30](https://github.com/apache/jspwiki/pull/30)), most notably
    * jsp-api to 2.3.3
    * Selenide to 5.17.2

**2020-12-17  Juan Pablo Santos (juanpablo AT apache DOT org)**

* _2.11.0-git-01_

* [JSPWIKI-1135](https://issues.apache.org/jira/browse/JSPWIKI-1135) - Add dependabot config file
    * Merged [PR #15](https://github.com/apache/jspwiki/pull/15), contributed by [Arturo Bernal](https://github.com/arturobernalg), thanks!

* [JSPWIKI-1136](https://issues.apache.org/jira/browse/JSPWIKI-1136) - Refine Class member fields
    * Merged [PR #16](https://github.com/apache/jspwiki/pull/16), contributed by [Arturo Bernal](https://github.com/arturobernalg), thanks!

* [JSPWIKI-1137](https://issues.apache.org/jira/browse/JSPWIKI-1137) - Minor Improvement
    * Merged [PR #17](https://github.com/apache/jspwiki/pull/17), contributed by [Arturo Bernal](https://github.com/arturobernalg), thanks!

* Dependency updates
    * Gson to 2.8.6
    * Tomcat to 9.0.41

**2020-12-01  Juan Pablo Santos (juanpablo AT apache DOT org)**

* _2.11.0-M8-git-06_

* Completed french translation - thanks to Ainara González Pérez!

* Dependency updates
    * Tika to 1.25

**2020-11-29  Juan Pablo Santos (juanpablo AT apache DOT org)**

* _2.11.0-M8-git-05_

* [JSPWIKI-1134](https://issues.apache.org/jira/browse/JSPWIKI-1134): german translation improved
    * Patches provided by Dietrich Schmidt - thanks!

* Extracted hidden input fields expected by the SpamFilter into its own custom tag and applied it to editor-related JSPs.

* Ensure IndexPlugin works with non-blank page references.

* Use ConcurrentHashMap inside DefaultReferenceManager, to avoid possible thread safety issues.

* Dependency updates
    * Selenide 5.16.2
    * Tomcat to 9.0.40

**2020-11-10  Juan Pablo Santos (juanpablo AT apache DOT org)**

* _2.11.0-M8-git-04_

* [JSPWIKI-1131](https://issues.apache.org/jira/browse/JSPWIKI-1131): Lucene Index not updated on edits/new page
    * Ensure latest version of page gets indexed, so changes using `VersioningFileProvider` get returned by searches.

* Removed unused publishers from `Jenkinsfile` in order to speed up the CI build.

**2020-11-07  Juan Pablo Santos (juanpablo AT apache DOT org)**

* _2.11.0-M8-git-03_

* Added functional tests for page edits and page searches.

* Simplified generation of portable build native binaries, a simple `mvn clean install -Dgenerate-native-launchers=true`
  is all that is needed to generate the binaries. As this takes some more time, is only needed when upgrading tomcat and
  needs to download artifacts not present on Maven's central repo, it is not enabled by default.

* Jenkinsfile uses JDK 11 to perform the build, as this is now the minimum [required by SonarQube](https://sonarcloud.io/documentation/appendices/end-of-support/).
  The build itself still requires at least JDK 1.8.

* Dependency updates
    * Cargo plugin to 1.8.2
    * Lucene to 8.7.0
    * Mockito 3.6.0
    * Selenide 5.15.1
    * Tomcat to 9.0.39

**2020-10-14  Juan Pablo Santos (juanpablo AT apache DOT org)**

* _2.11.0-M8-git-02_

* [JSPWIKI-1114](https://issues.apache.org/jira/browse/JSPWIKI-1114): Show only part of Weblog entry on the overview page.
    * Preview parameter cutting now only at newlines, patch suggested by Ulf Dittmer - thanks!

* LuceneSearchProvider using now NIOFSDirectory instead of (deprecated) SimpleFSDirectory. Also, all Lucene's index
  writes are synchronized, whereas reads are not. This should help with issues noted at [JSPWIKI-1131](https://issues.apache.org/jira/browse/JSPWIKI-1131).

* _2.11.0-M8-git-01_

* [JSPWIKI-1131](https://issues.apache.org/jira/browse/JSPWIKI-1131): Lucene Index not updated on edits/new page

* Dependency updates
    * Awaitility to 4.0.3
    * Commons IO to 2.8.0
    * Commons Lang to 3.11
    * Commons Text to 1.9
    * Flexmark to 0.62.2
    * Hsqldb to 2.5.1
    * JUnit to 5.7.0
    * Lucene to 8.6.2
    * Mockito 3.5.13
    * Selenide 5.15.0
    * Tomcat to 9.0.38

**2020-05-21  Juan Pablo Santos (juanpablo AT apache DOT org)**

* _2.11.0-M7-git-20_

* Dependency updates
    * Flexmark to 0.61.32
    * Tomcat to 9.0.35

**2020-04-09  Juan Pablo Santos (juanpablo AT apache DOT org)**

* _2.11.0-M7-git-19_

* [JSPWIKI-304](https://issues.apache.org/jira/browse/JSPWIKI-304): Workflows are not Serializable

* Dependency updates
    * Flexmark to 0.61.26
    * JUnit to 5.6.2
    * Lucene to 8.5.1
    * Selenide to 5.11.1
    * Tika to 1.24

**2020-04-09  Juan Pablo Santos (juanpablo AT apache DOT org)**

* _2.11.0-M7-git-18_

* [JSPWIKI-303](https://issues.apache.org/jira/browse/JSPWIKI-303): [JSPWiki API](https://jspwiki-wiki.apache.org/Wiki.jsp?page=JSPWikiPublicAPI) library creation
    * Promote `RenderingManager#textToHtml( Context, String )` to the public API

* Dependency updates
    * Tomcat to 9.0.34

**2020-03-29  Juan Pablo Santos (juanpablo AT apache DOT org)**

* _2.11.0-M7-git-17_

* Extracted Wiki initialization servlet context listener to its own module `jspwiki-bootstrap`
    * This module is responsible for the startup procedures of the application, before the Engine is created:
        * Locate and instantiate Wiki's SPIs implementations
        * Log configuration

* Begin to prepare [JSPWIKI-795](https://issues.apache.org/jira/projects/JSPWIKI/issues/JSPWIKI-795) - Update logging subsystem in JSPWiki
    * Log4J will now be configured only if present in classpath. Right now this means always, but once
    the logging subsystem is updated and in order to allow backwards compatibility with existing custom
    extensions, it will have to be explicitly added.

* Small usability improvement on login page: make tab key follow login form fields

* Dependency updates
    * Commons Lang to 3.10
    * Introduced Mockito 3.3.3 as mock testing library

**2020-03-29  Juan Pablo Santos (juanpablo AT apache DOT org)**

* _2.11.0-M7-git-16_

* [JSPWIKI-303](https://issues.apache.org/jira/browse/JSPWIKI-303): [JSPWiki API](https://jspwiki-wiki.apache.org/Wiki.jsp?page=JSPWikiPublicAPI) library creation
    * SPI to retrieve / create objects from the `o.a.w.api.core` package
    * it is possible to provide custom implementations of objects from the `o.a.w.api.core` package
        * for a custom `Engine`, an implementation of `o.a.w.api.spi.EngineSPI`, and set the
        `jspwiki.provider.impl.engine` property on the `jspwiki-[custom].properties` file with the
        fully qualified name of the implementation
        * for a custom `Context`, an implementation of `o.a.w.api.spi.ContextSPI`, and set the
        `jspwiki.provider.impl.context` property on the `jspwiki-[custom].properties` file with the
        fully qualified name of the implementation
        * for a custom `Session`, an implementation of `o.a.w.api.spi.SessionSPI`, and set the
        `jspwiki.provider.impl.session` property on the `jspwiki-[custom].properties` file with the
        fully qualified name of the implementation
        * for custom `Page` or `Attachment`, an implementation of `o.a.w.api.spi.ContentsSPI`, and set the
        `jspwiki.provider.impl.contents` property on the `jspwiki-[custom].properties` file with the
        fully qualified name of the implementation
        * for custom `Acl` or `AclEntry`, an implementation of `o.a.w.api.spi.AclsSPI`, and set the
        `jspwiki.provider.impl.acls` property on the `jspwiki-[custom].properties` file with the
        fully qualified name of the implementation

* [JSPWIKI-806](https://issues.apache.org/jira/browse/JSPWIKI-806) (EntityManager Proposal): add the possibility of loading custom managers on `WikiEngine`
    * `WikiEngine` will look on classpath for an `ini/classmappings-extra.xml` file, with the same structure as
    `ini/classmappings.xml`
    * if found, will register each `requestedClass` with its correspondent `mappedClass`
    * these custom manager must have a no-arg constructor
    * if there's a need to perform some initialization tasks querying the `Engine`, the custom manager should
    implement `o.a.w.api.engine.Initializable` and perform those tasks there

* `SisterSites.jsp` now honours page ACLs

**2020-03-25  Juan Pablo Santos (juanpablo AT apache DOT org)**

* _2.11.0-M7-git-15_

* [JSPWIKI-303](https://issues.apache.org/jira/browse/JSPWIKI-303): JSPWiki-API library creation
    * `Page` deals with ACLs

* Refactor `WikiEngine` initialization, in order to prepare for building and configuring custom
managers (somewhat related to [JSPWIKI-806](https://issues.apache.org/jira/browse/JSPWIKI-806) - EntityManager Proposal)

* Dependency updates
    * Lucene to 8.5.0
    * JUnit to 5.6.1

**2020-03-21  Juan Pablo Santos (juanpablo AT apache DOT org)**

* _2.11.0-M7-git-14_

* [JSPWIKI-303](https://issues.apache.org/jira/browse/JSPWIKI-303): JSPWiki-API library creation
    * added compatibility to page / attachment providers not using the public API
        * `jspwiki.pageProvider` should be set to `WikiPageAdapterProvider` and then `jspwiki.pageProvider.adapter.impl`
        to the actual page provider
        * `jspwiki.attachmentProvider` should be set to `WikiAttachmentAdapterProvider` and then `jspwiki.attachmentProvider.adapter.impl`
        to the actual attachment provider
        * see `WikiProviderAdaptersTest` on the jspwiki-210-adapters module for an example
    * `Page` does not deal with ACLs yet
    * SPI to create objects from the `o.a.w.api.core` package still needs to be done

* Added more helper methods to `TestEngine` to ease building customized instances (again, see `WikiProviderAdaptersTest` on the
jspwiki-210-adapters module for an example)

* Dependency updates
    * Tika to 1.24
    * Tomcat to 9.0.33
    * Selenide to 5.10.0

**2020-03-16  Juan Pablo Santos (juanpablo AT apache DOT org)**

* _2.11.0-M7-git-13_

* [JSPWIKI-303](https://issues.apache.org/jira/browse/JSPWIKI-303): JSPWiki-API library creation
    * Extracted `jspwiki-event` and `jspwiki-api` maven modules from `jspwiki-main`
    * Created `jspwiki-210-adapters` and `jspwiki-210-test-adaptees` maven modules to ensure backwards
    compatibility with custom plugin / filters / page providers not using public API
    * JSPWiki Plugins, Filters and Page Providers are using the public API
    * Use of `o.a.w.api.core.Command` instead of `o.a.w.ui.Command` and of `o.a.w.api.search.QueryItem` and
    `o.a.w.api.search.SearchResult` instead of their counterparts from the `o.a.w.search` package
    * Start to introduce `Page`, `Attachment` and `Context` instead of `WikiPage`, `WikiAttachment` and `WikiContext`
    * JSPWiki API still needs some polishing
        * `Page` does not deal with ACLs yet
        * SPI to create objects from the `o.a.w.api.core` package still needs to be done
        * `WikiPageProvider` and `WikiAttachmentProvider` backwards compatibility still needs to be done

**2020-03-06  Juan Pablo Santos (juanpablo AT apache DOT org)**

* _2.11.0-M7-git-12_

* [JSPWIKI-303](https://issues.apache.org/jira/browse/JSPWIKI-303): JSPWiki-API library creation
    * Extracted `o.a.w.api.core.Session` from `o.a.w.WikiSession`, and use it throughout the code
    * Removed `o.a.w.api.engine` package, moving the interfaces there to their appropiate packages.
    * Promote `o.a.w.Release` to the `o.a.w.api` package

* Internal classes' refactors in order to break some class / packages cycles.

* Updated Tomcat to 9.0.31 in order to get JDK 8 level to compile and run JSPs when using the Cargo
  plugin. Baseline is still servlet 3.1 (i.e.: Tomcat 8.x), though.

**2002-03-04  Dirk Frederickx (brushed AT apache DOT org)**

* _2.11.0-M7-git-11_

* Links with target="_blank" can expose your site to performance and security issues.
  Add rel="noreferrer" as protect against this issue.


**2020-02-24  Juan Pablo Santos (juanpablo AT apache DOT org)**

* _2.11.0-M7-git-10_

* Finally, finished [JSPWIKI-120](https://issues.apache.org/jira/browse/JSPWIKI-120):
    * Use `Engine` instead of `WikiEngine` throughout the code as much as possible.
    * `URLConstructor#initialize(..)` receives an `Engine` instead of a `WikiEngine`.
    * `InitializablePlugin` and implementing classes receive an `Engine` instead of a `WikiEngine`.
    * `PageFilter`s receive an `Engine` instead of a `WikiEngine` on `initialize` method.
    * Rename + extract interfaces from `EditorManager`, `InternationalizationManager`, `SearchManager`,
    and `TemplateManager`.

* Updated Flexmark to 0.60.2

**2020-02-24  Juan Pablo Santos (juanpablo AT apache DOT org)**

* _2.11.0-M7-git-09_

* [JSPWIKI-120](https://issues.apache.org/jira/browse/JSPWIKI-120):
    * Use `Engine` inside `WikiContext`, `WikiSession`, `WikiPage`, `Attachment` and `SessionMonitor`.
        * e.g. `WikiContext#getEngine()` now returns an `Engine` instead of a `WikiEngine`. To retrieve a manager
        from it just use `Engine#getManager( DesiredManager.class )`. See implementations on `getXXXManager()`
        methods on `WikiEngine` for details.
    * `WikiProvider#initialize(..)` receives an `Engine` instead of a `WikiEngine`.
    * `Engine` gains an `adapt( Class< E > cls )`, to facilitate downcasting to `Engine` implementation classes.
    * Removed `Engine#getCurrentWatchDog()`, as it was a pass-through and introduced a package cycle; use instead
    `WatchDog#getCurrentWathDog( Engine )`.
    `o.a.wiki` and `o.a.w.event`. To obtain the `WikiEngine` reference from the event just use `getSrc()`
    * Rename + extract interfaces from `AttachmentManager`, `AuthenticationManager`, `AuthorizationManager`,
    `GroupManager` and `UserManager`.

**2020-02-20  Juan Pablo Santos (juanpablo AT apache DOT org)**

* _2.11.0-M7-git-08_

* [JSPWIKI-120](https://issues.apache.org/jira/browse/JSPWIKI-120): finally, extracted `Engine` interface from
`WikiEngine`. It will be part of JSPWiki public API later on.
    * removed direct reference to `WikiEngine` on `WikiEngineEvent`, in order to break package cycle between
    `o.a.wiki` and `o.a.w.event`. To obtain the `WikiEngine` reference from the event just use `getSrc()`
    * extract new `PluginElement` interface from `PluginContent` in order to break a package/class cycle between
    `PluginContent` and `ParserStagePlugin`

* Merged [PR #13](https://github.com/apache/jspwiki/pull/13) from [Kideath](https://github.com/kideath) in order
to fix russian translation. Thanks!

* Dependency updates
    * Flexmark to 0.50.50
    * Selenide to 5.7.0
    * Tomcat to 8.5.51

**2002-02-14  Dirk Frederickx (brushed AT apache DOT org)**

* _2.11.0-M7-git-07_

* AttachmentManager:  fix the order of processing.  Added a few extra unit tests.

* Few minor SonarCloud fixes

**2020-01-28  Juan Pablo Santos (juanpablo AT apache DOT org)**

* _2.11.0-M7-git-06_

* [JSPWIKI-120](https://issues.apache.org/jira/browse/JSPWIKI-120): Separate rendering engine from core
    * `CommandResolver` renamed as `org.apache.wiki.ui.DefaultCommandResolver`, with new
       `org.apache.wiki.ui.CommandResolver` extracted as interface of the latter
    * `ProgressManager` renamed as `org.apache.wiki.ui.progress.DefaultProgressManager`, with new
      `org.apache.wiki.ui.progress.ProgressManager` extracted as interface of the latter
    * removed `createContext(..)` method from `WikiEngine` use new constructor on `WikiContext` instead
    * removed `WikiEngine#getRedirectURL(..)` use same method on `WikiContext`
* Removed `WikiEventUtils` if relying on it use directly `WikiEventManager.getInstance().addWikiEventListener( client, listener )`
* Fixed possible synchronization issues on `DefaultProgressManager` and `WikiAjaxDispatcherServlet`
* `PageEventFilter` moved from `event` to `filters` package
* `WikiEngine#init(..)` now enforces at least a 3.1 servlet api environment, inline with the servlet-api dependency version
* [JSPWIKI-1127](https://issues.apache.org/jira/browse/JSPWIKI-1127): Get rid of `jspwiki.referenceStyle`
* Dependency updates
    * ASF parent pom to version 23
    * Awaitility to 4.0.2
    * Flexmark to 0.50.48
    * JUnit to 5.6.0
    * Lucene to 8.4.1
    * SLF4J to 1.7.30

**2020-01-16  Juan Pablo Santos (juanpablo AT apache DOT org)**

* _2.11.0-M7-git-05_

* [JSPWIKI-120](https://issues.apache.org/jira/browse/JSPWIKI-120): Separate rendering engine from core
    * `RenderingManager` renamed as `org.apache.wiki.render.DefaultRenderingManager`, with new
       `org.apache.wiki.render.RenderingManager` extracted as interface of the latter
    * moved `textToHtml(..)` methods from `WikiEngine` to `RenderingManager`
    * moved `getHTML(..)` methods from `WikiEngine` to `RenderingManager`
    * moved `beautifyTitle( String )` and `beautifyTitleNoBreak` methods from `WikiEngine` to `RenderingManager`
* `VAR_EXECUTE_PLUGINS` and `WYSIWYG_EDITOR_MODE` constants from `RenderingManager` moved to `WikiContext` (the latter
as `VAR_WYSIWYG_EDITOR_MODE`)
* constant `PROP_RUNFILTERS` from `WikiEngine` moved to `VariableManager` as `VAR_RUNFILTERS`.
* constants `PUNCTUATION_CHARS_ALLOWED` and `LEGACY_CHARS_ALLOWED` from `MarkupParser` moved to `TextUtil`.
* Update ASF parent pom + plugin definitions to support, as far as possible, [reproducible builds](https://maven.apache.org/guides/mini/guide-reproducible-builds.html)

**2020-01-09  Juan Pablo Santos (juanpablo AT apache DOT org)**

* _2.11.0-M7-git-04_

* [JSPWIKI-120](https://issues.apache.org/jira/browse/JSPWIKI-120): Separate rendering engine from core - following methods moved from
`WikiEngine` to `PageManager`
    * `deletePage(..)` and `deleteVersion(..)` methods
    * `getPage(..)`
    * `pageExist(..)` methods, renamed as `wikiPageExist(..)`
    * `saveText()`
    * `getText(..)` methods
    * `getPureText( String, int )`
    * `getRecentChanges()`
    * `getVersionHistory()`
    * `getCurrentProvider()`
    * `getCurrentProviderInfo()` and `getPageCount` were deleted - use instead existing `getProviderDescription()` and `getTotalPageCount`
    methods from `PageManager`
* `WorkflowManager` renamed as `org.apache.wiki.workflow.DefaultWorkflowManager`, with new
 `org.apache.wiki.workflow.WorkflowManager` extracted as interface of the latter
* Explicit casting from `WikiEngine#getAttribute()` and ` WikiPage#getAttribute()` no longer needed in most cases now
* `WikiTagBase#ATTR_CONTEXT` constant moved to `WikiContext`
* `TestEngine` now includes test class and method where it was created next to the timestamp, which is useful when you have tons of
timestamped dirs and want to know which folder was generated by what test
    * Also, if no folder is given for work, pages and attachment dirs, it tries to place them under `./target/`
* Applied format & fixes suggested by intellij to another bunch of files

**2020-01-03  Juan Pablo Santos (juanpablo AT apache DOT org)**

* _2.11.0-M7-git-03_

* [JSPWIKI-120](https://issues.apache.org/jira/browse/JSPWIKI-120): Separate rendering engine from core
    * `ReferenceManager` renamed + moved to `org.apache.wiki.references.DefaultReferenceManager`, with new
    `org.apache.wiki.references.ReferenceManager` extracted as interface of the latter
    * `scanWikiLinks(..)` and `updateReferences(..)` methods from `WikiEngine` moved to `ReferenceManager`
* `WikiDifferenceManager`, `WikiVariableManager` and `WikiPageRenamer` renamed to `DefaultDifferenceManager`, `DefaultVariableManager`
  and `DefaultPageRenamer` respectively; it's a better suited prefix for default implementations and also follows the existing naming
  with the existing bunch of `Default[XYZ]Manager` that currently exist
* Moved `[Default]VariableManager` to their own package under `org.apache.wiki.variables`
* Dependency updates
    * Flexmark to 0.50.46
    * Lucene to 8.4.0
    * Selenide to 5.6.0
    * Tomcat to 8.5.50
* Applied format & fixes suggested by intellij to a big bunch of files

**2019-12-20  Juan Pablo Santos (juanpablo AT apache DOT org)**

* _2.11.0-M7-git-02_

* [JSPWIKI-120](https://issues.apache.org/jira/browse/JSPWIKI-120): Separate rendering engine from core
    * `DifferenceManager` renamed as `WikiDifferenceManager`, with new `DifferenceManager` extracted as interface of `WikiDifferenceManager`
    * `getDiff(..)` method deleted from `WikiEngine`, use the one located on `DifferenceManager`
    * `VariableManager` renamed as `WikiVariableManager`, with new `VariableManager` extracted as interface of `WikiVariableManager`
    * `getVariable(..)` method deleted from `WikiEngine`, use the one located on `VariableManager`

**2019-12-19  Juan Pablo Santos (juanpablo AT apache DOT org)**

* _2.11.0-M7-git-01_

* [JSPWIKI-120](https://issues.apache.org/jira/browse/JSPWIKI-120): Separate rendering engine from core
    * `PageRenamer` renamed as `WikiPageRenamer`, with new `PageRenamer` extracted as interface of `WikiPageRenamer`
    * `pageRename(..)` method deleted from `WikiEngine`, use the one located on `PageRenamer`
    * custom `PageRenamer`s should also fire the appropiate `WikiPageRenameEvent` on `pageRename(..)` method

**2019-12-06  Juan Pablo Santos (juanpablo AT apache DOT org)**

* _2.11.0-M6-git-05_

* Couple of methods moved out of `WikiEngine`
    * `safeGetQueryParameter`: moved as a static method on `HttpUtil`; it now requires content encoding as a parameter
    * `getRequiredProperty`: moved back as a static method to `TextUtil` - it now throws a `NoSuchElementException` (unchecked) instead of `NoRequiredPropertyException` (checked)

* Maven plugins changes
    * Change javadocs' doclet to [UMLDoclet](https://github.com/talsma-ict/umldoclet), which can be used with JDK >= 9 (see associated note on [`mvn_cheat-sheet.md`](https://github.com/apache/jspwiki/blob/master/mvn_cheat-sheet.md#3-reports-specific) for details)
    * Set `compilerVersion` to `jdk.version` on jspc-maven-plugin

* [JSPWIKI-1126](https://issues.apache.org/jira/browse/JSPWIKI-1126): Dependency updates
    * Flexmark to 0.50.44
    * Lucene to 8.3.1
    * Selenide to 5.5.1
    * SLF4J to 1.7.29
    * Tika to 1.23
    * Tomcat to 8.5.49

**2019-11-05  Juan Pablo Santos (juanpablo AT apache DOT org)**

* _2.11.0-M6-git-04_

* [JSPWIKI-1120](https://issues.apache.org/jira/browse/JSPWIKI-1120): Strings and Boxed types should be compared using "equals()".
  Contributed by Haris Adzemovic, thanks!

**2019-11-01  Juan Pablo Santos (juanpablo AT apache DOT org)**

* _2.11.0-M6-git-03_

* [JSPWIKI-1125](https://issues.apache.org/jira/browse/JSPWIKI-1125): Bringing in Docker support to ASF repo from https://github.com/metskem/docker-jspwiki.
  See https://jspwiki-wiki.apache.org/Wiki.jsp?page=Docker for details.

* Dependency updates
    * Flexmark to 0.50.42
    * Selenide to 5.5.0
    * Tomcat to 8.5.47

**2019-10-12  Juan Pablo Santos (juanpablo AT apache DOT org)**

* _2.11.0-M6-git-02_

* `FileUtils.copyContents( InputStream, OutputStream )` enforces writes to disk for `FileOutputStream` through
  their associated `FileDescriptor`.

* [JSPWIKI-1124](https://issues.apache.org/jira/browse/JSPWIKI-1124): `TestEngine` improvements
    * new static methods to build `TestEngine` instances which do not throw checked Exceptions and thus allows instances to be built as member of test classes, instead of rebuilding for every test, saving some time in the process.
    * `TestEngine` will generate separate page, attachment and work directories, in order to allow each instance
  to work with a clean file installation.

**2019-10-10  Juan Pablo Santos (juanpablo AT apache DOT org)**

* _2.11.0-M6-git-01_

* Introduce [Awaitility](https://github.com/awaitility/awaitility) to speed up tests formerly relaying on `Thread.sleep(..)`

* `LuceneSearchProvider` now uses an `Executor` to increase performance on searches.

**2019-09-12  Dirk Frederickx (brushed AT apache DOT org)**

* _2.11.0-M5-git-19_

* Fix javascript build error,  and some favicon errors.

**2019-09-10  Juan Pablo Santos (juanpablo AT apache DOT org)**

* _2.11.0-M5-git-18_

* [JSPWIKI-1115](https://issues.apache.org/jira/browse/JSPWIKI-1115): a few more dependency upgrades before 2.11.0-M5
    * Commons Text to 1.8
    * Flexmark to 0.50.40
    * Hsqldb to 2.5.0
    * JUnit to 5.5.2
    * Lucene to 8.2.0
    * Selenide to 5.3.1

**2019-09-07  Dirk Frederickx (brushed AT apache DOT org)**

* _2.11.0-M5-git-17_

* Few critical sonarcloud fixes; added clean parsing of `skin` parameter

**2019-08-31  Dirk Frederickx (brushed AT apache DOT org)**

* _2.11.0-M5-git-16_

* Fixed `InfoContent.jsp` vulnerability in old jspwiki template (templates/211/...)
  related to the rename parameter.

* Fixed `preview.jsp` vulnerability related to the remember parameter.


**2019-08-31  Dirk Frederickx (brushed AT apache DOT org)**

* _2.11.0-M5-git-15_

* Improve UI accessibility (ref. sonarcloud report)

**2019-08-27  Dirk Frederickx (brushed AT apache DOT org)**

* _2.11.0-M5-git-14_

* XSS vulnerability on the page rename parameter

* Few sonarcloud fixes

**2019-08-24 Dirk Frederickx (brushed AT apache DOT org)**

* _2.11.0-M5-git-13_

* Various small fixes in html & jsp files, reported by sonarcloud.

**2019-08-24 Juan Pablo Santos (juanpablo AT apache DOT org)**

* _2.11.0-M5-git-12_

* [JSPWIKI-1115](https://issues.apache.org/jira/browse/JSPWIKI-1115): Upgrade flexmark to 0.50.28 and tomcat to 8.5.45

* Ended up removing/replacing all `@Deprecated` code

**2019-08-21  Dirk Frederickx (brushed AT apache DOT org)**

* _2.11.0-M5-git-11_

* [JSPWIKI-1097](https://issues.apache.org/jira/browse/JSPWIKI-1097) Various smaller JS refactorings, and bugfixes.

* Clean up several minor JSP bugs reported by sonarcloud.

**2019-08-19  Juan Pablo Santos (juanpablo AT apache DOT org)**

* _2.11.0-M5-git-10_

* Removed `@Deprecated` code. A complete analysis of what have changed will be available at
  http://jspwiki.apache.org/japicmp/index.html once 2.11.0.M5 gets released

* [INFRA-18845](https://issues.apache.org/jira/browse/INFRA-18845): switch Sonar instance to sonarcloud.io

**2019-08-16  Juan Pablo Santos (juanpablo AT apache DOT org)**

* _2.11.0-M5-git-09_

* [JSPWIKI-893](https://issues.apache.org/jira/browse/JSPWIKI-893): Cannot search for bold words with `GermanAnalyzer`

* replaced all deprecated code

* [JSPWIKI-1115](https://issues.apache.org/jira/browse/JSPWIKI-1115): Upgrade SLF4J to 1.7.28 and commons-lang from 2.6 to 3.9
    * dev-only breaking change: if you were using commons-lang transitively on your extension,
    you must declare it explicitly or migrate it to commons-lang 3

**2019-08-06  Juan Pablo Santos (juanpablo AT apache DOT org)**

* _2.11.0-M5-git-08_

* [JSPWIKI-427](https://issues.apache.org/jira/browse/JSPWIKI-427): Keywords for Lucene Index

* [JSPWIKI-1114](https://issues.apache.org/jira/browse/JSPWIKI-1114): Show only part of Weblog entry on the overview page. Contributed by
  Ulf Dittmer, thanks!

* [JSPWIKI-1115](https://issues.apache.org/jira/browse/JSPWIKI-1115): Upgrade bundled dependencies for 2.11.0.M5
    * Flexmark 0.50.26
    * JUnit 5.5.1
    * Lucene 8.1.1
    * Selenide 5.2.8
    * Tika 1.22
    * Tomcat 8.5.43

**2019-16-07  Dirk Frederickx (brushed AT apache DOT org)**

* _2.11.0-M5-git-07_

* [JSPWIKI-1097](https://issues.apache.org/jira/browse/JSPWIKI-1097) Various smaller JS refactorings, and bugfixes.

* Trim spaces from the rendered html to reduce page weight.

**2019-09-07  Dirk Frederickx (brushed AT apache DOT org)**

* _2.11.0-M5-git-06_

* [JSPWIKI-427](https://issues.apache.org/jira/browse/JSPWIKI-427): Adding keyword support for JSPWiki pages.
  Use `[{SET keywords=a,b,c}]` to add keywords to a page.
  They will be shown in the info drop-down menu, and are added as
  `META` tags to your page.

* Remove XSS vulnerability on the plain editor section drop-down

* [JSPWIKI-1097](https://issues.apache.org/jira/browse/JSPWIKI-1097) Various smaller JS refactorings


**2019-04-07  Dirk Frederickx (brushed AT apache DOT org)**

* _2.11.0-M5-git-05_

* Adapt to JAVA EE 7 XMLS scheme namespace to support container authentication.
  Minimum requirement since 2.11.0-M1 is JSP Servlet 3.1.
  (testcases with older `web.xml` still to be updated)


**2019-06-15  Dirk Frederickx (brushed AT apache DOT org)**

* _2.11.0-M5-git-04_

* [JSPWIKI-1097](https://issues.apache.org/jira/browse/JSPWIKI-1097) Refactored `%%collapse` and `%%collapsebox`.
  Added keyboard support to expand/collapse lists and boxes. Bugfixes on cookie handling.


**2019-05-28  Dirk Frederickx (brushed AT apache DOT org)**

* _2.11.0-M5-git-03_

 * [JSPWIKI-1112](https://issues.apache.org/jira/browse/JSPWIKI-1112) EDITOR input fields (changenote,comment-signature )
   vulnerable to XSS.

* [JSPWIKI-1097](https://issues.apache.org/jira/browse/JSPWIKI-1097) Minor JS updates (cookie handling, %%collapse)


**2019-05-28  Dirk Frederickx (brushed AT apache DOT org)**

* _2.11.0-M5-git-02_

 * Improved styling of the WYSIWYG editor toolbar

* [JSPWIKI-1111](https://issues.apache.org/jira/browse/JSPWIKI-1111) Improve handling of `&entities;` in the WYSIWYG editor.

* Improve the web app manifest making JSPWiki a progressive web app.
  You can now install JSPWIKI on the homescreen of your mobile device or tablet
  for quicker access and improve experience.

* [JSPWIKI-1097](https://issues.apache.org/jira/browse/JSPWIKI-1097) JS updates to start replacing `mootools.js`  (cookie handling)


**2019-05-17  Dirk Frederickx (brushed AT apache DOT org)**

* _2.11.0-M5-git-01_

* Accessibility improvements (ref. https://accessibilityinsights.io)

**2019-05-11  Juan Pablo Santos (juanpablo AT apache DOT org)**

* prepare release for 2.11.0.M4

**2019-05-02  Juan Pablo Santos (juanpablo AT apache DOT org)**

* _2.11.0-M4-git-13_

* [JSPWIKI-469](https://issues.apache.org/jira/browse/JSPWIKI-469) new [TikaSearchProvider](https://jspwiki-wiki.apache.org/Wiki.jsp?page=TikaSearchProvider) to index a lot more of attachments. It is not bundled
by default, as it brings in a lot of dependencies (+55MB).
    * See [TikaSearchProvider](https://jspwiki-wiki.apache.org/Wiki.jsp?page=TikaSearchProvider) for installation instructions
    * Search provider contributed by Ulf Dittmer, thanks!

* `LuceneSearchProvider` now indexes all attachment filenames, whether their content is parsed or not,
and also scans `.md` and `.xml` files.

* Updated missing es translations


**2019-05-01  Dirk Frederickx (brushed AT apache DOT org)**

* _2.11.0-M4-git-12_

* [JSPWIKI-1104](https://issues.apache.org/jira/browse/JSPWIKI-1104) [InsertPagePlugin](https://jspwiki-wiki.apache.org/Wiki.jsp?page=InsertPagePlugin)
  now also supports cookie based inserts.
  The UserPreferences page has been extended to allow the users to view and
  delete page-based cookies.


**2019-04-28  Dirk Frederickx (brushed AT apache DOT org)**

* _2.11.0-M4-git-11_

* [JSPWIKI-1107](https://issues.apache.org/jira/browse/JSPWIKI-1107) Fixing XSS vulnerability in the navigation breadcrumbs (Trail link)

* Small ui improvement: make Attachment lists sortable on the attachment size field


**2019-04-28  Dirk Frederickx (brushed AT apache DOT org)**

* _2.11.0-M4-git-10_

* [JSPWIKI-1107](https://issues.apache.org/jira/browse/JSPWIKI-1107), [JSPWIKI-1109](https://issues.apache.org/jira/browse/JSPWIKI-1109) Fixing XSS vulnerability in various plugins.

* [JSPWIKI-1106](https://issues.apache.org/jira/browse/JSPWIKI-1106) Adding the `jspwiki.attachment.forceDownload` property


**2019-04-28  Juan Pablo Santos (juanpablo AT apache DOT org)**

* _2.11.0-M4-git-09_

* [JSPWIKI-1110](https://issues.apache.org/jira/browse/JSPWIKI-1110) Upgrade bundled dependencies for 2.11.0.M4

* generate aggregated javadocs for http://jspwiki.apache.org/apidocs/index.html

**2019-04-27  Dirk Frederickx (brushed AT apache DOT org)**

* _2.11.0-M4-git-08_

* [JSPWIKI-1107](https://issues.apache.org/jira/browse/JSPWIKI-1107) fixing file-type vulnerability

* Fixing consistency of the sidebar collapse in `Upload.jsp`

**2019-04-25  Dirk Frederickx (brushed AT apache DOT org)**

* _2.11.0-M4-git-07_

* [JSPWIKI-1107](https://issues.apache.org/jira/browse/JSPWIKI-1107) uploading attachments with illegal filename causes XSS vulnerability
  Fixing file upload vulnerability.

**2019-04-23  Dirk Frederickx (brushed AT apache DOT org)**

* _2.11.0-M4-git-06_

* [JSPWIKI-1109](https://issues.apache.org/jira/browse/JSPWIKI-1109) [ReferredPagesPlugin](https://jspwiki-wiki.apache.org/Wiki.jsp?page=ReferredPagesPlugin) with illegal characters in parameters
  causes XSS vulnerability

**2019-04-23  Dirk Frederickx (brushed AT apache DOT org)**

* _2.11.0-M4-git-05_

* [JSPWIKI-1108](https://issues.apache.org/jira/browse/JSPWIKI-1108) interwiki links with illegal characters causes XSS vulnerability

* [JSPWIKI-1107](https://issues.apache.org/jira/browse/JSPWIKI-1107) uploading attachments with illegal filename causes XSS vulnerability
  Fixing side effect on slimbox links, when rendering the caption with illegal characters.

**2019-04-22  Dirk Frederickx (brushed AT apache DOT org)**

* _2.11.0-M4-git-04_

* [JSPWIKI-1107](https://issues.apache.org/jira/browse/JSPWIKI-1107) uploading attachments with illegal filename causes XSS vulnerability

**2019-04-05  Dirk Frederickx (brushed AT apache DOT org)**

* _2.11.0-M4-git-03_

* [JSPWIKI-1100](https://issues.apache.org/jira/browse/JSPWIKI-1100) Add support for mixed css-class & css-style markup

**2019-04-05  Dirk Frederickx (brushed AT apache DOT org)**

* _2.11.0-M4-git-02_

* [JSPWIKI-1101](https://issues.apache.org/jira/browse/JSPWIKI-1101) Improve rendering of `{{{inline preformatted text}}}`

* Change UI for attachement upload: by default, the FILE SELECTION input should be visible

**2019-04-05  Dirk Frederickx (brushed AT apache DOT org)**

* _2.11.0-M4-git-01_

* Added interwiki link for location links (google maps)
  eg: `[Atomium|Location:Atomium, City of Brussels, Belgium]`

* Added plain editor configs as regular properties.
  By default, the editor preview, autosuggestion and tabcompletion are set.

* Various small js / css tweaks.

* Add format option to `<wiki:Author/>` to render force rendering of text iso link

**2019-03-22  Juan Pablo Santos (juanpablo AT apache DOT org)**

* prepare release for 2.11.0.M3

**2019-03-21  Juan Pablo Santos (juanpablo AT apache DOT org)**

* _2.11.0-M3-git-04_

* [JSPWIKI-1095](https://issues.apache.org/jira/browse/JSPWIKI-1095): `DefaultURLConstructor#getForwardPage( HttpServletRequest req )` now always returns `Wiki.jsp`

* [JSPWIKI-1096](https://issues.apache.org/jira/browse/JSPWIKI-1096): Upgrade bundled dependencies for 2.11.0-M3
    * flexmark to 0.40.24
    * lucene to 8.0.0
    * selenide to 5.2.2
    * slf4j to 1.7.26
    * tomcat to 8.5.39

**2019-03-19  Juan Pablo Santos (juanpablo AT apache DOT org)**

* [JSPWIKI-1094](https://issues.apache.org/jira/browse/JSPWIKI-1094): `mvn eclipse:eclipse` fails, patch provided by Christian Fröhler, thanks! (no version bump)

**2019-03-17  Dirk Frederickx (brushed AT apache DOT org)**

* _2.11.0-M3-git-03_

* Remove unused top level JSP. See also [JSPWIKI-1093](https://issues.apache.org/jira/browse/JSPWIKI-1093)

**2019-03-09  Dirk Frederickx (brushed AT apache DOT org)**

* _2.11.0-M3-git-02_

* Adding Drag & Drop capabilities to the standard JSPWiki editor:
  links automatically are converted to `[description|url]` format
  other content (text, tables, etc...) will be converted to wiki-markup.


**2019-03-09  Dirk Frederickx (brushed AT apache DOT org)**

* _2.11.0-M3-git-01_

* UserPreferences fixes
    * new toggle style for on/off switches
    * restyle bi-model checkboxes for Page Layout setting
    * fix a few style issues in the UserPreferences when in Dark Mode

* The JSPWiki template should by default open up in the light mode.

* Consistent css-style for the toolbar of the jspwiki wysiwyg editor

* Added `Description` meta-tag to improve on-page SEO

* Added the `Content-Security-Policy` meta-tag to reduce the risk of XSS attacks.


**2019-03-04  Juan Pablo Santos (juanpablo AT apache DOT org)**

* prepare release for 2.11.0.M2

**2019-02-21  Juan Pablo Santos (juanpablo AT apache DOT org)**

* _2.11.0-M2-git-10_

* `o.a.jwpiki.util` package moved to its own submodule

* remove `DefaultAclManager` dependency from `WikiEngine` and other small refactors

**2019-02-15  Dirk Frederickx (brushed AT apache DOT org)**

* _2.11.0-M2-git-09_

* Clean browsers LocalStorage cache of unsaved page edits
  when switching between plain & WYSIWYG editors.

* Fix (resizable) height of the wysiwig editor HTML viewer.


**2019-02-15  Dirk Frederickx (brushed AT apache DOT org)**

* _2.11.0-M2-git-08_

* WYSIWYG editor was still pointing to the Haddock template.


**2019-02-15  Juan Pablo Santos (juanpablo AT apache DOT org)**

* _2.11.0-M2-git-07_

* [JSPWIKI-1088](https://issues.apache.org/jira/browse/JSPWIKI-1088): Fallback to default template if `jspwiki.templateDir` if the requested template folder is
  not found

* [JSPWIKI-1092](https://issues.apache.org/jira/browse/JSPWIKI-1092): Upgrade bundled dependencies
    * flexmark to 0.40.16
    * gson to 2.8.5
    * lucene to 7.7.0
    * nekohtml to 1.9.22
    * stripes to 1.7.0-async (needed to test [JSPWIKI-1088](https://issues.apache.org/jira/browse/JSPWIKI-1088))
    * tomcat to 8.5.38

* fixed css path and packaging of webresources

* updated both new and missing es resources

**2019-02-14  Juan Pablo Santos (juanpablo AT apache DOT org)**

* _2.11.0-M2-git-06_

* lots of internal refactorings, mostly around a) Task's implementations extracted to their own package
  and b) `PageManager` and `PageLock` moved to `o.a.w.pages` package, in order to untangle some class/package
  circular dependencies

* JUnit updated to 5.4.0

**2019-02-13  Dirk Frederickx (brushed AT apache DOT org)**

* _2.11.0-M2-git-05_

* Adding DARK template to the User Preference.


**2019-02-13  Dirk Frederickx (brushed AT apache DOT org)**

* _2.11.0-M2-git-04_

* [JSPWIKI-1091](https://issues.apache.org/jira/browse/JSPWIKI-1091): Broken DIFF view
  Added some missing JSP in default template. (caused by template rename)

* Added missing `<html lang=..>` localization


**2019-02-08  Juan Pablo Santos (juanpablo AT apache DOT org)**

* _2.11.0-M2-git-03_

* merged [PR#10](https://github.com/apache/jspwiki/pull/10): `DOCTYPE` and `HTML lang="en"` attribute addition
  (thanks to Scott Fredrickson)

* `o.a.w.util` package ready to be extracted to its own module

* new `o.a.w.pages` package, with `PageSorter` becoming a `Comparator< String >` and no longer accesible from WikiContext
    * `PageSorter` is accesed now through `PageManager`
    * to compare WikiPages use `wikiPage.compareTo( anotherWikiPage );`
    * `sortPages` methods are also gone, as an alternative you can use something along these lines (see
    `AttachmentManager#listAttachments` for another example):
    `Collections.< WikiPage >sort( pages, Comparator.comparing( WikiPage::getName, m_engine.getManager( PageManager.class ).getPageSorter() ) );`
    * as a side effect of this change, `AbstractReferalPlugin#filter[AndSort]Collection` methods operate with
    `Collection< String >` instead of with plain `Collection` (except for `RecentChangesPlugin`, plugins
    inheriting this method were already doing it), custom plugins inheriting this method will have to use
    new `filterWikiPageCollection` method instead

* other internal code refactors

**2019-02-03  Dirk Frederickx (brushed AT apache DOT org)**

* _2.11.0-M2-git-02_

* [JSPWIKI-1074](https://issues.apache.org/jira/browse/JSPWIKI-1074): Fixed buggy header width in Fixed Page Layout

**2019-02-03  Dirk Frederickx (brushed AT apache DOT org)**

* _2.11.0-M2-git-01_

* [JSPWIKI-1090](https://issues.apache.org/jira/browse/JSPWIKI-1090): Fixed READER view, bug caused by the rename of the HADDOCK template

**2019-01-25  Juan Pablo Santos (juanpablo AT apache DOT org)**

* prepare release for 2.11.0.M1

**2019-01-20  Juan Pablo Santos (juanpablo AT apache DOT org)**

* _2.11.0-M1-git-15_: [JSPWIKI-1086](https://issues.apache.org/jira/browse/JSPWIKI-1086) - selenide-based functional tests infrastructure + login/logout
  associated tests (selenium tests currently kept for reference)

* [JSPWIKI-1085](https://issues.apache.org/jira/browse/JSPWIKI-1085) - JSPWiki locale can be set server-side - to determine the locale used, the following order is used:
  - user-preference settings
  - if not set, see if there is a locale set server-side, as noted by
      `jspwiki.preferences.default-locale` setting on `jspwiki[-custom].properties`
  - if not set, browser's preferred language setting
  - if not set, JVM's default

* [JSPWIKI-1087](https://issues.apache.org/jira/browse/JSPWIKI-1087) - upgrade bundled dependencies
    * commons-fileupload to 1.4
    * flexmark to 0.40.12
    * hsqldb updated to 2.4.1
    * cargo plugin to 1.7.1

**2018-12-25  Juan Pablo Santos (juanpablo AT apache DOT org)**

* _2.11.0-M1-git-14_: upgrade bundled dependencies
    * commons-fileupload to 1.3.3
    * ehcache to 2.10.6
    * flexmark to 0.35.0
    * junit to 5.3.2
    * lucene to 7.6.0
    * tomcat to 8.5.37

* escape entities on `Captcha.jsp` request parameters

* [JSPWIKI-1084](https://issues.apache.org/jira/browse/JSPWIKI-1084) - `Jenkinsfile` now builds both source and website, `jspwiki-site` job can still be triggered manually

* few more polishing and minor refactors

**2018-12-24  Dirk Frederickx (brushed AT apache DOT org)**

* _2.11.0-M1-git-13_: AJAX based search results are not shown.
  Fixing `AJAXSearch.jsp`.
  The java `<>` diamond operator is not allowed for source level below 1.7.

**2018-12-15  Dirk Frederickx (brushed AT apache DOT org)**

* _2.11.0-M1-git-12_: [JSPWIKI-1083](https://issues.apache.org/jira/browse/JSPWIKI-1083) - fixing bugs related to the new default template.
    * Rename HADDOCK template to DEFAULT template.
    * Moving a number of default jsp's (common for all templates)
    from templates/210 to templates/default.

**2018-12-07  Juan Pablo Santos (juanpablo AT apache DOT org)**

* _2.11.0-M1-git-11_: [JSPWIKI-1082](https://issues.apache.org/jira/browse/JSPWIKI-1082) - fix from 2.11.0.M1-rc1 - revert change from commit
  `87bf9b941fdf` (Nov/11/2018) that ended up causing lots of `ClassCastException`

**2018-12-03  Juan Pablo Santos (juanpablo AT apache DOT org)**

* prepare release for 2.11.0.M1

**2018-11-20  Juan Pablo Santos (juanpablo AT apache DOT org)**

* _2.11.0-M1-git-10_: backwards-incompatible change - move `TextUtil.getRequiredProperty` to `WikiEngine`

* some more polishing and minor refactors

**2018-11-13  Juan Pablo Santos (juanpablo AT apache DOT org)**

* _2.11.0-M1-git-09_: fix JSP compilation error; added jspc plugin to ensure JSPs remain well-formed

* JSPWiki's custom tags TLD moved to main module

* some more polishing and minor refactors

**2018-11-11  Juan Pablo Santos (juanpablo AT apache DOT org)**

* no version bump: some more polishing and minor refactors

**2018-11-05  Juan Pablo Santos (juanpablo AT apache DOT org)**

* _2.11.0-M1-git-08_: [JSPWIKI-1080](https://issues.apache.org/jira/browse/JSPWIKI-1080) try to load as many external third-party plugin jars as possible,
  instead of all-or-nothing

* small backwards-incompatible changes:
    * `CryptoUtil#verifySaltedPassword` doesn't throw `UnsupportedEncodingException` anymore
    * `TextUtil#urlDecode` methods don't throw `UnsupportedOperationException` anymore
    * `ClassUtil#getMappedObject` methods now throw `ReflectiveOperationException`, `IllegalArgumentException`
    instead of `WikiException`
    * `ClassUtil#getMappedClass` method now throws `ClassNotFoundException` instead of `WikiException`

* fix possible concurrency issue at `ReferenceManager#serializeAttrsToDisk`

* remove commons-codec usage from source (it's carried onto the war as a transitive
  dependency though), plus several other small refactors

**2018-11-02  Juan Pablo Santos (juanpablo AT apache DOT org)**

* _2.11.0-M1-git-07_: removed a bunch of warnings throughout the code

* added a `Jenkinsfile`

* small backwards-incompatible change: `WikiEngine#getRecentChanges()` now returns a `Set` instead of a `Collection`

**2018-10-30  Juan Pablo Santos (juanpablo AT apache DOT org)**

* _2.11.0-M1-git-06_: fix JSPs using methods removed on 2.11.0-M1-git-05

**2018-10-29  Juan Pablo Santos (juanpablo AT apache DOT org)**

* _2.11.0-M1-git-05_: [JSPWIKI-1081](https://issues.apache.org/jira/browse/JSPWIKI-1081) - maven build refactor
  - java code split into its own module: custom extensions should now rely on
    the new `org.apache.jspwiki:jspwiki-main` dependency, instead of the
    `org.apache.jspwiki:jspwiki-war:classes` old one
  - `parent-pom`: clean-up + dependencies and plugins versions' set as maven properties
  - `jspwiki-markdown` module included into main war

* several small code refactors, including some backwards-incompatible ones:
    * `PropertiesUtils` moved to the `util` package
    * `ReferenceManager#findReferrers` returns `Set< String >` instead of `Collection< String >`
    * `AttachmentManager#listAttachments` returns a `List< Attachment >` instead of a `Collection`
    * `WikiEngine#findPages( String query, WikiContext wikiContext )` is removed, use
    `WikiEngine#getSearchManager()#findPages( String query, WikiContext wikiContext )` instead

**2018-10-26  Juan Pablo Santos (juanpablo AT apache DOT org)**

* _2.11.0-M1-git-04_: [JSPWIKI-1078](https://issues.apache.org/jira/browse/JSPWIKI-1078) - update tests to JUnit 5.3.1

* updated versions of maven plugins

* flexmark updated to 0.34.56

**2018-10-21  Juan Pablo Santos (juanpablo AT apache DOT org)**

* _2.11.0-M1-git-03_: [JSPWIKI-1083](https://issues.apache.org/jira/browse/JSPWIKI-1083) - Haddock is now the default template
    * to bring back the 2.10 template set the `jspwiki.templateDir` property to `210`

* [JSPWIKI-1077](https://issues.apache.org/jira/browse/JSPWIKI-1077) - added the following pages to the core pages' bundles, as they enable some more haddock functionality
    * [CSSBackgroundGradients](https://jspwiki-wiki.apache.org/Wiki.jsp?page=Background%20Gradients)
    * [CSSBackgroundPatterns](https://jspwiki-wiki.apache.org/Wiki.jsp?page=Background%20Patterns)
    * [CSSInstagramFilters](https://jspwiki-wiki.apache.org/Wiki.jsp?page=Instagram%20Filters)
    * [CSSPrettifyThemeTomorrowNightBlue](https://jspwiki-wiki.apache.org/Wiki.jsp?page=Prettify%20Theme%20Tomorrow%20Night%20Blue)
    * [CSSPrettifyThemeTomorrowPrism](https://jspwiki-wiki.apache.org/Wiki.jsp?page=Prettify%20Theme%20Prism)
    * [CSSRibbon](https://jspwiki-wiki.apache.org/Wiki.jsp?page=Ribbon)
    * [CSSStripedText](https://jspwiki-wiki.apache.org/Wiki.jsp?page=Striped%20Text)
    * [CSSThemeCleanBlue](https://jspwiki-wiki.apache.org/Wiki.jsp?page=Clean%20Blue%20Theme)
    * [CSSThemeDark](https://jspwiki-wiki.apache.org/Wiki.jsp?page=Dark%20Theme)

**2018-09-30  Juan Pablo Santos (juanpablo AT apache DOT org)**

* _2.11.0-M1-git-02_: [JSPWIKI-1076](https://issues.apache.org/jira/browse/JSPWIKI-1076) - minimum required Servlet / JSP is now 3.1 / 2.3

* [JSPWIKI-1079](https://issues.apache.org/jira/browse/JSPWIKI-1079) - add `jspwiki-markdown` to the main build

* flexmark updated to 0.34.46

**2018-09-14  Juan Pablo Santos (juanpablo AT apache DOT org)**

* _2.11.0-M1-git-01_: [JSPWIKI-1076](https://issues.apache.org/jira/browse/JSPWIKI-1076) - minimum required to build/run is now Java 8 / Maven 3.5.0

* fix for [JSPWIKI-932](https://issues.apache.org/jira/browse/JSPWIKI-932) - Failed to start managers. `java.util.ConcurrentModificationException`

**2018-08-31  Juan Pablo Santos (juanpablo AT apache DOT org)**

* update flexmark to 0.34.22 and ASF parent pom to 21

* prepare release for 2.10.5

**2018-08-31  Siegfried Goeschl (sgoeschl@apache.org)**

* _2.10.5-git-09_: [JSPWIKI-1073](https://issues.apache.org/jira/browse/JSPWIKI-1073) Upgrade the `jspwiki-portable` build

**2018-07-08  Juan Pablo Santos (juanpablo AT apache DOT org)**

* _2.10.5-git-08_: update flexmark to 0.34.6 and slf4j to 1.7.25

**2018-07-09  Dirk Frederickx (brushed AT apache DOT org)**

* _2.10.5-git-07_: fix to plain haddock editor related to the new
  functionality to recover unsaved page edits.

  You can test this like so:
    * open a page for edit in the haddock template
    * make some changes to the page
    * move to another page without saving (or close the browser tab)
    * click LEAVE when the popup `changes you made may not be saved` appears.
    * reopen the page for edit
    * you should now receive a new popup which allows you to restore or abandon
    the unsaved changes


**2018-07-08  Juan Pablo Santos (juanpablo AT apache DOT org)**

* _2.10.5-git-06_ : update bundled Apache Tomcat on portable JSPWiki to 7.0.90

**2018-07-01  Dirk Frederickx (brushed AT apache DOT org)**

* _2.10.5-git-05_ : few more haddock template updates

* The haddock editor has now a page restore functionality to recover unsaved page
  edits.  When your session or login timer expires, or your accidentally close a
  browser tab without saving, etc...  your last changes are now preserved in the
  localstorage area of your browser.
  At the start of a new edit sessions,  you will be presented with a modal dialog
  to restore the cached page.

* The "attach" and the "info" menu are now combined into a single navigation menu.
  The INFO or ATTACHMENT UPLOAD page can be accessed with an additional
  click of a button. This also improves usability on touch devices.

* Small refinements of the Search and User buttons (top-right corner)
  to improve support for touch devices. (issue reported by Juan Pablo)


**2018-06-17  Dirk Frederickx (brushed AT apache DOT org)**

* _2.10.5-git-04_  Fine-tuning Haddock for mobile devices.

* Improve accessibility on hover-menu's for touch-devices. They'll open after
  a touch-down event; and will close when touching any area outside the menu.

* Fixing access to the Find and User menu's for touch devices.

* Several small style improvements on the navigation bar for mobile devices
  (hiding CARET to indicate hover-menu's, ...)

* Added touch-support for `%%magnify` style.

* Breadcrumbs are now moved to a proper drop-down menu (...) on the navigation bar
  instead of the previously not-so-obvious 'mouse-over-zone' under the pagename.
  This also makes breadcrumbs accessible to the tablet & phone users.

* Fixed a display error when uploading multiple attachements in one step.


**2018-06-05  Dirk Frederickx (brushed AT apache DOT org)**

* _2.10.5-git-03_  [JSPWIKI-1071](https://issues.apache.org/jira/browse/JSPWIKI-1071) Ajax request header 'Connection' forbidden
  impacting the DEFAULT jspwiki template.


**2018-06-03  Juan Pablo Santos (juanpablo AT apache DOT org)**

* _2.10.5-git-02_

* [JSPWIKI-1070](https://issues.apache.org/jira/browse/JSPWIKI-1070): (properly) Support JDK 10 builds

* Generate sha1 and sha512 checksums for build artifacts

**2018-05-27  Juan Pablo Santos (juanpablo AT apache DOT org)**

* _2.10.5-git-01_

* [JSPWIKI-1070](https://issues.apache.org/jira/browse/JSPWIKI-1070): Support JDK 10 builds

**2018-04-29  Dirk Frederickx (brushed AT apache DOT org)**

* _2.10.4-git-10_  Bugfix in `AddCSS.JS` related to url() parsing

**2018-04-28  Dirk Frederickx (brushed AT apache DOT org)**

* _2.10.4-git-09_  Better support for mobile devices in the Haddock Template
     See [JSPWIKI-835](https://issues.apache.org/jira/browse/JSPWIKI-835)
       * Updates various styles to better fit small screens.  (tabs, accordion, columns, ...)
       * On small screens,  the sidebar is by default closed.
On wider screens, the sidebar is open/closed based on the previous state
which is saved in a cookie.

**2018-04-22  Dirk Frederickx (brushed AT apache DOT org)**

* _2.10.4-git-08_  Adding support for mobile devices to the Haddock Template
     See [JSPWIKI-835](https://issues.apache.org/jira/browse/JSPWIKI-835)
     Part-1 -- many style adjustment to fit smaller screens
       * Sidebar now slides over the main page on mobile devices
       * Header (pagename, and menu bar) are better fit for small screens
       * Width of several menu's and dropdowns is restricted for small screens
       * Editor toolbar resized for small screens

     Other:
       * [JSPWIKI-1058](https://issues.apache.org/jira/browse/JSPWIKI-1058) Editor toolbar now remains on screen, even when scrolling down
       * Small tweaks of the `RecentChanges` output
       * [JSPWIKI-1068](https://issues.apache.org/jira/browse/JSPWIKI-1068) : fixing positioning of the `TitleBox`


**2018-04-19  Dirk Frederickx (brushed AT apache DOT org)**

* _2.10.4-git-07_ Adding a favicon to the haddock template

**2018-04-11  Dirk Frederickx (brushed AT apache DOT org)**

* _2.10.4-git-06_  [JSPWIKI-1069](https://issues.apache.org/jira/browse/JSPWIKI-1069) i18n errors in german translation

**2018-03-31  Dirk Frederickx (brushed AT apache DOT org)**

* _2.10.4-git-05_  [JSPWIKI-1068](https://issues.apache.org/jira/browse/JSPWIKI-1068) `TitleBox` rendering on Haddock

**2018-03-29  Juan Pablo Santos (juanpablo AT apache DOT org)**

* _2.10.4-git-04_

* [JSPWIKI-1039](https://issues.apache.org/jira/browse/JSPWIKI-1039) / [JSPWIKI-1067](https://issues.apache.org/jira/browse/JSPWIKI-1067): ACLs are not taken into account when cache
  is disabled / View-only ACLs are not enforced

**2018-03-29  Juan Pablo Santos (juanpablo AT apache DOT org)**

* _2.10.4-git-03_

* Main page can be revealed when invoking some JSPs without parameters
  (reported by Motohiko Matsuda, thanks!)

**2018-03-25  Juan Pablo Santos (juanpablo AT apache DOT org)**

* _2.10.4-git-02_

* Further fix on [JSPWIKI-1064](https://issues.apache.org/jira/browse/JSPWIKI-1064) - Link to non-existing page doesn't change if
  linked page is created, not all page caches were properly flushed.

**2018-03-04  Juan Pablo Santos (juanpablo AT apache DOT org)**

* Fixed all javadoc errors when building using java 8 - no version bump

**2018-02-25  Dirk Frederickx (brushed AT apache DOT org)**

* _2.10.4-git-01_  Fixing Admin JSP Bugs

* Quick fix to admin and user management pages: adding proper tabs to
  the ADMIN page, fixing javascript bugs in user management page
  (reported by Harry)

**2018-02-03  Juan Pablo Santos (juanpablo AT apache DOT org)**

* _2.10.3-git-48_

* [JSPWIKI-835](https://issues.apache.org/jira/browse/JSPWIKI-835) - better mobile experience: move sidebar to bottom on
  extra-small devices (< 768px, only on haddock template)

* Some internal refactors to `org.apache.wiki.WatchDog`

* Flexmark updated to 0.28.38.

**2018-01-27  Juan Pablo Santos (juanpablo AT apache DOT org)**

* _2.10.3-git-47_

* Another fix on [JSPWIKI-1064](https://issues.apache.org/jira/browse/JSPWIKI-1064) - Link to non-existing page doesn't change if
  linked page is created, as the page render cache must also take into account
  if the plugins should be rendered or not.

* JSPWiki portable: Update bundled Apache Tomcat to the latest version on 7.x branch
  and launch4j to 3.11.

* JSPWiki portable: As appbundler is not longer accesible through java.net, use
  fork at https://github.com/teras/appbundler instead.

* Updated maven plugins' versions to latest + use latest ASF parent pom.

**2018-01-21  Juan Pablo Santos (juanpablo AT apache DOT org)**

* Updated `<scm/>` section from main `pom.xml` so it points to github repo

* Flexmark updated to 0.28.34 (no version bump).

**2017-12-30  Juan Pablo Santos (juanpablo AT apache DOT org)**

* Upgraded all test from JUnit 3 to JUnit 4 (no version bump).

**2017-12-27  Juan Pablo Santos (juanpablo AT apache DOT org)**

* _2.10.3-git-46_

* [JSPWIKI-802](https://issues.apache.org/jira/browse/JSPWIKI-802) - Markdown support
    * urls are not set on attribute provider derived classes, as this has some
    unwanted side effects. Introduced `JSPWikiLink`, a wrapper around Flexmark's
    links which retain the original wiki link.
    * updated Flexmark to 0.28.24.

**2017-12-16  Juan Pablo Santos (juanpablo AT apache DOT org)**

* _2.10.3-git-45_

* Fixed [JSPWIKI-1064](https://issues.apache.org/jira/browse/JSPWIKI-1064) - Link to non-existing page doesn't change if linked page
  is created

* Improvement on [JSPWIKI-843 - exclude tests from `test-jar`

**2017-12-08  Juan Pablo Santos (juanpablo AT apache DOT org)**

* _2.10.3-git-44_

* [JSPWIKI-802](https://issues.apache.org/jira/browse/JSPWIKI-802) - initial [markdown support](https://jspwiki-wiki.apache.org/Wiki.jsp?page=Markdown%20Support)

**2017-12-03  Juan Pablo Santos (juanpablo AT apache DOT org)**

* _2.10.3-git-43_

* Fixed [JSPWIKI-843](https://issues.apache.org/jira/browse/JSPWIKI-843) - generate `test-jar` for `jspwiki-war` (wasn't being generated)

* Extract `WikiLink` parsing operations from `JSPWikiMarkupParser`, `LinkParser`,
  `VariableManager` to their own class, `LinkParsingOperations`

* Move `(private) JSPWikiMarkupParser#getLocalBooleanProperty` to
 `(public) WikiContext#getBooleanWikiProperty`

**2017-11-16  Juan Pablo Santos (juanpablo AT apache DOT org)**

* _2.10.3-git-42_

* small refactor to move some private constants to public at `MarkupParser` and
  `WikiRenderer`, so they can be reused throughout the code and custom extensions.

**2017-08-22  Juan Pablo Santos (juanpablo AT apache DOT org)**

* _2.10.3-git-41_

* `WysiwygEditingRenderer` isn't hardcoded in JSPs anymore, and can be substituted
  through `jspwiki.renderingManager.renderer.wysiwyg` property on `jspwiki.properties`.
  This allows to develop custom renderers which do not expect the same information
  as the existing ones.

* Fixed `DefaultFilterManager#modules` not returning `Collection< WikiModuleInfo >`,
  as it was supposed to. This method wasn't used anywhere, until now, where it
  is used through FilterBean, a new JSPWiki AdminBean exposing existing filters
  information.

* `FilterBean` runs parallel to `PluginBean`, which allowed some more minor internal
  refactorings and code polishing.

* Moved some constants from `JSPWikiMarkupParser` to `MarkupParser`.

**2017-07-16  Juan Pablo Santos (juanpablo AT apache DOT org)**

* _2.10.3-git-40_

* Some small changes around `JSPWikiMarkupParser`, needed to develop
  custom markup parsers, which do not rely on the former class or
  `WikiDocument`.

* Some other minor internal refactorings and code polishing

**2017-05-14  Harry Metske (metskem AT apache DOT org)**

* _2.10.3-git-39_

* [JSPWIKI-1059](https://issues.apache.org/jira/browse/JSPWIKI-1059) - `ConcurrentModificationException` in `SessionMonitor`

**2017-04-22  Dirk Frederickx (brushed AT apache DOT org)**

* _2.10.3-git-38_  Haddock Template updates

* Fixing some minor issues with the Image plugin ALIGN parameter

* `%%magnify`: add a magnifying glass to reveal details of a cropped images.
  Hover the mouse above the image to see the effect.

* Redesigned Header
  The header (including the menu bar) now shifts up when you scroll down,
  and reappears when scrolling back-up.  So you can quickly have access
  to all the menu's and the quick search function.  Clicking the pagename
  in the header get's you immediately back to the top of the page.
  The menu bar has now become part of the (coloured) header section.

* Editor:
  Improved the speed of the editor quick preview when editing large pages.
  Updates to various editor auto-suggest dialogs.


**2017-03-18  Dirk Frederickx (brushed AT apache DOT org)**

* _2.10.3-git-37_  Haddock Template

* [JSPWIKI-1055](https://issues.apache.org/jira/browse/JSPWIKI-1055):  Haddock Special Block Marker
  Added a few icons to improve rendering of contextual blocks in B/W.

**2017-03-14  Dirk Frederickx (brushed AT apache DOT org)**

* _2.10.3-git-36_  Haddock Template

* Few fixes on the `%%column` style

**2017-03-12  Dirk Frederickx (brushed AT apache DOT org)**

* _2.10.3-git-35_  Haddock Template updates

* [ImagePlugin](https://jspwiki-wiki.apache.org/Wiki.jsp?page=Image):  minor update to apply the css class and styles
  parameters to the image container, not to the whole table;
  escape HTML entities in captions.

* several CSS stylesheet additions
    * image styles: effects, captions, frames, animation
    * background styles: color, background images

* `%%columns`: bugfix, few more column styles

**2017-03-05  Harry Metske (metskem AT apache DOT org)**

* _2.10.3-git-34_

* [JSPWIKI-1044](https://issues.apache.org/jira/browse/JSPWIKI-1044) - URL in password recovery mail is relative while it should be absolute

**2017-03-03  Harry Metske (metskem AT apache DOT org)**

* _2.10.3-git-33_

* Fixed [JSPWIKI-1051](https://issues.apache.org/jira/browse/JSPWIKI-1051) - Startup fails due to `jspwiki.log (Permission denied)`

**2017-02-04  Dirk Frederickx (brushed AT apache DOT org)**

* _2.10.3-git-32_

* [JSPWIKI-1050](https://issues.apache.org/jira/browse/JSPWIKI-1050) The find and replace do not seem to work  (Haddock editor)

  Pressing Ctrl-F has been removed as short-cut key for the wiki editor.
  Ctrl-F brings you always to the standard browser dialog. (as expected)
  To open JSPWiki's Find&Replace dialog, click the toolbar button.

  The Find&Replace dialog now also indicates if text was selected before.
  If that case, the Find&Replace will run only on the selected text.


**2017-01-21  Harry Metske (metskem AT apache DOT org)**

* _2.10.3-git-31_

* Fixed [JSPWIKI-1047](https://issues.apache.org/jira/browse/JSPWIKI-1047) - Access Control Lists do not work if page cache is deactivated (thanks to E. Poth)
* minor bugfix in [SessionsPlugin](https://jspwiki-wiki.apache.org/Wiki.jsp?page=SessionsPlugin) (`StringIndexOutOfBoundsException` when using the `distinctUsers` option)

**2017-01-21  Dirk Frederickx (brushed AT apache DOT org)**

* _2.10.3-git-30_
  [JSPWIKI-1046](https://issues.apache.org/jira/browse/JSPWIKI-1046) IE11 detection fixed, txs to patch of Albrecht Striffler.


**2017-01-17  Dirk Frederickx (brushed AT apache DOT org)**

* _2.10.3-git-29_
  [JSPWIKI-1046](https://issues.apache.org/jira/browse/JSPWIKI-1046) IE11 scrolling in content page blocked.
  IE detection not working on IE11; ok on Edge. New detection method implemented.

**2017-01-15  Dirk Frederickx (brushed AT apache DOT org)**

* _2.10.3-git-28_
  [JSPWIKI-1045](https://issues.apache.org/jira/browse/JSPWIKI-1045) IE11 rendering is broken for `%%graphBars` using color names.

**2017-01-14  Harry Metske (metskem AT apache DOT org)**

* _2.10.3-git-27_.

* Fixed [JSPWIKI-1042](https://issues.apache.org/jira/browse/JSPWIKI-1042) - Impossible to change user profile loginName, fullname, password (patch by Eric Kraußer)
* Fixed [JSPWIKI-1043](https://issues.apache.org/jira/browse/JSPWIKI-1043) - Encode email subjects as UTF-8 (patch by Eric Kraußer)

**2017-01-06  Dirk Frederickx (brushed AT apache DOT org)**

* _2.10.3-git-26_
  [JSPWIKI-1041](https://issues.apache.org/jira/browse/JSPWIKI-1041): fix some lines in `skin.css`

**2017-01-03  Dirk Frederickx (brushed AT apache DOT org)**

* _2.10.3-git-25_: few Haddock template fixes

* Remove the editor suggestion-dialogs scroll-bars (only visible on Windows)
  Fix a few formatting errors in sugestion dialogs.

* Fixed the width of the table filter input field

* Added console-logs to the editor for debugging on IE/EDGE
  (positioning of suggestion dialogs seems to be broken)

* Update JSON XmlHttpRequest header to avoid IE/EDGE XML5619 Document Syntax errors

**2016-12-31  Harry Metske (metskem AT apache DOT org)**

* _2.10.3-git-24_.

* Fixed [JSPWIKI-1035](https://issues.apache.org/jira/browse/JSPWIKI-1035) - merged branch [JSPWIKI-1035 back to master

**2016-12-27  Dirk Frederickx (brushed AT apache DOT org)**

* _2.10.3-svn-23_.

* Fix nesting of ul/li in [ReferringPagesPlugin](https://jspwiki-wiki.apache.org/Wiki.jsp?page=ReferringPagesPlugin).

**2016-12-26  Harry Metske (metskem AT apache DOT org)**

* Fixed [JSPWIKI-1035](https://issues.apache.org/jira/browse/JSPWIKI-1035) - Get rid of `jspwiki.baseURL`
  fixed remaining unit tests
* changed Release postfix from `svn` to `git`

**2016-12-19  Dirk Frederickx (brushed AT apache DOT org)**

* _2.10.3-svn-22_  Various HADDOCK updates & fixes.

* [JSPWIKI-1038](https://issues.apache.org/jira/browse/JSPWIKI-1038): Fix allowing flexbox in Edge. (but not in IE)


**2016-12-18  Dirk Frederickx (brushed AT apache DOT org)**

* _2.10.3-svn-21_  Various HADDOCK updates & fixes.

* [JSPWIKI-1038](https://issues.apache.org/jira/browse/JSPWIKI-1038): IE's flexbox implementation is broken,
  no workaround for now.


**2016-12-17  Dirk Frederickx (brushed AT apache DOT org)**

* Fixing `RSSGenerator` test with latest `WeblogPlugin` changes

**2016-12-17  Dirk Frederickx (brushed AT apache DOT org)**

* _2.10.3-svn-20_  Various HADDOCK updates & fixes.

* JSPWiki BLOGS
  Final update of the styling of JSPWiki's BLOGs.
  Also, the fancy weblog calendar is now back in the sidebar
  when viewing a blog post.

* Add-Comment JSP refactored:
  When adding a comment to a wiki-page, you will see the content of the main page
  at the top of the editing screen,  so you know what you are commenting on.
  Improved hover menu on the SAVE/POST button for entering the change-note and
  comment-signature fields.

* Plain Editor:
  Many JS improvements related to the handling of text snippets.
  Several style updates to the editor and the auto-suggest dialogs.

* Small refactoring of the `Install.jsp` to fit the bootstrap framework.

* `%%columns-<width>`: fix the broken width parameter

* `%%graphbars`: fix support for HTML-color-names (chrome, FF)

* [JSPWIKI-979](https://issues.apache.org/jira/browse/JSPWIKI-979): fix support for `%%small` `{{{ preformatted text blocks }}}`

* [JSPWIKI-937](https://issues.apache.org/jira/browse/JSPWIKI-937): fix handling of broken image links (also for FF)
  Fix for rendering of the attachement icon, e.g. in `RecentChanges` page.

* Improved visualisation of interwiki links for Edit, Raw, Reader and Groups.

* The Delete group command now gets you back to the Group view pages,  so it is
  easier for issuing subsequent group commands. (create,edit,delete)

* Added `%%maps` to generate google maps viewer by simply including the address.

* Few html5 FORM improvements: required fields, email input type, ...

* Updated to bootstrap 3.3.7.


**2016-12-13  Dirk Frederickx (brushed AT apache DOT org)**

* _2.10.3-svn-19_

* [JSPWIKI-1032](https://issues.apache.org/jira/browse/JSPWIKI-1032) : Use image `src` attribute instead of `href`

**2016-12-13  Dirk Frederickx (brushed AT apache DOT org)**

* _2.10.3-svn-18_

* [JSPWIKI-1037](https://issues.apache.org/jira/browse/JSPWIKI-1037) UI will not display with IE 9 or IE10.
   Issue with Flexbox implementation in IE.  (also applies to IE11)

* Small style update on `%%categories` dropdown

**2016-12-11  Dirk Frederickx (brushed AT apache DOT org)**

* _2.10.3-svn-17_

* Allow concatenation of css-styles (classes) by using a `.` separator,
  which is useful when adopting styles from the bootstrap framework

  EG. `%%btn.btn-primary.btn-xs This looks like a small Button /%`

**2016-12-03  Harry Metske (metskem AT apache DOT org)**
* Fixed [JSPWIKI-1036](https://issues.apache.org/jira/browse/JSPWIKI-1036) - Search for non-Latin characters fails (reported by Peter Paessler)

**2016-09-16  Harry Metske (metskem AT apache DOT org)**
* Fixed [JSPWIKI-1033](https://issues.apache.org/jira/browse/JSPWIKI-1033) - Incorrect relative navigations (reported by Niklas Polke)

**2016-09-16  David Vittor (dvittor AT apache DOT org)**
* Test commit to our new git repo.

**2016-09-16  Harry Metske (metskem AT apache DOT org)**
* Test commit to see how our new git repo works.

**2016-08-25  Harry Metske (metskem AT apache DOT org)**

* _2.10.3-svn-14_

* Fixed [JSPWIKI-1031](https://issues.apache.org/jira/browse/JSPWIKI-1031) provide stacktrace when throwing `InternalWikiException`, fix by Jürgen Weber.

**2016-08-18  Harry Metske (metskem AT apache DOT org)**

* _2.10.3-svn-13_

* Fixed [JSPWIKI-1029](https://issues.apache.org/jira/browse/JSPWIKI-1029) WebLogic does not find the properties file, fix by Jürgen Weber.

**2016-08-18  Harry Metske (metskem AT apache DOT org)**

* _2.10.3-svn-12_

* Fixed [JSPWIKI-396](https://issues.apache.org/jira/browse/JSPWIKI-396) UTF-8 characters in wiki pages incorrectly rendered if served by Weblogic
  A rigorous fix by Jürgen Weber, ditched `UtilJ2eeCompat`, introduced new property `jspwiki.nofilterencoding`.

**2016-04-17  Harry Metske (metskem AT apache DOT org)**

* _2.10.3-svn-11_

* Fixed [JSPWIKI-936](https://issues.apache.org/jira/browse/JSPWIKI-936) error when remove page with link (Fix by Andrew Krasnoff)

**2016-04-17  Harry Metske (metskem AT apache DOT org)**

* _2.10.3-svn-10_

* Fixed [JSPWIKI-935](https://issues.apache.org/jira/browse/JSPWIKI-935)  `RenderingManager` uses ehcache if `jspwiki.usePageCache = false`

**2016-04-06  Dirk Frederickx (brushed AT apache DOT org)**

* _2.10.3-svn-9_  Few fixes on the HADDOCK template

* improved styling of broken image links

* [JSPWIKI-934](https://issues.apache.org/jira/browse/JSPWIKI-934) Haddock: "page modified" markup differs to the original edits
  Improved styling of the PageModified/Conflict jsp's

* Allow google-fonts in `%%add-css`


**2016-04-03  Dirk Frederickx (brushed AT apache DOT org)**

* _2.10.3-svn-8_  Few more fixes on the HADDOCK template

* Reorganize the attachment detail view, changing the
  order of columns to a more logical format.

* Improve the rendering of the `RecentChanges` page

* Fix the font for text in buttons with an icon

* Fix the popup dialog position in the plain editor
  in case the textarea contains `<`, `>` or `&` characters.

* Hide the section-editlinks for weblog comments.

* Fix the handling of the editor-type switch in the editor.


**2016-03-27  Dirk Frederickx (brushed AT apache DOT org)**

* _2.10.3-svn-7_  Few more small fixes on the HADDOCK template

* [JSPWIKI-918](https://issues.apache.org/jira/browse/JSPWIKI-918) HADDOCK: the "view" menu is back as a better way
  to navigate back to the main page from "Attach" or "Info" views.
  (also removed the ugly "Back to Parent Page" button)

* [JSPWIKI-901](https://issues.apache.org/jira/browse/JSPWIKI-901) : Undo/Redo doesn't work in HADDOCK editor

* [WeblogPlugin](https://jspwiki-wiki.apache.org/Wiki.jsp?page=WeblogPlugin): added support for filtering weblog entries according to weblog
     start-date and number of days. Now you can select weblog entries
     from a link from the [WeblogArchive](https://jspwiki-wiki.apache.org/Wiki.jsp?page=WeblogArchivePlugin) plugin.

* [JSPWIKI-897](https://issues.apache.org/jira/browse/JSPWIKI-897) : Long page names in Haddock don't wrap gracefully
     Fixing printing issues with long page names.

* Replace the attachment info icon, for not-inlined attachments

* [JSPWIKI-904](https://issues.apache.org/jira/browse/JSPWIKI-904): HADDOCK – the display status of the LeftMenu is retained,
  also after a page refresh.  (by means of a new "Sidebar" user-pref cookie)
  The "Hide-Sidebar" option is obsolete and thus removed from the UserPreferences.


**2016-03-15  Harry Metske (metskem AT apache DOT org)**

* _2.10.3-svn-6_

* Fixed [JSPWIKI-931](https://issues.apache.org/jira/browse/JSPWIKI-931) [VersioningFileProvider](https://jspwiki-wiki.apache.org/Wiki.jsp?page=VersioningFileProvider) sets page author to `unknown` when it should be an authenticated user


**2016-03-12  Dirk Frederickx (brushed AT apache DOT org)**

* _2.10.3-svn-5_

* `%%ADD-CSS`: fix regexp for inline images on IE.

* Fix posting of comments in the Haddock template

* Fixed some missing localization of the weblogplugin.
  Few more tweaks of the styling of weblog entries & comments.


**2016-03-08  Dirk Frederickx (brushed AT apache DOT org)**

* _2.10.3-svn-4_  Few more small fixes related to the HADDOCK template

* Few fixes on well-formed HTML (`SearchBox.jsp`, `PageInfo.jsp`, `Nav.jsp`)

* Fixed some missing localizations in `Nav.jsp`.

* Various improvements of the JSPWiki Weblog implementation and css styling.

* Only show scrollbars on prettified blocks when appropriate (WINDOWS issues)


**2016-03-08  Harry Metske (metskem AT apache DOT org)**

* _2.10.3-svn-3_

* Added `MaxPageNameLength` support in [SpamFilter](https://jspwiki-wiki.apache.org/Wiki.jsp?page=SpamFilter)

**2016-02-28  Dirk Frederickx (brushed AT apache DOT org)**

* _2.10.3-svn-2_  Few more small fixes on the HADDOCK template

* Added 2 new inter wiki references :
    * `[Raw:MainPage]` for displaying the raw wikimarkup of a page
    * `[Reader:MainPage]` to display a simplified reader view of a page
      (no left menu, layout fit for printing)

* Fixing JS error on <IE11 : `missing Array.from()` (compatibility with mootools 1.5.1)

* Fix for flexbox feature test  (IE)


**2016-02-28  Dirk Frederickx (brushed AT apache DOT org)**

* _2.10.3-svn-1_  Various small fixes on the HADDOCK template

* Fix `%%viewer` "Mixed content" error  (avoid serving http content via https )
* Fix visibility if the Titlebox page has no content
* Add fallback for IE, when the browser doesn't support FLEXBOX support
* Fix scrollbars on prettified sections on Windows (IE, Chrome)
* Add fallback font (SegoeUI) for windows because Helvetica Neue is not supported

* Fix consistency of the styling of the "OK" buttons in many forms.
* Fix indentation of section dropdown entries (plain editor)
* Fix sorting by dates in the Attachment and Info view
* [JSPWIKI-921](https://issues.apache.org/jira/browse/JSPWIKI-921): increase legibility of the plain editor
* [JSPWIKI-928](https://issues.apache.org/jira/browse/JSPWIKI-928): fix odd fonts in the user control panel pop-up window
* Add new Apache `feather.png` as logo background

* Upgrade to mootools 1.6.0


**2016-02-05  Harry Metske (metskem AT apache DOT org)**

* _2.10.2-svn-43_

* Added IP ban support in [SpamFilter](https://jspwiki-wiki.apache.org/Wiki.jsp?page=SpamFilter)

**2016-02-06  Juan Pablo Santos (juanpablo AT apache DOT org)**

* _2.10.2-svn-42_

* [JSPWIKI-570](https://issues.apache.org/jira/browse/JSPWIKI-570): Cannot use another `MarkupParser` - hardcoded references to
  `RenderingManager` and `JSPWikiMarkupParser` - thanks to Piotr Tarnowski for all the
  analysis at [JSPWIKI-570](https://issues.apache.org/jira/browse/JSPWIKI-570)

**2016-02-02  Juan Pablo Santos (juanpablo AT apache DOT org)**

* _2.10.2-svn-41_

* [JSPWIKI-852](https://issues.apache.org/jira/browse/JSPWIKI-852): `JSPWikiMarkupParser` should report on which page a plugin was missing

**2015-12-09  Juan Pablo Santos (juanpablo AT apache DOT org)**

* _2.10.2-svn-40_

* [JSPWIKI-923](https://issues.apache.org/jira/browse/JSPWIKI-923): `doreplace.png` image is missing from [CleanBlue](https://jspwiki-wiki.apache.org/Wiki.jsp?page=CleanBlue) skin

**2015-09-19  Dirk Frederickx (brushed AT apache DOT org)**

* _2.10.2-svn-39_

* [JSPWIKI-916](https://issues.apache.org/jira/browse/JSPWIKI-916) Pre-formatted text within a list renders
  to an unpleasantly small font size, due to relative font sizing.

**2015-09-07  Dirk Frederickx (brushed AT apache DOT org)**

* _2.10.2-svn-38_

* [JSPWIKI-903](https://issues.apache.org/jira/browse/JSPWIKI-903) Fixed a page redirect after attachment delete.

**2015-09-06  Dirk Frederickx (brushed AT apache DOT org)**

* _2.10.2-svn-37_  Few Attachment tweaks in the HADDOCK template

* Fixed display issue with long attachment names
* Show loading animation after pressing the upload button
* Improved display of file sizes with support for KB, MB, GB, TB.


**2015-09-05  Dirk Frederickx (brushed AT apache DOT org)**

* _2.10.2-svn-36_  Improved Attachment upload in the HADDOCK template

* Fixed the `AttachementServlet` so you can now select multiple files
  before pressing the upload button.  You can also use
  drap & drop if your browser supports it.

 * [JSPWIKI-903](https://issues.apache.org/jira/browse/JSPWIKI-903) Fixed a page redirect issue when deleting an
  attachment from the Attachment info page.

* Fixed the zebra-stripes of the FIND `AJAXSearch.jsp`

* Few small improvements on the plain editor suggestion dialogs.


**2015-08-28  Dirk Frederickx (brushed AT apache DOT org)**

* _2.10.2-svn-35_

* [JSPWIKI-912](https://issues.apache.org/jira/browse/JSPWIKI-912) Haddock Template: fixing the position of headers
  below the fixed navigation bar, when returning from a section edit.


**2015-08-23  Dirk Frederickx (brushed AT apache DOT org)**

* _2.10.2-svn-34_  WYSIWYG improvements

* Added the wysiwyg editor to the wro4j build process

* Improved the stability of the `WysiwygEditingRenderer`


**2015-08-22  Harry Metske (metskem AT apache DOT org)**

* _2.10.2-svn-33_  Fixed [JSPWIKI-910 support configuring jspwiki with envvars
   having dots replaced with underscores in the varnames

**2015-08-16  Dirk Frederickx (brushed AT apache DOT org)**

* _2.10.2-svn-32_  Haddock Template updates & WYSIWYG editing

Haddock Template:

* [JSPWIKI-902](https://issues.apache.org/jira/browse/JSPWIKI-902) Printing improvements for the HADDOCK template,
  hiding sidebar, userbox, wrapping long page-names, and a few other tweaks.

* The Page Footer now sticks to the bottom of the screen, even for short pages

* Fixed an issue with the persistence of the status of collapsible lists

* Added fixes for IE compatibility for the bootstrap css framework.

* [JSPWIKI-892](https://issues.apache.org/jira/browse/JSPWIKI-892) Haddock editor should put the cursor at the top of the textarea,
  also when opening the editor with a certain section

* Improved the header layout (suggestion of Harry) moving the quick search field
  into the searchbox dropdown.

* [JSPWIKI-908](https://issues.apache.org/jira/browse/JSPWIKI-908) The basic editor toolbar icons (bold, italic, link, etc..)
  are back in the plain editor of HADDOCK.


WYSIWYG further enhancements

* (experimental) Included a plain vanilla wysiwyg editor to JSPWiki.
  This editor is based on mooEditable, MIT licensed.
  This editor is unfortunately not compatible with the default template.

  You can still add your own wysiwyg editor to JSPWiki -- hooks are provided
  for TinyMCE and CKeditor.

* Added ajax-based live-preview for wysiwyg editors to the Haddock Template.
  When editing in wysiwyg mode, you now get immediately a preview of the wiki markup.
  (similar to the live-preview mode of the plain editor).

* The wysiwyg editors are now resizable, just like the plain editor.


**2015-08-04  Dirk Frederickx (brushed AT apache DOT org)**

* _2.10.2-svn-31_  Haddock Template small fixes

* Loading error on `haddock.js` and `haddock-edit.js` fixed. (async attribute)
  Was breaking all editing js functions !

* IEx tweaks
    * remove unnecessary scrollbars
    * attempt to resolve the broken icon-fonts on IE11

* `%%add-css` style fix to handle special html entities


**2015-08-04  David Vittor (dvittor AT apache DOT org)**

* _2.10.2-svn-30_

* [JSPWIKI-900](https://issues.apache.org/jira/browse/JSPWIKI-900): Fixed Problem with the `WikiFormsPlugin` Text Area

**2015-08-02  Dirk Frederickx (brushed AT apache DOT org)**

* Fixed the unit tests for `HtmlStringToWikiTranslatorTest`

**2015-08-02  Dirk Frederickx (brushed AT apache DOT org)**

* _2.10.2-svn-29_

Some more Haddock template "tweaks":

* Hide the attach & info navigation menu's for non-existing page

* Improved the Info dropdown when no Author page exists.

* Section titles remain visible, even with a sticky navigation menu.
  Eg. when clicking a table of contents entry, you should end up
  with a visible section header just below the sticky menu line.

* Fixed: the top border of a TABLE was gone.

* Added a version check on the user-preference cookie to be more robust ico changes.
  (hopefully no more cookie clean-up is needed when upgrading JSPWiki)

* Sidebar:
    * The sidebar height now extends till the bottom of the page
    * 3 Sidebar modes are now working: left(default), right and hidden

* Fixed the `<wiki:Link>` tag to support `cssClass` as attribute.

* [JSPWIKI-430](https://issues.apache.org/jira/browse/JSPWIKI-430) All confirmation dialogs are now build with regular DOM elements.
  (check out the Log-out or Delete confirmation dialogs to see the improvement)


WYSIWYG editors:

* Added support for the WYSIWYG editor `TinyMCE.jsp`

* Improved server side handling of `HtmlStringToWiki` translation

* [JSPWIKI-622](https://issues.apache.org/jira/browse/JSPWIKI-622) Added an editor selection switch to the editor toolbar.
  It is now possible to switch between editors (plain, or other installed
  wysiwyg editors) while in Edit. (no need to go first via the Preferences screen)


**2015-07-26  Dirk Frederickx (brushed AT apache DOT org)**

* _2.10.2-svn-28_

Haddock Template commit of the remaining JSP's: UI for handling groups,
workflow UI, and refactored JSP's for Login/Lostpw/Register.
This concludes the re-design of all the haddock template JSP's.

Other changes:

* Fixed page redirections and improved the back button handling.
  Eg. Attachment DELETE will get you now back to the ATTACH view,
  not the INFO view.  See also [JSPWIKI-867](https://issues.apache.org/jira/browse/JSPWIKI-867)

* Tabs & Accordion toggles can now include other markup, rather than only text.

* Added CSS3-based automatic text hyphenation for browsers who support this.
  (also works with none justified text)

* Attachment Upload UI improved: attachment types are represented by icons
  from the icon-font.

* Attachment Info page to access version information on attachments
  should now be more user-friendly, with an extra INFO action button.
  (iso a hidden link via the version number)


**2015-07-16  Dirk Frederickx (brushed AT apache DOT org)**

* _2.10.2-svn-27_

More Haddock Template tweaks:

* Removed annoying scroll-bars from the dropdown menu's which appeared in some browsers

* Improved rendering of inserted dropdown's like the MoreMenu and HomeMenu,
  to make them better fit with bootstrap dropdown menu's.

* Few fixes of the layout of the User Preferences menu, and some refactoring
  of the `UserPreferences.jsp` and the Login.jsp.

* Fixed an editor bug causing the Live Preview to slow down after some time.

WYSIWYG editor in JSPWiki

* Refreshed the WYSIWIG editor with the latest stable version of the
  CKeditor v4.5.1. (replacement of FCK) Standard version, with BootstrapCK4 skin.
  The update was done for both for the default and the Haddock template.
  FFS: server side translation from wiki-markup to HTML needs more work.
  (`WysiwygEditingRenderer.getString()` often crashes )


**2015-07-13  Juan Pablo Santos (juanpablo AT apache DOT org)**

* _2.10.2-svn-26_

* [JSPWIKI-899](https://issues.apache.org/jira/browse/JSPWIKI-899): Russian set of wiki pages, contributed by Victor Fedorov, thanks!

**2015-07-12  Dirk Frederickx (brushed AT apache DOT org)**

* _2.10.2-svn-25_

* [JSPWIKI-896](https://issues.apache.org/jira/browse/JSPWIKI-896) Haddock template – user preferences are not saved.
  `haddock-pref.js` was not properly included into the build, due to lowercase
  issue in `wro-haddock.xml`.

* [JSPWIKI-518](https://issues.apache.org/jira/browse/JSPWIKI-518) Saving after editing a section will return you to that section.
  Fixed missing commits on `wiki.js`. Should work now.

* Fixed issue with Accesskey

* [JSPWIKI-433](https://issues.apache.org/jira/browse/JSPWIKI-433) Allow back button for `TAB` keys.
  It is now also possible to click a link to a hidden pane of a tabbed section
  (eg from the Table Of Contents) to automatically open that TAB pane.

* Added a `title` attribute to the pagename in the header.  In case a very long
  pagename is truncated (with ellipsis ...) you can still see the full
  pagename when you hover the mouse over the pagename.


**2015-07-09  Juan Pablo Santos (juanpablo AT apache DOT org)**

* _2.10.2-svn-24_

* Minor improvements:
    * Use of `StringBuilder` over `StringBuffer` whenever possible.
    * SLF4J upgraded to 1.7.12
    * JUnit upgraded to 4.12, Jetty upgraded to 8.1.15

**2015-07-05  Dirk Frederickx (brushed AT apache DOT org)**

* _2.10.2-svn-23_

* [JSPWIKI-895](https://issues.apache.org/jira/browse/JSPWIKI-895) Haddock template links contain raw URL information when printed
  including a few tweaks on the print css

* [JSPWIKI-518](https://issues.apache.org/jira/browse/JSPWIKI-518) Saving after editing a section will return you to that  section

* Improved formatting of the Quick Navigation drop-down to show the text and the
  search score on a single line.  (Firefox)


**2015-06-30  Dirk Frederickx (brushed AT apache DOT org)**

* _2.10.2-svn-22_

* [JSPWIKI-894](https://issues.apache.org/jira/browse/JSPWIKI-894) Section editing using Haddock template appears broken.
  Fixed. Also fixed for the default template.


**2015-06-30  Dirk Frederickx (brushed AT apache DOT org)**

* _2.10.2-svn-21_

HADDOCK Template fixes:

* [JSPWIKI-892](https://issues.apache.org/jira/browse/JSPWIKI-892)  Haddock editor when launched is always at bottom of window in Firefox

* Fixing latest update of Icon Styles


**2015-06-28  Dirk Frederickx (brushed AT apache DOT org)**

* _2.10.2-svn-20_

* [JSPWIKI-891: Fixed annoying jumping behaviour in Firefox of the Haddock editor

* [JSPWIKI-885](https://issues.apache.org/jira/browse/JSPWIKI-885): LivePreview doesn't work
  The HADDOCK template has refresh mechanism based on "change events".
  (no periodic refreshes, like the default template)
  Improved trigger mechanism to catch all keystrokes; and at the same time
  reducing the debounce period (read - refresh time-out) to 1sec.


**2015-06-28  Dirk Frederickx (brushed AT apache DOT org)**

* _2.10.2-svn-19_

More Haddock template fixes

* [JSPWIKI-890](https://issues.apache.org/jira/browse/JSPWIKI-890) (Haddock template) popups dissappear when trying to get
  your mouse to it. Removed the space between the menu and the dropdown.

* [JSPWIKI-887](https://issues.apache.org/jira/browse/JSPWIKI-887) Slimbox image style for embedded images fixed to show
  readable link description even in case of missing *title* or *alt* attributes.

* Updated JSPWikiFont, fixing display issues in FireFox.


**2015-06-27  Dirk Frederickx (brushed AT apache DOT org)**

* _2.10.2-svn-18_

Small fixes and tweaks on haddock template
* Few improvements of the Reader template
* SLIMBOX support for interwiki links
* Small style tweaks
* Fix UserBox issue in non-default language


**2015-06-26  Siegfried Goeschl (sgoeschl@apache.org)**

* Fixed [JSPWIKI-888](https://issues.apache.org/jira/browse/JSPWIKI-888) Enable cache timeouts for Portable JSPWiki.

**2015-06-22  Dirk Frederickx (brushed AT apache DOT org)**

* _2.10.2-svn-17_

This is the third major check-in of the HADDOCK template, with mainly
stabilization fixes related for the plain editor, and many UI improvements.
The HADDOCK template is close to completion - go ahead and play with it.
(group related JSPs still to be done)

Summary of main changes:

* Many Suggestion dialogs are added to the plain editor:
  links, link-options, images, acls, plugins, variables, `%%styles`,
  hexadecimal colors, fonts, symbols, `%%icons`, ...
  You can create new suggestion dialogs via json snippets in `Wiki.Snips.js`

* Fixed [JSPWIKI-482](https://issues.apache.org/jira/browse/JSPWIKI-482) Wrong insert from the suggestion box

* The editor toolbar is simplified, as most functions are reachable via the
  suggestion dialogs. The find & replace UI can be repositioned on the screen.

* Sticky menu bar, which stays on top of the screen when scrolling down.

* The Quick Navigation menu is redesigned to improve usability for creating
  and cloning new pages.
  [JSPWIKI-531](https://issues.apache.org/jira/browse/JSPWIKI-531) usability: hints on or mechanism for creating a page

* New `%%styles` added:  `%%dropcaps`, `%%flip`, `%%flop`, `%%addcss`, `%%progress`,
  `%%scrollable-250` (limit the height of a code-block, so it becomes scrollable )

* Show READER view (also great for printing) has been added to the More menu.

* [JSPWIKI-788](https://issues.apache.org/jira/browse/JSPWIKI-788) `TabbedSection` - support multiple tabbedSections in single
  document with same tab-identifiers

* Updated to the latest mootools v1.5.1
* Updated to wro4j 1.7.8

* Some additional i18n properties added -- but translation still to be done.

**2015-05-31  Harry Metske (metskem AT apache DOT org)**

* _2.10.2-svn-16_

* Fixed [JSPWIKI-882](https://issues.apache.org/jira/browse/JSPWIKI-882) test-failure when using existing localized locale in `OutComeTest` (thanks to Marco Roeland)

**2015-04-18  Harry Metske (metskem AT apache DOT org)**

* _2.10.2-svn-15_

* Fixed [JSPWIKI-880](https://issues.apache.org/jira/browse/JSPWIKI-880) Glassfish 4 Wrong Chars Solution - Brasil PT, thanks to Renato Grosz

**2015-03-06  Harry Metske (metskem AT apache DOT org)**

* _2.10.2-svn-14_

* Fixed [JSPWIKI-878](https://issues.apache.org/jira/browse/JSPWIKI-878) (following up [JSPWIKI-660](https://issues.apache.org/jira/browse/JSPWIKI-660)) you can now also use environment variables to configure JSPWiki

**2015-02-12  David Vittor (dvittor AT apache DOT org)**

* _2.10.2-svn-13_

* [Fixed [JSPWIKI-867](https://issues.apache.org/jira/browse/JSPWIKI-867) - Deleting attachments should retain focus on the Attach tab

* [JSPWIKI-566](https://issues.apache.org/jira/browse/JSPWIKI-566) - problem with `Cookie` set preferences and the `GSon.fromJson()` parser

* Fixed search icon in Smart Template `search.gif` instead of `search.png`

**2015-01-30  David Vittor (dvittor AT apache DOT org)**

* _2.10.2-svn-12_

* Fixed [JSPWIKI-566](https://issues.apache.org/jira/browse/JSPWIKI-566) - Complete rewrite of AJAX functionality for JSPWiki

* Fixed [JSPWIKI-502](https://issues.apache.org/jira/browse/JSPWIKI-502) & [JSPWIKI-760](https://issues.apache.org/jira/browse/JSPWIKI-760) - Show Wikipages in Search without Authorization

* Fixed [JSPWIKI-859](https://issues.apache.org/jira/browse/JSPWIKI-859) - Expose the `WikiModuleInfo` to the plugins and filters

* Fixed [JSPWIKI-866](https://issues.apache.org/jira/browse/JSPWIKI-866) - Additional parameters (`url`, `version`, `desc`, `htmltemplate`, `authorurl`) to `jspwiki_module.xml` `WikiModuleInfo`

**2015-01-25  David Vittor (dvittor AT apache DOT org)**

* _2.10.2-svn-11_

* Fixed [JSPWIKI-876](https://issues.apache.org/jira/browse/JSPWIKI-876) - [NotePlugin](https://jspwiki-wiki.apache.org/Wiki.jsp?page=NotePlugin) does not work on wiki without context

* Fixed [JSPWIKI-869](https://issues.apache.org/jira/browse/JSPWIKI-869) - JSPWiki Maven project cannot be imported into Eclipse

* Updated [JSPWIKI-867](https://issues.apache.org/jira/browse/JSPWIKI-867) - Deleting attachments should retain focus on the Attach tab

* Updated [JSPWIKI-566](https://issues.apache.org/jira/browse/JSPWIKI-566) - Some Ajax functionality added - not complete re-write yet

**2014-12-08  Siegfried Goeschl (sgoeschl@apache.org)**

* Fixed [JSPWIKI-829](https://issues.apache.org/jira/browse/JSPWIKI-829) - [Portable] Integrate `jspwiki-portable` into the jspwiki maven build

**2014-11-04  Harry Metske (metskem AT apache DOT org)**

* _2.10.2-svn-10_

* Fixed [JSPWIKI-874](https://issues.apache.org/jira/browse/JSPWIKI-874) - `IllegalStateException` running JSPWiki in Oracle Glassfish Server

**2014-11-04  Harry Metske (metskem AT apache DOT org)**

* _2.10.2-svn-9_

* Fixed [JSPWIKI-871](https://issues.apache.org/jira/browse/JSPWIKI-871) - upgraded nekohtml (0.9.5 => 1.9.21) and xercesImpl (2.4 => 2.10.0)

**2014-11-04  Harry Metske (metskem AT apache DOT org)**

* _2.10.2-svn-8_

* Fixed [JSPWIKI-870](https://issues.apache.org/jira/browse/JSPWIKI-870) - JSPWiki does not start, if tomcat directory path contains a white space.

**2014-09-21  Harry Metske (metskem AT apache DOT org)**

* _2.10.2-svn-7_

* Fixed [JSPWIKI-856](https://issues.apache.org/jira/browse/JSPWIKI-856) - Enhance [FileSystemProvider](https://jspwiki-wiki.apache.org/Wiki.jsp?page=FileSystemProvider) to be able to save page attributes as properties, provided by David Vittor

**2014-08-12  Juan Pablo Santos (juanpablo AT apache DOT org)**

* _2.10.2-svn-6_

* Fixed [JSPWIKI-855](https://issues.apache.org/jira/browse/JSPWIKI-855): `NullPointerException` in `FormInput.java:92`, patch provided by Jürgen Weber - thanks!

**2014-07-31  Harry Metske (metskem AT apache DOT org)**

* _2.10.2-svn-5_

* Fixed [JSPWIKI-195](https://issues.apache.org/jira/browse/JSPWIKI-195) - do not allow more than one account with the same email address.
   ==> a new key (`security.error.email.taken`) was added to `CoreResources.properties`

* minor encoding correction for the `CoreResources_nl.properties`

**2014-07-07  Juan Pablo Santos (juanpablo AT apache DOT org)**

* _2.10.2-svn-4_

* Dependencies' upgrade: EhCache to 2.6.9, SLF4J to 1.7.7, Selenium to 2.42.0, Stripes to 1.5.7-classloaderfix
  and Jetty to 8.1.15

**2014-06-23  Juan Pablo Santos (juanpablo AT apache DOT org)**

* _2.10.2-svn-3_

* Fixed [JSPWIKI-847](https://issues.apache.org/jira/browse/JSPWIKI-847) - Recent Changes Plugin breaks markup if generates an empty table, reported by Dave Koelmeyer

**2014-06-05  Juan Pablo Santos (juanpablo AT apache DOT org)**

* _2.10.2-svn-2_

* Fixed [JSPWIKI-843](https://issues.apache.org/jira/browse/JSPWIKI-843) - generate test-jars

* Fixed [JSPWIKI-844](https://issues.apache.org/jira/browse/JSPWIKI-844) - Replace `org.apache.catalina` dependency by applying Ichiro's patch. Thanks!

* Fixed [JSPWIKI-311](https://issues.apache.org/jira/browse/JSPWIKI-311) - Cannot save user profile in container managed authentication mode

* Applied patch on [JSPWIKI-841](https://issues.apache.org/jira/browse/JSPWIKI-841), which solves part of the issue, on unsuccesful login there is no error message
  with container managed authentication

**2014-05-29  Harry Metske (metskem AT apache DOT org)**

* _2.10.2-svn-1_

* Fixed [JSPWIKI-396](https://issues.apache.org/jira/browse/JSPWIKI-396) - by making the server signature comparison case-insensitive (reported by Jürgen Weber)

**2014-05-23  Harry Metske (metskem AT apache DOT org)**

* _2.10.1-svn-17_

* Fixed [JSPWIKI-535](https://issues.apache.org/jira/browse/JSPWIKI-535) - direct links to sections with accents doesn't work

**2014-04-20  Juan Pablo Santos (juanpablo AT apache DOT org)**

* _2.10.1-svn-16_

* First steps integrating [Siegfried Goeschl's Wiki On A Stick](https://github.com/sgoeschl/apache-jspwiki)
  (thanks!), portable module still pending.
    * Fixes [JSPWIKI-826](https://issues.apache.org/jira/browse/JSPWIKI-826) - [Portable] PropertyReader ignores the web app class loader

* Lucene updated to 4.7.0

**2014-04-20  Juan Pablo Santos (juanpablo AT apache DOT org)**

* _2.10.1-svn-15_

* Fixed [JSPWIKI-822](https://issues.apache.org/jira/browse/JSPWIKI-822) - NPE thrown by `PluginContext#getText()`

* [JSPWIKI-814 - [VersioningFileProvider](https://jspwiki-wiki.apache.org/Wiki.jsp?page=VersioningFileProvider) does migrate original page properties (thanks to Brian Burch)

**2014-04-20  Juan Pablo Santos (juanpablo AT apache DOT org)**

* _2.10.1-svn-14_

* Fixed [JSPWIKI-832](https://issues.apache.org/jira/browse/JSPWIKI-832) - [Portable] Problems setting up multiple wikis using a shared JSPWiki libraries
  (patch by Siegfried Goeschl - thanks!)

* Upgraded selenium-*-drivers to 2.41.0

**2014-04-01  Harry Metske (metskem AT apache DOT org)**

* _2.10.1-svn-13_

* Fixed [JSPWIKI-831](https://issues.apache.org/jira/browse/JSPWIKI-831) - Container managed authorization does not work in tomcat

**2014-03-17  Harry Metske (metskem AT apache DOT org)**

* _2.10.1-svn-12_

* Fixed [JSPWIKI-833](https://issues.apache.org/jira/browse/JSPWIKI-833) - temp policy file is created with wrong content (thanks to Dietrich Schmidt)

**2014-03-11  Harry Metske (metskem AT apache DOT org)**

* Fixed [JSPWIKI-823](https://issues.apache.org/jira/browse/JSPWIKI-823) - set `java.io.tmpdir` to `${project.build.directory}` in `pom.xml`

**2014-03-11  Harry Metske (metskem AT apache DOT org)**

* Fixed [JSPWIKI-827](https://issues.apache.org/jira/browse/JSPWIKI-827) - Migrate the `mvn_cheatsheet.txt` to Markdown

**2014-03-03  Harry Metske (metskem AT apache DOT org)**

* _2.10.1-svn-11_

* Fixed [JSPWIKI-813](https://issues.apache.org/jira/browse/JSPWIKI-813) - `ReferenceManagerTest` - two cases fail (thanks to Brian Burch)

**2014-03-02  Dirk Frederickx (brushed AT apache DOT org)**

* _2.10.1-svn-10_

This is the second major check-in of the HADDOCK template, with
fixes and improvements mainly related to the plain editor.

* Live preview has been fixed, with ajax based on the fly page rendering.
  The live preview area can now also be displayed side-by-side next to the editor textarea,
  so you can immediately see the rendered wiki-markup during edit.

* Suggestion dialog boxes are shown while you type to assist entrance of more advanced
  wiki-markup such as links, `%%styles`, colors, fonts, plugins, and symbols.
  (but still heavily under development)

* Section Editing has been improved: you can choose which part of the page you want to edit.

* All icons are now based on an icon Font, replacing the FamFamFam icon set.
  Based on Font Awesome by Dave Gandy - http://fontawesome.io | http://fontawesome.io/icons/

* The find & replace UI has been enhanced, showing number of occurrences,
  supporting regular expressions, and supporting replacement for the first or all matches.

* Text is automatically indented based on the indentation level of the previous line.

* Using the `TAB` key inside the textarea will indent a line. Use `shift+TAB` to un-indent.
  Indentation also works when selecting multiple lines.

* You can use `shift+Enter` to quickly insert line-breaks. (\\)


Fixing following editor related JIRA tickets :

* [JSPWIKI-382](https://issues.apache.org/jira/browse/JSPWIKI-382)  Remove `posteditor.js`

* [JSPWIKI-482](https://issues.apache.org/jira/browse/JSPWIKI-482)  Wrong insert from the suggestion box

* [JSPWIKI-443](https://issues.apache.org/jira/browse/JSPWIKI-443)  Full screen editor.
  Added a collapsible sidebar, and a side-by-side display of the live-preview area.

* [JSPWIKI-336](https://issues.apache.org/jira/browse/JSPWIKI-336)  section selection box not working properly. Fixed.

* Fixed the User-Preference page-unload event.


Other changes :

* New "layout" user-preference to switch between fluid or fixed-width page layout.

* Added a info drop-down menu with a summary of the page-info.
  This is similar to page-footer section, but now accessible at the top of the page.

* Replacing all `*.png` based icons by an icon font.  (eg. slimbox, filter, rss-feed )


**2014-02-20  Dirk Frederickx (brushed AT apache DOT org)**

* _2.10.1-svn-9_

* JS fix in haddock template : RegExp expression cause FF to crash.


**2014-02-20  Juan Pablo Santos (juanpablo AT apache DOT org)**

* _2.10.1-svn-8_

* [JSPWIKI-769 related](https://issues.apache.org/jira/browse/JSPWIKI-769) jspwiki-portable module, right now only Windows executable is generated, cfr. with
  https://jspwiki-wiki.apache.org/Wiki.jsp?page=PortableBinaries

* [JSPWIKI-817 related](https://issues.apache.org/jira/browse/JSPWIKI-817) `Install.jsp` is broken ==> Translation corrections (`install.jsp.intro.[p1|p2|p3]`) for ES

* [JSPWIKI-821](https://issues.apache.org/jira/browse/JSPWIKI-821) `TestEngine` sometimes creates testrepositories with double timestamps after r1567444

**2014-02-18  Dirk Frederickx (brushed AT apache DOT org)**

* _2.10.1-svn-7_

* Various small fixes on the HADDOCK template (jsp/css/js) :

* Fixing `%%category` dropdowns which were clipped when inside a `%%accordion`.
  Replacing js based animation by2.10.1-svn-12 css3 animation to show/hide the popup.

* Fixing bug when saving the Preferences (detected by Harry)

* Changed fixed-width layout into fluid layout, occupying all screen real-estate.
  (this could become a user-preference setting in the future)
  Slightly decreasing the size of the sidebar.

**2014-02-18  Dirk Frederickx (brushed AT apache DOT org)**

* _2.10.1-svn-6_

* Fixing the `JSONRPCManager.emitJSONCall(..)` so that it now renders
  the correct JSON RPC invocation javascript.

  You can test the `RPCSamplePlugin` like this:
```
[{RPCSamplePlugin

test
}]
```
  We are still getting error-code: `490, "No permission to access this AJAX method!"`
  when invoking a plugin generated json-rpc call.


**2014-02-14  Dirk Frederickx (brushed AT apache DOT org)**

* _2.10.1-svn-5_

  Introducing the HADDOCK template, a new template/ui for Apache JSPWiki.

  This template contains various UI improvements and JSP simplifications,
  a major redesign of the JSPWiki CSS stylesheet based on BOOTSTRAP
  (now modularly build with LESS) and a rework of the javascript routines
  based on mootools v1.4.x. (also the js is now split into modular class files)

  Be aware: this is a first commit -- expect things to be broken.
  More work is needed on the plain editor; the Group UI is to be fixed.
  Validation has been done against Safari, Chrome & FF;  IE testing is left
  to the adventurous user.

  HADDOCK lives peacefully next to the default template. To activate the new
  template, add following line to your `jspwiki-custom.properties`:
```
jspwiki.templateDir = haddock
```

* [JSPWIKI-504](https://issues.apache.org/jira/browse/JSPWIKI-504) New default look for 3.0

* [JSPWIKI-431](https://issues.apache.org/jira/browse/JSPWIKI-431) Attachment Upload, support upload of multiple files, drag&drop,
improved progress bars.
However, the server functionality to upload multiple files is
currently broken. FFS

* [JSPWIKI-432](https://issues.apache.org/jira/browse/JSPWIKI-432) Simplify Tabbed Section Markup
Still maintaining backwards compatibility with the current %%tabbedSection
markup.

* [JSPWIKI-712](https://issues.apache.org/jira/browse/JSPWIKI-712) Entites in ChangeNote should be decoded with "keep editing"

* [JSPWIKI-797](https://issues.apache.org/jira/browse/JSPWIKI-797) Refactoring the JSPWiki javascript routines, upgrade js libs:
    * mootools-core-1.4.5
    * mootools-more-1.4.0.1
    * prettify (dd. 4 mar 2013)

* [JSPWIKI-798](https://issues.apache.org/jira/browse/JSPWIKI-798) Refactoring the JSPWiki main CSS stylesheet -
 now based on the BOOTSTRAP CSS Framework

* [JSPWIKI-430](https://issues.apache.org/jira/browse/JSPWIKI-430) DOM based popups to replace regular js alert or prompt dialog boxes
 Also the edit/clone UI has been refactored.
 Some delete confirmation dialog boxes are still to be converted.

* [JSPWIKI-429](https://issues.apache.org/jira/browse/JSPWIKI-429) Improved SLIMBOX to support Youtube, flash and other formats.
  You can now also 'slimbox' another wiki-page or an external url.
  Based on this media viewer, also a %%carousel style has been added.

* [JSPWIKI-478](https://issues.apache.org/jira/browse/JSPWIKI-478) Remember cookies of collapsible for all contexts
  Collapsible lists and boxes have been refactored, and styled with BOOTSTRAP.
  In general, all %%dynamic-styles are re-styled with BOOTSTRAP css components.

* [JSPWIKI-693](https://issues.apache.org/jira/browse/JSPWIKI-693) style issues

* [JSPWIKI-463](https://issues.apache.org/jira/browse/JSPWIKI-463) display error in default template

* [JSPWIKI-449](https://issues.apache.org/jira/browse/JSPWIKI-449) Menuhide functionality is illogical
  The sidebar (aka Favorites) can be shown/hidden via a toggle button.
  By default, the sidebar is hidden in the Edit/Comment view, to give
  maximum square-meters to the edit text-area.

* [JSPWIKI-512](https://issues.apache.org/jira/browse/JSPWIKI-512) CSS Error with Firefox 2.0.20

*  Upgrade wro4j to latest version, 1.7.3

**2014-02-12  Juan Pablo Santos (juanpablo AT apache DOT org)**

* _2.10.1-svn-4_

* Fixed [JSPWIKI-819](https://issues.apache.org/jira/browse/JSPWIKI-819): Consider replacing ECS with JDOM, thanks to Ichiro Furusato

* `TestEngine( Properties )` uses a different directory as page repo (JSPWIKI-813 related)<|MERGE_RESOLUTION|>--- conflicted
+++ resolved
@@ -16,25 +16,21 @@
 specific language governing permissions and limitations
 under the License.
 -->
+**2025-11-16 Alex O'Ree (alexoree AT apache DOT org)**
+
+* _3.0.0-git-09_
+
+* [JSPWIKI-1228](https://issues.apache.org/jira/browse/JSPWIKI-1228) audit logging capability with optional email based alert
+
+
+**2025-11-16 Alex O'Ree (alexoree AT apache DOT org)**
+
+* _3.0.0-git-08_
+
+* [JSPWIKI-75](https://issues.apache.org/jira/browse/JSPWIKI-75) - Undisclosed security issue
+
+
 **2025-11-15 Alex O'Ree (alexoree AT apache DOT org)**
-
-* _3.0.0-git-08_
-
-* [JSPWIKI-1228](https://issues.apache.org/jira/browse/JSPWIKI-1228) audit logging capability with optional email based alert
-
-<<<<<<< HEAD
-
-**2025-11-15 Alex O'Ree (alexoree AT apache DOT org)**
-=======
-**2025-11-16 Alex O'Ree (alexoree AT apache DOT org)**
-
-* _3.0.0-git-08_
-
-* [JSPWIKI-75](https://issues.apache.org/jira/browse/JSPWIKI-75) - Undisclosed security issue
-
-
-**2025-11-13 Alex O'Ree (alexoree AT apache DOT org)**
->>>>>>> e77af5c5
 
 * _3.0.0-git-07_
 
