<<<<<<< HEAD
<?xml version="1.0" encoding="UTF-8"?>
<!--
  ~ Copyright (C) 2022 denkbares GmbH. All rights reserved.
  -->
<project xmlns="http://maven.apache.org/POM/4.0.0" xmlns:xsi="http://www.w3.org/2001/XMLSchema-instance" xsi:schemaLocation="http://maven.apache.org/POM/4.0.0 http://maven.apache.org/maven-v4_0_0.xsd">

  <parent> <!-- tests reuse [1/3]: reads common configuration for ITs and brings jspwiki-war as dependency -->
    <groupId>org.apache.jspwiki.it</groupId>
    <artifactId>jspwiki-knowwe-it-builder</artifactId>
    <version>2.11.7-SNAPSHOT</version>
  </parent>
  
  <!-- Container Managed Authentication -->
  <artifactId>jspwiki-knowwe-it-test-cma</artifactId>
  <modelVersion>4.0.0</modelVersion>
  <description>functional tests execution for jspwiki-it-test-container (container auth, relative URLs)</description>
  <packaging>war</packaging> <!-- tests reuse [2/3]: builds a war on top of jspwiki-war -->
  
  <properties> <!-- tests reuse [3/3]: values injected at ../jspwiki-selenide-tests/.../jspwiki-custom.properties end up on generated war -->
    <it-jspwiki.context>${project.artifactId}</it-jspwiki.context>
    
    <it-jspwiki.groupdatabase>org.apache.wiki.auth.authorize.XMLGroupDatabase</it-jspwiki.groupdatabase>
    <it-jspwiki.userdatabase>org.apache.wiki.auth.user.XMLUserDatabase</it-jspwiki.userdatabase>
    <it-jspwiki.referenceStyle>relative</it-jspwiki.referenceStyle>
  </properties>
  
  <build>
    <plugins>
      <plugin>
        <artifactId>maven-failsafe-plugin</artifactId>
      </plugin>

      <plugin>
        <groupId>org.codehaus.cargo</groupId>
        <artifactId>cargo-maven2-plugin</artifactId>
      </plugin>
    </plugins>
  </build>
  
  <dependencies>
    <dependency>
      <groupId>${project.groupId}</groupId>
      <artifactId>jspwiki-knowwe-selenide-tests</artifactId>
      <version>${project.version}</version>
      <scope>test</scope>
    </dependency>
  </dependencies>
=======
<?xml version="1.0" encoding="UTF-8"?>
<!--
    Licensed to the Apache Software Foundation (ASF) under one
    or more contributor license agreements.  See the NOTICE file
    distributed with this work for additional information
    regarding copyright ownership.  The ASF licenses this file
    to you under the Apache License, Version 2.0 (the
    "License"); you may not use this file except in compliance
    with the License.  You may obtain a copy of the License at

       http://www.apache.org/licenses/LICENSE-2.0

    Unless required by applicable law or agreed to in writing,
    software distributed under the License is distributed on an
    "AS IS" BASIS, WITHOUT WARRANTIES OR CONDITIONS OF ANY
    KIND, either express or implied.  See the License for the
    specific language governing permissions and limitations
    under the License.
-->
<project xmlns="http://maven.apache.org/POM/4.0.0" xmlns:xsi="http://www.w3.org/2001/XMLSchema-instance" xsi:schemaLocation="http://maven.apache.org/POM/4.0.0 http://maven.apache.org/maven-v4_0_0.xsd">

  <parent> <!-- tests reuse [1/3]: reads common configuration for ITs and brings jspwiki-war as dependency -->
    <groupId>org.apache.jspwiki.it</groupId>
    <artifactId>jspwiki-it-builder</artifactId>
    <version>2.12.2-SNAPSHOT</version>
  </parent>
  
  <!-- Container Managed Authentication -->
  <artifactId>jspwiki-it-test-cma</artifactId>
  <modelVersion>4.0.0</modelVersion>
  <description>functional tests execution for jspwiki-it-test-container (container auth, relative URLs)</description>
  <packaging>war</packaging> <!-- tests reuse [2/3]: builds a war on top of jspwiki-war -->
  
  <properties> <!-- tests reuse [3/3]: values injected at ../jspwiki-selenide-tests/.../jspwiki-custom.properties end up on generated war -->
    <it-jspwiki.context>${project.artifactId}</it-jspwiki.context>
    
    <it-jspwiki.groupdatabase>org.apache.wiki.auth.authorize.XMLGroupDatabase</it-jspwiki.groupdatabase>
    <it-jspwiki.userdatabase>org.apache.wiki.auth.user.XMLUserDatabase</it-jspwiki.userdatabase>
    <it-jspwiki.referenceStyle>relative</it-jspwiki.referenceStyle>
  </properties>
  
  <build>
    <plugins>
      <plugin>
        <artifactId>maven-failsafe-plugin</artifactId>
      </plugin>

      <plugin>
        <groupId>org.codehaus.cargo</groupId>
        <artifactId>cargo-maven3-plugin</artifactId>
      </plugin>
    </plugins>
  </build>
  
  <dependencies>
    <dependency>
      <groupId>${project.groupId}</groupId>
      <artifactId>jspwiki-selenide-tests</artifactId>
      <version>${project.version}</version>
      <scope>test</scope>
    </dependency>
  </dependencies>
>>>>>>> f46c00b6
</project><|MERGE_RESOLUTION|>--- conflicted
+++ resolved
@@ -1,52 +1,3 @@
-<<<<<<< HEAD
-<?xml version="1.0" encoding="UTF-8"?>
-<!--
-  ~ Copyright (C) 2022 denkbares GmbH. All rights reserved.
-  -->
-<project xmlns="http://maven.apache.org/POM/4.0.0" xmlns:xsi="http://www.w3.org/2001/XMLSchema-instance" xsi:schemaLocation="http://maven.apache.org/POM/4.0.0 http://maven.apache.org/maven-v4_0_0.xsd">
-
-  <parent> <!-- tests reuse [1/3]: reads common configuration for ITs and brings jspwiki-war as dependency -->
-    <groupId>org.apache.jspwiki.it</groupId>
-    <artifactId>jspwiki-knowwe-it-builder</artifactId>
-    <version>2.11.7-SNAPSHOT</version>
-  </parent>
-  
-  <!-- Container Managed Authentication -->
-  <artifactId>jspwiki-knowwe-it-test-cma</artifactId>
-  <modelVersion>4.0.0</modelVersion>
-  <description>functional tests execution for jspwiki-it-test-container (container auth, relative URLs)</description>
-  <packaging>war</packaging> <!-- tests reuse [2/3]: builds a war on top of jspwiki-war -->
-  
-  <properties> <!-- tests reuse [3/3]: values injected at ../jspwiki-selenide-tests/.../jspwiki-custom.properties end up on generated war -->
-    <it-jspwiki.context>${project.artifactId}</it-jspwiki.context>
-    
-    <it-jspwiki.groupdatabase>org.apache.wiki.auth.authorize.XMLGroupDatabase</it-jspwiki.groupdatabase>
-    <it-jspwiki.userdatabase>org.apache.wiki.auth.user.XMLUserDatabase</it-jspwiki.userdatabase>
-    <it-jspwiki.referenceStyle>relative</it-jspwiki.referenceStyle>
-  </properties>
-  
-  <build>
-    <plugins>
-      <plugin>
-        <artifactId>maven-failsafe-plugin</artifactId>
-      </plugin>
-
-      <plugin>
-        <groupId>org.codehaus.cargo</groupId>
-        <artifactId>cargo-maven2-plugin</artifactId>
-      </plugin>
-    </plugins>
-  </build>
-  
-  <dependencies>
-    <dependency>
-      <groupId>${project.groupId}</groupId>
-      <artifactId>jspwiki-knowwe-selenide-tests</artifactId>
-      <version>${project.version}</version>
-      <scope>test</scope>
-    </dependency>
-  </dependencies>
-=======
 <?xml version="1.0" encoding="UTF-8"?>
 <!--
     Licensed to the Apache Software Foundation (ASF) under one
@@ -68,14 +19,14 @@
 -->
 <project xmlns="http://maven.apache.org/POM/4.0.0" xmlns:xsi="http://www.w3.org/2001/XMLSchema-instance" xsi:schemaLocation="http://maven.apache.org/POM/4.0.0 http://maven.apache.org/maven-v4_0_0.xsd">
 
-  <parent> <!-- tests reuse [1/3]: reads common configuration for ITs and brings jspwiki-war as dependency -->
-    <groupId>org.apache.jspwiki.it</groupId>
-    <artifactId>jspwiki-it-builder</artifactId>
-    <version>2.12.2-SNAPSHOT</version>
-  </parent>
+	<parent>
+		<groupId>org.apache.jspwiki</groupId>
+		<artifactId>jspwiki-knowwe-builder</artifactId>
+		<version>2.12.2-SNAPSHOT</version>
+	</parent>
   
   <!-- Container Managed Authentication -->
-  <artifactId>jspwiki-it-test-cma</artifactId>
+  <artifactId>jspwiki-knowwe-it-test-cma</artifactId>
   <modelVersion>4.0.0</modelVersion>
   <description>functional tests execution for jspwiki-it-test-container (container auth, relative URLs)</description>
   <packaging>war</packaging> <!-- tests reuse [2/3]: builds a war on top of jspwiki-war -->
@@ -104,10 +55,9 @@
   <dependencies>
     <dependency>
       <groupId>${project.groupId}</groupId>
-      <artifactId>jspwiki-selenide-tests</artifactId>
+      <artifactId>jspwiki-knowwe-selenide-tests</artifactId>
       <version>${project.version}</version>
       <scope>test</scope>
     </dependency>
   </dependencies>
->>>>>>> f46c00b6
 </project>