<<<<<<< HEAD
<?xml version="1.0" encoding="UTF-8"?>
<!--
  ~ Copyright (C) 2022 denkbares GmbH. All rights reserved.
  -->
<project xmlns="http://maven.apache.org/POM/4.0.0" xmlns:xsi="http://www.w3.org/2001/XMLSchema-instance" xsi:schemaLocation="http://maven.apache.org/POM/4.0.0 http://maven.apache.org/maven-v4_0_0.xsd">

  <parent> <!-- tests reuse [1/3]: reads common configuration for ITs and brings jspwiki-war as dependency -->
    <groupId>org.apache.jspwiki.it</groupId>
    <artifactId>jspwiki-knowwe-it-builder</artifactId>
    <version>2.11.7-SNAPSHOT</version>
  </parent>

  <!-- Container Managed Authentication using JDBC instead of XML files for user and group info -->
  <artifactId>jspwiki-knowwe-it-test-cma-jdbc</artifactId>
  <modelVersion>4.0.0</modelVersion>
  <description>functional tests execution for jspwiki-it-test-container-jdbc (container auth, relative URLs, JDBC database)</description>
  <packaging>war</packaging> <!-- tests reuse [2/3]: builds a war on top of jspwiki-war -->
  
  <properties> <!-- tests reuse [3/3]: values injected at ../jspwiki-selenide-tests/.../jspwiki-custom.properties end up on generated war -->
    <it-jspwiki.context>${project.artifactId}</it-jspwiki.context>
    
    <it-jspwiki.groupdatabase>org.apache.wiki.auth.authorize.JDBCGroupDatabase</it-jspwiki.groupdatabase>
    <it-jspwiki.userdatabase>org.apache.wiki.auth.user.JDBCUserDatabase</it-jspwiki.userdatabase>
    <it-jspwiki.referenceStyle>relative</it-jspwiki.referenceStyle>
  </properties>
  
  <build>
    <plugins>
      <plugin>
        <groupId>com.btmatthews.maven.plugins.inmemdb</groupId>
        <artifactId>inmemdb-maven-plugin</artifactId>
      </plugin>

      <plugin>
        <artifactId>maven-failsafe-plugin</artifactId>
      </plugin>

      <plugin>
        <groupId>org.codehaus.cargo</groupId>
        <artifactId>cargo-maven2-plugin</artifactId>
      </plugin>
    </plugins>
  </build>
  
  <dependencies>
    <dependency>
      <groupId>${project.groupId}</groupId>
      <artifactId>jspwiki-knowwe-selenide-tests</artifactId>
      <version>${project.version}</version>
      <scope>test</scope>
    </dependency>
  </dependencies>
=======
<?xml version="1.0" encoding="UTF-8"?>
<!--
    Licensed to the Apache Software Foundation (ASF) under one
    or more contributor license agreements.  See the NOTICE file
    distributed with this work for additional information
    regarding copyright ownership.  The ASF licenses this file
    to you under the Apache License, Version 2.0 (the
    "License"); you may not use this file except in compliance
    with the License.  You may obtain a copy of the License at

       http://www.apache.org/licenses/LICENSE-2.0

    Unless required by applicable law or agreed to in writing,
    software distributed under the License is distributed on an
    "AS IS" BASIS, WITHOUT WARRANTIES OR CONDITIONS OF ANY
    KIND, either express or implied.  See the License for the
    specific language governing permissions and limitations
    under the License.
-->
<project xmlns="http://maven.apache.org/POM/4.0.0" xmlns:xsi="http://www.w3.org/2001/XMLSchema-instance" xsi:schemaLocation="http://maven.apache.org/POM/4.0.0 http://maven.apache.org/maven-v4_0_0.xsd">

  <parent> <!-- tests reuse [1/3]: reads common configuration for ITs and brings jspwiki-war as dependency -->
    <groupId>org.apache.jspwiki.it</groupId>
    <artifactId>jspwiki-it-builder</artifactId>
    <version>2.12.2-SNAPSHOT</version>
  </parent>

  <!-- Container Managed Authentication using JDBC instead of XML files for user and group info -->
  <artifactId>jspwiki-it-test-cma-jdbc</artifactId>
  <modelVersion>4.0.0</modelVersion>
  <description>functional tests execution for jspwiki-it-test-container-jdbc (container auth, relative URLs, JDBC database)</description>
  <packaging>war</packaging> <!-- tests reuse [2/3]: builds a war on top of jspwiki-war -->
  
  <properties> <!-- tests reuse [3/3]: values injected at ../jspwiki-selenide-tests/.../jspwiki-custom.properties end up on generated war -->
    <it-jspwiki.context>${project.artifactId}</it-jspwiki.context>
    
    <it-jspwiki.groupdatabase>org.apache.wiki.auth.authorize.JDBCGroupDatabase</it-jspwiki.groupdatabase>
    <it-jspwiki.userdatabase>org.apache.wiki.auth.user.JDBCUserDatabase</it-jspwiki.userdatabase>
    <it-jspwiki.referenceStyle>relative</it-jspwiki.referenceStyle>
  </properties>
  
  <build>
    <plugins>
      <plugin>
        <groupId>com.btmatthews.maven.plugins.inmemdb</groupId>
        <artifactId>inmemdb-maven-plugin</artifactId>
      </plugin>

      <plugin>
        <artifactId>maven-failsafe-plugin</artifactId>
      </plugin>

      <plugin>
        <groupId>org.codehaus.cargo</groupId>
        <artifactId>cargo-maven3-plugin</artifactId>
      </plugin>
    </plugins>
  </build>
  
  <dependencies>
    <dependency>
      <groupId>${project.groupId}</groupId>
      <artifactId>jspwiki-selenide-tests</artifactId>
      <version>${project.version}</version>
      <scope>test</scope>
    </dependency>
  </dependencies>
>>>>>>> f46c00b6
</project><|MERGE_RESOLUTION|>--- conflicted
+++ resolved
@@ -1,57 +1,3 @@
-<<<<<<< HEAD
-<?xml version="1.0" encoding="UTF-8"?>
-<!--
-  ~ Copyright (C) 2022 denkbares GmbH. All rights reserved.
-  -->
-<project xmlns="http://maven.apache.org/POM/4.0.0" xmlns:xsi="http://www.w3.org/2001/XMLSchema-instance" xsi:schemaLocation="http://maven.apache.org/POM/4.0.0 http://maven.apache.org/maven-v4_0_0.xsd">
-
-  <parent> <!-- tests reuse [1/3]: reads common configuration for ITs and brings jspwiki-war as dependency -->
-    <groupId>org.apache.jspwiki.it</groupId>
-    <artifactId>jspwiki-knowwe-it-builder</artifactId>
-    <version>2.11.7-SNAPSHOT</version>
-  </parent>
-
-  <!-- Container Managed Authentication using JDBC instead of XML files for user and group info -->
-  <artifactId>jspwiki-knowwe-it-test-cma-jdbc</artifactId>
-  <modelVersion>4.0.0</modelVersion>
-  <description>functional tests execution for jspwiki-it-test-container-jdbc (container auth, relative URLs, JDBC database)</description>
-  <packaging>war</packaging> <!-- tests reuse [2/3]: builds a war on top of jspwiki-war -->
-  
-  <properties> <!-- tests reuse [3/3]: values injected at ../jspwiki-selenide-tests/.../jspwiki-custom.properties end up on generated war -->
-    <it-jspwiki.context>${project.artifactId}</it-jspwiki.context>
-    
-    <it-jspwiki.groupdatabase>org.apache.wiki.auth.authorize.JDBCGroupDatabase</it-jspwiki.groupdatabase>
-    <it-jspwiki.userdatabase>org.apache.wiki.auth.user.JDBCUserDatabase</it-jspwiki.userdatabase>
-    <it-jspwiki.referenceStyle>relative</it-jspwiki.referenceStyle>
-  </properties>
-  
-  <build>
-    <plugins>
-      <plugin>
-        <groupId>com.btmatthews.maven.plugins.inmemdb</groupId>
-        <artifactId>inmemdb-maven-plugin</artifactId>
-      </plugin>
-
-      <plugin>
-        <artifactId>maven-failsafe-plugin</artifactId>
-      </plugin>
-
-      <plugin>
-        <groupId>org.codehaus.cargo</groupId>
-        <artifactId>cargo-maven2-plugin</artifactId>
-      </plugin>
-    </plugins>
-  </build>
-  
-  <dependencies>
-    <dependency>
-      <groupId>${project.groupId}</groupId>
-      <artifactId>jspwiki-knowwe-selenide-tests</artifactId>
-      <version>${project.version}</version>
-      <scope>test</scope>
-    </dependency>
-  </dependencies>
-=======
 <?xml version="1.0" encoding="UTF-8"?>
 <!--
     Licensed to the Apache Software Foundation (ASF) under one
@@ -73,14 +19,14 @@
 -->
 <project xmlns="http://maven.apache.org/POM/4.0.0" xmlns:xsi="http://www.w3.org/2001/XMLSchema-instance" xsi:schemaLocation="http://maven.apache.org/POM/4.0.0 http://maven.apache.org/maven-v4_0_0.xsd">
 
-  <parent> <!-- tests reuse [1/3]: reads common configuration for ITs and brings jspwiki-war as dependency -->
-    <groupId>org.apache.jspwiki.it</groupId>
-    <artifactId>jspwiki-it-builder</artifactId>
-    <version>2.12.2-SNAPSHOT</version>
-  </parent>
+	<parent>
+		<groupId>org.apache.jspwiki</groupId>
+		<artifactId>jspwiki-knowwe-builder</artifactId>
+		<version>2.12.2-SNAPSHOT</version>
+	</parent>
 
   <!-- Container Managed Authentication using JDBC instead of XML files for user and group info -->
-  <artifactId>jspwiki-it-test-cma-jdbc</artifactId>
+  <artifactId>jspwiki-knowwe-it-test-cma-jdbc</artifactId>
   <modelVersion>4.0.0</modelVersion>
   <description>functional tests execution for jspwiki-it-test-container-jdbc (container auth, relative URLs, JDBC database)</description>
   <packaging>war</packaging> <!-- tests reuse [2/3]: builds a war on top of jspwiki-war -->
@@ -114,10 +60,9 @@
   <dependencies>
     <dependency>
       <groupId>${project.groupId}</groupId>
-      <artifactId>jspwiki-selenide-tests</artifactId>
+      <artifactId>jspwiki-knowwe-selenide-tests</artifactId>
       <version>${project.version}</version>
       <scope>test</scope>
     </dependency>
   </dependencies>
->>>>>>> f46c00b6
 </project>