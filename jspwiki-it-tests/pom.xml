<<<<<<< HEAD
<?xml version="1.0" encoding="UTF-8"?>
<!--
  ~ Copyright (C) 2023 denkbares GmbH. All rights reserved.
  -->
<project xmlns="http://maven.apache.org/POM/4.0.0" xmlns:xsi="http://www.w3.org/2001/XMLSchema-instance" xsi:schemaLocation="http://maven.apache.org/POM/4.0.0 http://maven.apache.org/maven-v4_0_0.xsd">

  <parent>
    <groupId>org.apache.jspwiki</groupId>
    <artifactId>jspwiki-knowwe-builder</artifactId>
    <version>2.11.7-SNAPSHOT</version>
  </parent>

  <groupId>org.apache.jspwiki.it</groupId>
  <artifactId>jspwiki-knowwe-it-builder</artifactId>
  <modelVersion>4.0.0</modelVersion>
  <description>selenium tests execution for jspwiki</description>
  <packaging>pom</packaging>

  <modules>
    <module>jspwiki-selenide-tests</module>
    <module>jspwiki-it-test-custom</module>
    <module>jspwiki-it-test-custom-absolute-urls</module>
    <module>jspwiki-it-test-custom-jdbc</module>
    <module>jspwiki-it-test-cma</module>
    <module>jspwiki-it-test-cma-jdbc</module>
  </modules>

  <dependencies>
    <dependency>
      <groupId>org.apache.jspwiki</groupId>
      <artifactId>jspwiki-knowwe-war</artifactId>
      <version>${project.version}</version>
      <type>war</type>
    </dependency>

    <dependency>
      <groupId>org.hsqldb</groupId>
      <artifactId>hsqldb</artifactId>
      <scope>provided</scope>
    </dependency>

    <dependency>
      <groupId>org.junit.jupiter</groupId>
      <artifactId>junit-jupiter-api</artifactId>
      <scope>test</scope>
    </dependency>

    <dependency>
      <groupId>org.junit.jupiter</groupId>
      <artifactId>junit-jupiter-params</artifactId>
      <scope>test</scope>
    </dependency>

    <dependency>
      <groupId>org.junit.jupiter</groupId>
      <artifactId>junit-jupiter-engine</artifactId>
      <scope>test</scope>
    </dependency>
  </dependencies>

  <profiles>
    <profile>
      <id>integration-tests</id>

      <properties>
        <hsqldb.daemon>true</hsqldb.daemon>
      </properties>

      <build>
        <testResources><!-- tests reuse [1/2]: share common resources -->
          <testResource>
            <directory>${project.basedir}/../jspwiki-selenide-tests/src/test/resources</directory>
          </testResource>
        </testResources>

        <resources>
          <resource><!-- tests reuse [2/2]: share common resources -->
            <directory>${project.basedir}/../jspwiki-selenide-tests/src/main/resources</directory>
            <filtering>true</filtering>
          </resource>
        </resources>

        <pluginManagement>
          <plugins>
            <plugin>
              <artifactId>maven-failsafe-plugin</artifactId>
              <version>${plugin.surefire.version}</version>
              <configuration>
                <dependenciesToScan>
                  <dependency>${project.groupId}:jspwiki-selenide-tests</dependency>
                </dependenciesToScan>
                <systemPropertyVariables>
                  <it-jspwiki.base.url>http://localhost:8080/${it-jspwiki.context}</it-jspwiki.base.url>
                  <it-jspwiki.config.browser-size>1366x768</it-jspwiki.config.browser-size>
                  <it-jspwiki.config.download-folder>./target/downloads</it-jspwiki.config.download-folder>
                  <it-jspwiki.config.headless>false</it-jspwiki.config.headless>
                  <it-jspwiki.config.reports-folder>${project.basedir}/target/selenide</it-jspwiki.config.reports-folder>
                  <it-jspwiki.config.wdm.target-path>${project.basedir}/target/wdm</it-jspwiki.config.wdm.target-path>
                  <it-jspwiki.login.janne.username>janne</it-jspwiki.login.janne.username>
                  <it-jspwiki.login.janne.password>myP@5sw0rd</it-jspwiki.login.janne.password>
                </systemPropertyVariables>
              </configuration>
              <executions>
                <execution>
                  <id>run-integration-tests</id>
                  <goals>
                    <goal>integration-test</goal>
                    <goal>verify</goal>
                  </goals>
                </execution>
              </executions>
            </plugin>

            <plugin>
              <artifactId>maven-war-plugin</artifactId>
              <version>${plugin.war.version}</version>
            </plugin>

            <!-- Activates the HSQLDB database for IT tests -->
            <plugin>
              <groupId>com.btmatthews.maven.plugins.inmemdb</groupId>
              <artifactId>inmemdb-maven-plugin</artifactId>
              <version>${plugin.inmemdb.version}</version>
              <configuration>
                <monitorKey>inmem</monitorKey>
                <monitorPort>11157</monitorPort>
                <daemon>${hsqldb.daemon}</daemon>
                <database>jspwiki</database>
                <username>SA</username>
                <password />
                <sources>
                  <!-- ensure ITs can load data when run from either it-builder, their submodules or jspwiki's parent pom -->
                  <script><sourceFile>./jspwiki-selenide-tests/src/test/resources/hsqldb/hsql-userdb-setup.sql</sourceFile></script>
                  <script><sourceFile>../jspwiki-selenide-tests/src/test/resources/hsqldb/hsql-userdb-setup.sql</sourceFile></script> 
                  <script><sourceFile>./jspwiki-it-tests/jspwiki-selenide-tests/src/test/resources/hsqldb/hsql-userdb-setup.sql</sourceFile></script> 
                </sources>
              </configuration>
              <executions>
                <execution>
                  <id>run</id>
                  <phase>pre-integration-test</phase>
                  <goals><goal>run</goal></goals>
                </execution>
                <execution>
                  <id>stop</id>
                  <phase>post-integration-test</phase>
                  <goals><goal>stop</goal></goals>
                </execution>
              </executions>
              <dependencies>
                <dependency>
                  <groupId>org.hsqldb</groupId>
                  <artifactId>hsqldb</artifactId>
                  <version>${hsqldb.version}</version>
                </dependency>
                <dependency>
                  <groupId>org.hsqldb</groupId>
                  <artifactId>sqltool</artifactId>
                  <version>${hsqldb.version}</version>
                </dependency>
              </dependencies>
            </plugin>

            <!-- Additional Tomcat configuration (JNDI lookups for DB access, tomcat-users.xml file) -->
            <plugin>
              <groupId>org.codehaus.cargo</groupId>
              <artifactId>cargo-maven2-plugin</artifactId>
              <configuration>
                <configuration>
                  <datasources>
                    <datasource>
                      <jndiName>jdbc/GroupDatabase</jndiName>
                      <driverClass>org.hsqldb.jdbc.JDBCDriver</driverClass>
                      <url>jdbc:hsqldb:hsql://localhost/jspwiki</url>
                      <username>SA</username>
                      <password />
                      <connectionProperties>
                        <maxTotal>10</maxTotal>
                        <maxIdle>5</maxIdle>
                        <maxWaitMillis>5000</maxWaitMillis>
                      </connectionProperties>
                    </datasource>
                    <datasource>
                      <jndiName>jdbc/UserDatabase</jndiName>
                      <driverClass>org.hsqldb.jdbc.JDBCDriver</driverClass>
                      <url>jdbc:hsqldb:hsql://localhost/jspwiki</url>
                      <username>SA</username>
                      <password />
                      <connectionProperties>
                        <maxTotal>10</maxTotal>
                        <maxIdle>5</maxIdle>
                        <maxWaitMillis>5000</maxWaitMillis>
                      </connectionProperties>
                    </datasource>
                  </datasources>
                  <users>
                    <user>
                      <name>admin</name>
                      <password>myP@5sw0rd</password>
                      <roles>
                        <role>Admin</role>
                        <role>Authenticated</role>
                      </roles>
                    </user>
                    <user>
                      <name>janne</name>
                      <password>myP@5sw0rd</password>
                      <roles>
                        <role>Authenticated</role>
                      </roles>
                    </user>
                  </users>
                  <properties>
                    <cargo.jvmargs>-Djava.awt.headless=true</cargo.jvmargs>
                  </properties>
                </configuration>
                <container>
                  <dependencies>
                    <dependency>
                      <groupId>org.hsqldb</groupId>
                      <artifactId>hsqldb</artifactId>
                      <classpath>shared</classpath>
                    </dependency>
                  </dependencies>
                </container>
              </configuration>
              <executions>
                <execution>
                  <id>container-start</id>
                  <goals>
                    <goal>start</goal>
                  </goals>
                  <phase>pre-integration-test</phase>
                </execution>
                <execution>
                  <id>container-stop</id>
                  <goals>
                    <goal>stop</goal>
                  </goals>
                  <phase>post-integration-test</phase>
                  <configuration>
                    <ignoreFailures>true</ignoreFailures>
                  </configuration>
                </execution>
              </executions>
              <dependencies>
                <dependency>
                  <groupId>org.hsqldb</groupId>
                  <artifactId>hsqldb</artifactId>
                  <version>${hsqldb.version}</version>
                </dependency>
              </dependencies>
            </plugin>
          </plugins>
        </pluginManagement>
      </build>
    </profile>
  </profiles>
</project>
=======
<?xml version="1.0" encoding="UTF-8"?>
<!--
    Licensed to the Apache Software Foundation (ASF) under one
    or more contributor license agreements.  See the NOTICE file
    distributed with this work for additional information
    regarding copyright ownership.  The ASF licenses this file
    to you under the Apache License, Version 2.0 (the
    "License"); you may not use this file except in compliance
    with the License.  You may obtain a copy of the License at

       http://www.apache.org/licenses/LICENSE-2.0

    Unless required by applicable law or agreed to in writing,
    software distributed under the License is distributed on an
    "AS IS" BASIS, WITHOUT WARRANTIES OR CONDITIONS OF ANY
    KIND, either express or implied.  See the License for the
    specific language governing permissions and limitations
    under the License.
-->
<project xmlns="http://maven.apache.org/POM/4.0.0" xmlns:xsi="http://www.w3.org/2001/XMLSchema-instance" xsi:schemaLocation="http://maven.apache.org/POM/4.0.0 http://maven.apache.org/maven-v4_0_0.xsd">

  <parent>
    <groupId>org.apache.jspwiki</groupId>
    <artifactId>jspwiki-builder</artifactId>
    <version>2.12.2-SNAPSHOT</version>
  </parent>

  <groupId>org.apache.jspwiki.it</groupId>
  <artifactId>jspwiki-it-builder</artifactId>
  <modelVersion>4.0.0</modelVersion>
  <description>selenium tests execution for jspwiki</description>
  <packaging>pom</packaging>

  <modules>
    <module>jspwiki-selenide-tests</module>
    <module>jspwiki-it-test-custom</module>
    <module>jspwiki-it-test-custom-absolute-urls</module>
    <module>jspwiki-it-test-custom-jdbc</module>
    <module>jspwiki-it-test-cma</module>
    <module>jspwiki-it-test-cma-jdbc</module>
  </modules>

  <dependencies>
    <dependency>
      <groupId>org.apache.jspwiki</groupId>
      <artifactId>jspwiki-war</artifactId>
      <version>${project.version}</version>
      <type>war</type>
    </dependency>

    <dependency>
      <groupId>org.hsqldb</groupId>
      <artifactId>hsqldb</artifactId>
      <scope>provided</scope>
      <classifier>jdk8</classifier>
    </dependency>

    <dependency>
      <groupId>org.junit.jupiter</groupId>
      <artifactId>junit-jupiter-api</artifactId>
      <scope>test</scope>
    </dependency>

    <dependency>
      <groupId>org.junit.jupiter</groupId>
      <artifactId>junit-jupiter-params</artifactId>
      <scope>test</scope>
    </dependency>

    <dependency>
      <groupId>org.junit.jupiter</groupId>
      <artifactId>junit-jupiter-engine</artifactId>
      <scope>test</scope>
    </dependency>
  </dependencies>

  <profiles>
    <profile>
      <id>integration-tests</id>

      <properties>
        <hsqldb.daemon>true</hsqldb.daemon>
      </properties>

      <build>
        <testResources><!-- tests reuse [1/2]: share common resources -->
          <testResource>
            <directory>${project.basedir}/../jspwiki-selenide-tests/src/test/resources</directory>
          </testResource>
        </testResources>

        <resources>
          <resource><!-- tests reuse [2/2]: share common resources -->
            <directory>${project.basedir}/../jspwiki-selenide-tests/src/main/resources</directory>
            <filtering>true</filtering>
          </resource>
        </resources>

        <pluginManagement>
          <plugins>
            <plugin>
              <artifactId>maven-failsafe-plugin</artifactId>
              <version>${plugin.surefire.version}</version>
              <configuration>
                <dependenciesToScan>
                  <dependency>${project.groupId}:jspwiki-selenide-tests</dependency>
                </dependenciesToScan>
                <systemPropertyVariables>
                  <it-jspwiki.base.url>http://localhost:8080/${it-jspwiki.context}</it-jspwiki.base.url>
                  <it-jspwiki.config.browser-size>1366x768</it-jspwiki.config.browser-size>
                  <it-jspwiki.config.download-folder>./target/downloads</it-jspwiki.config.download-folder>
                  <it-jspwiki.config.headless>false</it-jspwiki.config.headless>
                  <it-jspwiki.config.reports-folder>${project.basedir}/target/selenide</it-jspwiki.config.reports-folder>
                  <it-jspwiki.config.wdm.target-path>${project.basedir}/target/wdm</it-jspwiki.config.wdm.target-path>
                  <it-jspwiki.login.janne.username>janne</it-jspwiki.login.janne.username>
                  <it-jspwiki.login.janne.password>myP@5sw0rd</it-jspwiki.login.janne.password>
                </systemPropertyVariables>
              </configuration>
              <executions>
                <execution>
                  <id>run-integration-tests</id>
                  <goals>
                    <goal>integration-test</goal>
                    <goal>verify</goal>
                  </goals>
                </execution>
              </executions>
            </plugin>

            <plugin>
              <artifactId>maven-war-plugin</artifactId>
              <version>${plugin.war.version}</version>
            </plugin>

            <!-- Activates the HSQLDB database for IT tests -->
            <plugin>
              <groupId>com.btmatthews.maven.plugins.inmemdb</groupId>
              <artifactId>inmemdb-maven-plugin</artifactId>
              <version>${plugin.inmemdb.version}</version>
              <configuration>
                <monitorKey>inmem</monitorKey>
                <monitorPort>11157</monitorPort>
                <daemon>${hsqldb.daemon}</daemon>
                <database>jspwiki</database>
                <username>SA</username>
                <password />
                <sources>
                  <!-- ensure ITs can load data when run from either it-builder, their submodules or jspwiki's parent pom -->
                  <script><sourceFile>./jspwiki-selenide-tests/src/test/resources/hsqldb/hsql-userdb-setup.sql</sourceFile></script>
                  <script><sourceFile>../jspwiki-selenide-tests/src/test/resources/hsqldb/hsql-userdb-setup.sql</sourceFile></script> 
                  <script><sourceFile>./jspwiki-it-tests/jspwiki-selenide-tests/src/test/resources/hsqldb/hsql-userdb-setup.sql</sourceFile></script> 
                </sources>
              </configuration>
              <executions>
                <execution>
                  <id>run</id>
                  <phase>pre-integration-test</phase>
                  <goals><goal>run</goal></goals>
                </execution>
                <execution>
                  <id>stop</id>
                  <phase>post-integration-test</phase>
                  <goals><goal>stop</goal></goals>
                </execution>
              </executions>
              <dependencies>
                <dependency>
                  <groupId>org.hsqldb</groupId>
                  <artifactId>hsqldb</artifactId>
                  <version>${hsqldb.version}</version>
                  <classifier>jdk8</classifier>
                </dependency>
                <dependency>
                  <groupId>org.hsqldb</groupId>
                  <artifactId>sqltool</artifactId>
                  <version>${hsqldb.version}</version>
                </dependency>
              </dependencies>
            </plugin>

            <!-- Additional Tomcat configuration (JNDI lookups for DB access, tomcat-users.xml file) -->
            <plugin>
              <groupId>org.codehaus.cargo</groupId>
              <artifactId>cargo-maven3-plugin</artifactId>
              <configuration>
                <configuration>
                  <datasources>
                    <datasource>
                      <jndiName>jdbc/GroupDatabase</jndiName>
                      <driverClass>org.hsqldb.jdbc.JDBCDriver</driverClass>
                      <url>jdbc:hsqldb:hsql://localhost/jspwiki</url>
                      <username>SA</username>
                      <password />
                      <connectionProperties>
                        <maxTotal>10</maxTotal>
                        <maxIdle>5</maxIdle>
                        <maxWaitMillis>5000</maxWaitMillis>
                      </connectionProperties>
                    </datasource>
                    <datasource>
                      <jndiName>jdbc/UserDatabase</jndiName>
                      <driverClass>org.hsqldb.jdbc.JDBCDriver</driverClass>
                      <url>jdbc:hsqldb:hsql://localhost/jspwiki</url>
                      <username>SA</username>
                      <password />
                      <connectionProperties>
                        <maxTotal>10</maxTotal>
                        <maxIdle>5</maxIdle>
                        <maxWaitMillis>5000</maxWaitMillis>
                      </connectionProperties>
                    </datasource>
                  </datasources>
                  <users>
                    <user>
                      <name>admin</name>
                      <password>myP@5sw0rd</password>
                      <roles>
                        <role>Admin</role>
                        <role>Authenticated</role>
                      </roles>
                    </user>
                    <user>
                      <name>janne</name>
                      <password>myP@5sw0rd</password>
                      <roles>
                        <role>Authenticated</role>
                      </roles>
                    </user>
                  </users>
                  <properties>
                    <cargo.jvmargs>-Djava.awt.headless=true</cargo.jvmargs>
                  </properties>
                </configuration>
                <container>
                  <dependencies>
                    <dependency>
                      <groupId>org.hsqldb</groupId>
                      <artifactId>hsqldb</artifactId>
                      <classpath>shared</classpath>
                      <classifier>jdk8</classifier>
                    </dependency>
                  </dependencies>
                </container>
              </configuration>
              <executions>
                <execution>
                  <id>container-start</id>
                  <goals>
                    <goal>start</goal>
                  </goals>
                  <phase>pre-integration-test</phase>
                </execution>
                <execution>
                  <id>container-stop</id>
                  <goals>
                    <goal>stop</goal>
                  </goals>
                  <phase>post-integration-test</phase>
                  <configuration>
                    <ignoreFailures>true</ignoreFailures>
                  </configuration>
                </execution>
              </executions>
              <dependencies>
                <dependency>
                  <groupId>org.hsqldb</groupId>
                  <artifactId>hsqldb</artifactId>
                  <version>${hsqldb.version}</version>
                  <classifier>jdk8</classifier>
                </dependency>
              </dependencies>
            </plugin>
          </plugins>
        </pluginManagement>
      </build>
    </profile>
  </profiles>
</project>
>>>>>>> f46c00b6
<|MERGE_RESOLUTION|>--- conflicted
+++ resolved
@@ -1,15 +1,29 @@
-<<<<<<< HEAD
 <?xml version="1.0" encoding="UTF-8"?>
 <!--
-  ~ Copyright (C) 2023 denkbares GmbH. All rights reserved.
-  -->
+    Licensed to the Apache Software Foundation (ASF) under one
+    or more contributor license agreements.  See the NOTICE file
+    distributed with this work for additional information
+    regarding copyright ownership.  The ASF licenses this file
+    to you under the Apache License, Version 2.0 (the
+    "License"); you may not use this file except in compliance
+    with the License.  You may obtain a copy of the License at
+
+       http://www.apache.org/licenses/LICENSE-2.0
+
+    Unless required by applicable law or agreed to in writing,
+    software distributed under the License is distributed on an
+    "AS IS" BASIS, WITHOUT WARRANTIES OR CONDITIONS OF ANY
+    KIND, either express or implied.  See the License for the
+    specific language governing permissions and limitations
+    under the License.
+-->
 <project xmlns="http://maven.apache.org/POM/4.0.0" xmlns:xsi="http://www.w3.org/2001/XMLSchema-instance" xsi:schemaLocation="http://maven.apache.org/POM/4.0.0 http://maven.apache.org/maven-v4_0_0.xsd">
 
-  <parent>
-    <groupId>org.apache.jspwiki</groupId>
-    <artifactId>jspwiki-knowwe-builder</artifactId>
-    <version>2.11.7-SNAPSHOT</version>
-  </parent>
+	<parent>
+		<groupId>org.apache.jspwiki</groupId>
+		<artifactId>jspwiki-knowwe-builder</artifactId>
+		<version>2.12.2-SNAPSHOT</version>
+	</parent>
 
   <groupId>org.apache.jspwiki.it</groupId>
   <artifactId>jspwiki-knowwe-it-builder</artifactId>
@@ -165,7 +179,7 @@
             <!-- Additional Tomcat configuration (JNDI lookups for DB access, tomcat-users.xml file) -->
             <plugin>
               <groupId>org.codehaus.cargo</groupId>
-              <artifactId>cargo-maven2-plugin</artifactId>
+              <artifactId>cargo-maven3-plugin</artifactId>
               <configuration>
                 <configuration>
                   <datasources>
@@ -257,284 +271,4 @@
       </build>
     </profile>
   </profiles>
-</project>
-=======
-<?xml version="1.0" encoding="UTF-8"?>
-<!--
-    Licensed to the Apache Software Foundation (ASF) under one
-    or more contributor license agreements.  See the NOTICE file
-    distributed with this work for additional information
-    regarding copyright ownership.  The ASF licenses this file
-    to you under the Apache License, Version 2.0 (the
-    "License"); you may not use this file except in compliance
-    with the License.  You may obtain a copy of the License at
-
-       http://www.apache.org/licenses/LICENSE-2.0
-
-    Unless required by applicable law or agreed to in writing,
-    software distributed under the License is distributed on an
-    "AS IS" BASIS, WITHOUT WARRANTIES OR CONDITIONS OF ANY
-    KIND, either express or implied.  See the License for the
-    specific language governing permissions and limitations
-    under the License.
--->
-<project xmlns="http://maven.apache.org/POM/4.0.0" xmlns:xsi="http://www.w3.org/2001/XMLSchema-instance" xsi:schemaLocation="http://maven.apache.org/POM/4.0.0 http://maven.apache.org/maven-v4_0_0.xsd">
-
-  <parent>
-    <groupId>org.apache.jspwiki</groupId>
-    <artifactId>jspwiki-builder</artifactId>
-    <version>2.12.2-SNAPSHOT</version>
-  </parent>
-
-  <groupId>org.apache.jspwiki.it</groupId>
-  <artifactId>jspwiki-it-builder</artifactId>
-  <modelVersion>4.0.0</modelVersion>
-  <description>selenium tests execution for jspwiki</description>
-  <packaging>pom</packaging>
-
-  <modules>
-    <module>jspwiki-selenide-tests</module>
-    <module>jspwiki-it-test-custom</module>
-    <module>jspwiki-it-test-custom-absolute-urls</module>
-    <module>jspwiki-it-test-custom-jdbc</module>
-    <module>jspwiki-it-test-cma</module>
-    <module>jspwiki-it-test-cma-jdbc</module>
-  </modules>
-
-  <dependencies>
-    <dependency>
-      <groupId>org.apache.jspwiki</groupId>
-      <artifactId>jspwiki-war</artifactId>
-      <version>${project.version}</version>
-      <type>war</type>
-    </dependency>
-
-    <dependency>
-      <groupId>org.hsqldb</groupId>
-      <artifactId>hsqldb</artifactId>
-      <scope>provided</scope>
-      <classifier>jdk8</classifier>
-    </dependency>
-
-    <dependency>
-      <groupId>org.junit.jupiter</groupId>
-      <artifactId>junit-jupiter-api</artifactId>
-      <scope>test</scope>
-    </dependency>
-
-    <dependency>
-      <groupId>org.junit.jupiter</groupId>
-      <artifactId>junit-jupiter-params</artifactId>
-      <scope>test</scope>
-    </dependency>
-
-    <dependency>
-      <groupId>org.junit.jupiter</groupId>
-      <artifactId>junit-jupiter-engine</artifactId>
-      <scope>test</scope>
-    </dependency>
-  </dependencies>
-
-  <profiles>
-    <profile>
-      <id>integration-tests</id>
-
-      <properties>
-        <hsqldb.daemon>true</hsqldb.daemon>
-      </properties>
-
-      <build>
-        <testResources><!-- tests reuse [1/2]: share common resources -->
-          <testResource>
-            <directory>${project.basedir}/../jspwiki-selenide-tests/src/test/resources</directory>
-          </testResource>
-        </testResources>
-
-        <resources>
-          <resource><!-- tests reuse [2/2]: share common resources -->
-            <directory>${project.basedir}/../jspwiki-selenide-tests/src/main/resources</directory>
-            <filtering>true</filtering>
-          </resource>
-        </resources>
-
-        <pluginManagement>
-          <plugins>
-            <plugin>
-              <artifactId>maven-failsafe-plugin</artifactId>
-              <version>${plugin.surefire.version}</version>
-              <configuration>
-                <dependenciesToScan>
-                  <dependency>${project.groupId}:jspwiki-selenide-tests</dependency>
-                </dependenciesToScan>
-                <systemPropertyVariables>
-                  <it-jspwiki.base.url>http://localhost:8080/${it-jspwiki.context}</it-jspwiki.base.url>
-                  <it-jspwiki.config.browser-size>1366x768</it-jspwiki.config.browser-size>
-                  <it-jspwiki.config.download-folder>./target/downloads</it-jspwiki.config.download-folder>
-                  <it-jspwiki.config.headless>false</it-jspwiki.config.headless>
-                  <it-jspwiki.config.reports-folder>${project.basedir}/target/selenide</it-jspwiki.config.reports-folder>
-                  <it-jspwiki.config.wdm.target-path>${project.basedir}/target/wdm</it-jspwiki.config.wdm.target-path>
-                  <it-jspwiki.login.janne.username>janne</it-jspwiki.login.janne.username>
-                  <it-jspwiki.login.janne.password>myP@5sw0rd</it-jspwiki.login.janne.password>
-                </systemPropertyVariables>
-              </configuration>
-              <executions>
-                <execution>
-                  <id>run-integration-tests</id>
-                  <goals>
-                    <goal>integration-test</goal>
-                    <goal>verify</goal>
-                  </goals>
-                </execution>
-              </executions>
-            </plugin>
-
-            <plugin>
-              <artifactId>maven-war-plugin</artifactId>
-              <version>${plugin.war.version}</version>
-            </plugin>
-
-            <!-- Activates the HSQLDB database for IT tests -->
-            <plugin>
-              <groupId>com.btmatthews.maven.plugins.inmemdb</groupId>
-              <artifactId>inmemdb-maven-plugin</artifactId>
-              <version>${plugin.inmemdb.version}</version>
-              <configuration>
-                <monitorKey>inmem</monitorKey>
-                <monitorPort>11157</monitorPort>
-                <daemon>${hsqldb.daemon}</daemon>
-                <database>jspwiki</database>
-                <username>SA</username>
-                <password />
-                <sources>
-                  <!-- ensure ITs can load data when run from either it-builder, their submodules or jspwiki's parent pom -->
-                  <script><sourceFile>./jspwiki-selenide-tests/src/test/resources/hsqldb/hsql-userdb-setup.sql</sourceFile></script>
-                  <script><sourceFile>../jspwiki-selenide-tests/src/test/resources/hsqldb/hsql-userdb-setup.sql</sourceFile></script> 
-                  <script><sourceFile>./jspwiki-it-tests/jspwiki-selenide-tests/src/test/resources/hsqldb/hsql-userdb-setup.sql</sourceFile></script> 
-                </sources>
-              </configuration>
-              <executions>
-                <execution>
-                  <id>run</id>
-                  <phase>pre-integration-test</phase>
-                  <goals><goal>run</goal></goals>
-                </execution>
-                <execution>
-                  <id>stop</id>
-                  <phase>post-integration-test</phase>
-                  <goals><goal>stop</goal></goals>
-                </execution>
-              </executions>
-              <dependencies>
-                <dependency>
-                  <groupId>org.hsqldb</groupId>
-                  <artifactId>hsqldb</artifactId>
-                  <version>${hsqldb.version}</version>
-                  <classifier>jdk8</classifier>
-                </dependency>
-                <dependency>
-                  <groupId>org.hsqldb</groupId>
-                  <artifactId>sqltool</artifactId>
-                  <version>${hsqldb.version}</version>
-                </dependency>
-              </dependencies>
-            </plugin>
-
-            <!-- Additional Tomcat configuration (JNDI lookups for DB access, tomcat-users.xml file) -->
-            <plugin>
-              <groupId>org.codehaus.cargo</groupId>
-              <artifactId>cargo-maven3-plugin</artifactId>
-              <configuration>
-                <configuration>
-                  <datasources>
-                    <datasource>
-                      <jndiName>jdbc/GroupDatabase</jndiName>
-                      <driverClass>org.hsqldb.jdbc.JDBCDriver</driverClass>
-                      <url>jdbc:hsqldb:hsql://localhost/jspwiki</url>
-                      <username>SA</username>
-                      <password />
-                      <connectionProperties>
-                        <maxTotal>10</maxTotal>
-                        <maxIdle>5</maxIdle>
-                        <maxWaitMillis>5000</maxWaitMillis>
-                      </connectionProperties>
-                    </datasource>
-                    <datasource>
-                      <jndiName>jdbc/UserDatabase</jndiName>
-                      <driverClass>org.hsqldb.jdbc.JDBCDriver</driverClass>
-                      <url>jdbc:hsqldb:hsql://localhost/jspwiki</url>
-                      <username>SA</username>
-                      <password />
-                      <connectionProperties>
-                        <maxTotal>10</maxTotal>
-                        <maxIdle>5</maxIdle>
-                        <maxWaitMillis>5000</maxWaitMillis>
-                      </connectionProperties>
-                    </datasource>
-                  </datasources>
-                  <users>
-                    <user>
-                      <name>admin</name>
-                      <password>myP@5sw0rd</password>
-                      <roles>
-                        <role>Admin</role>
-                        <role>Authenticated</role>
-                      </roles>
-                    </user>
-                    <user>
-                      <name>janne</name>
-                      <password>myP@5sw0rd</password>
-                      <roles>
-                        <role>Authenticated</role>
-                      </roles>
-                    </user>
-                  </users>
-                  <properties>
-                    <cargo.jvmargs>-Djava.awt.headless=true</cargo.jvmargs>
-                  </properties>
-                </configuration>
-                <container>
-                  <dependencies>
-                    <dependency>
-                      <groupId>org.hsqldb</groupId>
-                      <artifactId>hsqldb</artifactId>
-                      <classpath>shared</classpath>
-                      <classifier>jdk8</classifier>
-                    </dependency>
-                  </dependencies>
-                </container>
-              </configuration>
-              <executions>
-                <execution>
-                  <id>container-start</id>
-                  <goals>
-                    <goal>start</goal>
-                  </goals>
-                  <phase>pre-integration-test</phase>
-                </execution>
-                <execution>
-                  <id>container-stop</id>
-                  <goals>
-                    <goal>stop</goal>
-                  </goals>
-                  <phase>post-integration-test</phase>
-                  <configuration>
-                    <ignoreFailures>true</ignoreFailures>
-                  </configuration>
-                </execution>
-              </executions>
-              <dependencies>
-                <dependency>
-                  <groupId>org.hsqldb</groupId>
-                  <artifactId>hsqldb</artifactId>
-                  <version>${hsqldb.version}</version>
-                  <classifier>jdk8</classifier>
-                </dependency>
-              </dependencies>
-            </plugin>
-          </plugins>
-        </pluginManagement>
-      </build>
-    </profile>
-  </profiles>
-</project>
->>>>>>> f46c00b6
+</project>