/*
    Licensed to the Apache Software Foundation (ASF) under one
    or more contributor license agreements.  See the NOTICE file
    distributed with this work for additional information
    regarding copyright ownership.  The ASF licenses this file
    to you under the Apache License, Version 2.0 (the
    "License"); you may not use this file except in compliance
    with the License.  You may obtain a copy of the License at

       http://www.apache.org/licenses/LICENSE-2.0

    Unless required by applicable law or agreed to in writing,
    software distributed under the License is distributed on an
    "AS IS" BASIS, WITHOUT WARRANTIES OR CONDITIONS OF ANY
    KIND, either express or implied.  See the License for the
    specific language governing permissions and limitations
    under the License.  
 */

package org.apache.wiki.event;

import org.slf4j.LoggerFactory;
import org.slf4j.Logger;

import java.lang.ref.WeakReference;
import java.util.ArrayList;
import java.util.Collections;
import java.util.Comparator;
import java.util.ConcurrentModificationException;
import java.util.HashMap;
import java.util.Iterator;
import java.util.Map;
import java.util.Set;
import java.util.TreeSet;
import java.util.Vector;

/**
 *  A singleton class that manages the addition and removal of WikiEvent listeners to a event source, as well as the firing of events
 *  to those listeners. An "event source" is the object delegating its event handling to an inner delegating class supplied by this
 *  manager. The class being serviced is considered a "client" of the delegate. The WikiEventManager operates across any number of
 *  simultaneously-existing Engines since it manages all delegation on a per-object basis. Anything that might fire a WikiEvent
 *  (or any of its subclasses) can be a client.
 *  </p>
 *
 *  <h3>Using a Delegate for Event Listener Management</h3>
 *  <p>
 *  Basically, rather than have all manner of client classes maintain their own listener lists, add and remove listener methods, any
 *  class wanting to attach listeners can simply request a delegate object to provide that service. The delegate handles the listener
 *  list, the add and remove listener methods. Firing events is then a matter of calling the WikiEventManager's
 *  {@link #fireEvent(Object,WikiEvent)} method, where the Object is the client. Prior to instantiating the event object, the
 *  client can call {@link #isListening(Object)} to see there are any listeners attached to its delegate.
 *  </p>
 *
 *  <h3>Adding Listeners</h3>
 *  <p>
 *  Adding a WikiEventListener to an object is very simple:
 *  </p>
 *  <pre>
 *      WikiEventManager.addWikiEventListener( object, listener );
 *  </pre>
 *
 *  <h3>Removing Listeners</h3>
 *  <p>
 *  Removing a WikiEventListener from an object is very simple:
 *  </p>
 *  <pre>
 *      WikiEventManager.removeWikiEventListener( object, listener );
 *  </pre>
 *  If you only have a reference to the listener, the following method will remove it from any clients managed by the WikiEventManager:
 *  <pre>
 *      WikiEventManager.removeWikiEventListener( listener );
 *  </pre>
 *
 *  <h3>Backward Compatibility: Replacing Existing <tt>fireEvent()</tt> Methods</h3>
 *  <p>
 *  Using one manager for all events processing permits consolidation of all event listeners and their associated methods in one place
 *  rather than having them attached to specific subcomponents of an application, and avoids a great deal of event-related cut-and-paste
 *  code. Convenience methods that call the WikiEventManager for event delegation can be written to maintain existing APIs.
 *  </p>
 *  <p>
 *  For example, an existing <tt>fireEvent()</tt> method might look something like this:
 *  </p>
 *  <pre>
 *    protected final void fireEvent( WikiEvent event ) {
 *        for( WikiEventListener listener : m_listeners ) {
 *            listener.actionPerformed( event );
 *        }
 *    }
 *  </pre>
 *  <p>
 *  One disadvantage is that the above method is supplied with event objects, which are created even when no listener exists for them.
 *  In a busy wiki with many users unused/unnecessary event creation could be considerable. Another advantage is that in addition to
 *  the iterator, there must be code to support the addition and remove of listeners. The above could be replaced with the below code
 *  (and with no necessary local support for adding and removing listeners):
 *  </p>
 *  <pre>
 *    protected final void fireEvent( int type ) {
 *        if( WikiEventManager.isListening( this ) ) {
 *            WikiEventManager.fireEvent( this, new WikiEngineEvent( this, type ) );
 *        }
 *    }
 *  </pre>
 *  <p>
 *  This only needs to be customized to supply the specific parameters for whatever WikiEvent you want to create.
 *  </p>
 *
 *  <h3 id="preloading">Preloading Listeners</h3>
 *  <p>
 *  This may be used to create listeners for objects that don't yet exist, particularly designed for embedded applications that need
 *  to be able to listen for the instantiation of an Object, by maintaining a cache of client-less WikiEvent sources that set their
 *  client upon being popped from the cache. Each time any of the methods expecting a client parameter is called with a null parameter
 *  it will preload an internal cache with a client-less delegate object that will be popped and returned in preference to creating a
 *  new object. This can have unwanted side effects if there are multiple clients populating the cache with listeners. The only check
 *  is for a Class match, so be aware if others might be populating the client-less cache with listeners.
 *  </p>
 *  <h3>Listener lifecycle</h3>
 *  <p>
 *  Note that in most cases it is not necessary to remove a listener. As of 2.4.97, the listeners are stored as WeakReferences, and
 *  will be automatically cleaned at the next garbage collection, if you no longer hold a reference to them.  Of course, until the
 *  garbage is collected, your object might still be getting events, so if you wish to avoid that, please remove it explicitly as
 *  described above.
 *  </p>
 * @since 2.4.20
 */
public final class WikiEventManager {

<<<<<<< HEAD
    private static final Logger log = LoggerFactory.getLogger(WikiEventManager.class);
=======
    private static final Logger LOG = LogManager.getLogger(WikiEventManager.class);
>>>>>>> f46c00b6

    /* If true, permits a WikiEventMonitor to be set. */
    private static final boolean c_permitMonitor = false;

    /* Optional listener to be used as all-event monitor. */
    private static WikiEventListener c_monitor;

    /* The Map of client object to WikiEventDelegate. */
    private final Map< Object, WikiEventDelegate > m_delegates = new HashMap<>();

    /* The Vector containing any preloaded WikiEventDelegates. */
    private final Vector< WikiEventDelegate > m_preloadCache = new Vector<>();

    /* Singleton instance of the WikiEventManager. */
    private static WikiEventManager c_instance;

    /** Constructor for a WikiEventManager. */
    private WikiEventManager() {
        c_instance = this;
        LOG.debug( "instantiated WikiEventManager" );
    }

    /**
     *  As this is a singleton class, this returns the single instance of this class provided with the property file
     *  filename and bit-wise application settings.
     *
     *  @return A shared instance of the WikiEventManager
     */
    public static WikiEventManager getInstance() {
        if( c_instance == null ) {
            synchronized( WikiEventManager.class ) {
                return new WikiEventManager();
                // start up any post-instantiation services here
            }
        }
        return c_instance;
    }

    // public/API methods ......................................................

    /**
     *  Registers a WikiEventListener with a WikiEventDelegate for the provided client object.
     *
     *  <h3>Monitor Listener</h3>
     *
     *  If <tt>client</tt> is a reference to the WikiEventManager class itself and the compile-time flag {@link #c_permitMonitor} is true,
     *  this attaches the listener as an all-event monitor, overwriting any previous listener (hence returning true).
     *  <p>
     *  You can remove any existing monitor by either calling this method with <tt>client</tt> as a reference to this class and the
     *  <tt>listener</tt> parameter as null, or {@link #removeWikiEventListener(Object,WikiEventListener)} with a <tt>client</tt>
     *  as a reference to this class. The <tt>listener</tt> parameter in this case is ignored.
     *
     * @param client   the client of the event source
     * @param listener the event listener
     * @return true if the listener was added (i.e., it was not already in the list and was added)
     */
    public static boolean addWikiEventListener( final Object client, final WikiEventListener listener ) {
        if( client == WikiEventManager.class ) {
            if ( c_permitMonitor ) {
                c_monitor = listener;
            }
            return c_permitMonitor;
        }
        final WikiEventDelegate delegate = getInstance().getDelegateFor(client);
        return delegate.addWikiEventListener(listener);
    }

    /**
     *  Un-registers a WikiEventListener with the WikiEventDelegate for the provided client object.
     *
     * @param client   the client of the event source
     * @param listener the event listener
     * @return true if the listener was found and removed.
     */
    public static boolean removeWikiEventListener( final Object client, final WikiEventListener listener ) {
        if ( client == WikiEventManager.class ) {
            c_monitor = null;
            return true;
        }
        final WikiEventDelegate delegate = getInstance().getDelegateFor(client);
        return delegate.removeWikiEventListener(listener);
    }

    /**
     *  Return the Set containing the WikiEventListeners attached to the delegate for the supplied client. If there are no
     *  attached listeners, returns an empty Iterator rather than null.  Note that this will create a delegate for the client
     *  if it did not exist prior to the call.
     *
     *  <h3>NOTE</h3>
     *  <p>
     *  This method returns a Set rather than an Iterator because of the high likelihood of the Set being modified while an
     *  Iterator might be active. This returns an unmodifiable reference to the actual Set containing the delegate's listeners.
     *  Any attempt to modify the Set will throw an {@link java.lang.UnsupportedOperationException}. This method is not
     *  synchronized and it should be understood that the composition of the backing Set may change at any time.
     *  </p>
     *
     * @param client   the client of the event source
     * @return an unmodifiable Set containing the WikiEventListeners attached to the client
     * @throws java.lang.UnsupportedOperationException  if any attempt is made to modify the Set
     */
    public static Set<WikiEventListener> getWikiEventListeners( final Object client ) throws UnsupportedOperationException {
        final WikiEventDelegate delegate = getInstance().getDelegateFor(client);
        return delegate.getWikiEventListeners();
    }

    /**
     * Un-registers a WikiEventListener from any WikiEventDelegate client managed by this WikiEventManager. A true return value indicates
     * the WikiEventListener was found and removed.
     *
     * @param listener the event listener
     * @return true if the listener was found and removed.
     */
    public static boolean removeWikiEventListener( final WikiEventListener listener ) {
        boolean removed = false;
        // get the Map.entry object for the entire Map, then check match on entry (listener)
        final WikiEventManager mgr = getInstance();
        final Map< Object, WikiEventDelegate > sources =  Collections.synchronizedMap( mgr.getDelegates() );
        synchronized( sources ) {
            // get an iterator over the Map.Enty objects in the map
            for( final Map.Entry< Object, WikiEventDelegate > entry : sources.entrySet() ) {
                // the entry value is the delegate
                final WikiEventDelegate delegate = entry.getValue();

                // now see if we can remove the listener from the delegate (delegate may be null because this is a weak reference)
                if( delegate != null && delegate.removeWikiEventListener( listener ) ) {
                    removed = true; // was removed
                }
            }
        }
        return removed;
    }

    private void removeDelegates() {
        synchronized( m_delegates ) {
            m_delegates.clear();
        }
        synchronized( m_preloadCache ) {
            m_preloadCache.clear();
        }
    }

    public static void shutdown() {
        getInstance().removeDelegates();
    }

    /**
     *  Returns true if there are one or more listeners registered with the provided client Object (undelegated event source). This locates
     *  any delegate and checks to see if it has any listeners attached.
     *
     *  @param client the client Object
     *  @return True, if there is a listener for this client object.
     */
    public static boolean isListening( final Object client ) {
        return getInstance().getDelegateFor( client ).isListening();
    }

    /**
     *  Notify all listeners of the WikiEventDelegate having a registered interest in change events of the supplied WikiEvent.
     *
     * @param client the client initiating the event.
     * @param event  the WikiEvent to fire.
     */
    public static void fireEvent( final Object client, final WikiEvent event ) {
        final WikiEventDelegate source = getInstance().getDelegateFor( client );
        source.fireEvent( event );
        if( c_monitor != null ) {
            c_monitor.actionPerformed( event );
        }
    }

    // private and utility methods .............................................

    /**
     *  Return the client-to-delegate Map.
     */
    private Map< Object, WikiEventDelegate > getDelegates() {
        return m_delegates;
    }

    /**
     *  Returns a WikiEventDelegate for the provided client Object. If the parameter is a class reference, will generate and return a
     *  client-less WikiEventDelegate. If the parameter is not a Class and the delegate cache contains any objects matching the Class
     *  of any delegates in the cache, the first Class-matching delegate will be used in preference to creating a new delegate.
     *  If a null parameter is supplied, this will create a client-less delegate that will attach to the first incoming client (i.e.,
     *  there will be no Class-matching requirement).
     *
     * @param client   the client Object, or alternately a Class reference
     * @return the WikiEventDelegate.
     */
    private WikiEventDelegate getDelegateFor( final Object client ) {
        synchronized( m_delegates ) {
            if( client == null || client instanceof Class ) { // then preload the cache
                final WikiEventDelegate delegate = new WikiEventDelegate( client );
                m_preloadCache.add( delegate );
                m_delegates.put( client, delegate );
                return delegate;
            } else if( !m_preloadCache.isEmpty() ) {
                // then see if any of the cached delegates match the class of the incoming client
                for( int i = m_preloadCache.size()-1 ; i >= 0 ; i-- ) { // start with most-recently added
                    final WikiEventDelegate delegate = m_preloadCache.elementAt( i );
                    if( delegate.getClientClass() == null || delegate.getClientClass().equals( client.getClass() ) ) {
                        // we have a hit, so use it, but only on a client we haven't seen before
                        if( !m_delegates.containsKey( client ) ) {
                            m_preloadCache.remove( delegate );
                            m_delegates.put( client, delegate );
                            return delegate;
                        }
                    }
                }
            }
            // otherwise treat normally...
            WikiEventDelegate delegate = m_delegates.get( client );
            if( delegate == null ) {
                delegate = new WikiEventDelegate( client );
                m_delegates.put( client, delegate );
            }
            return delegate;
        }
    }


    // .........................................................................

    /**
     *  Inner delegating class that manages event listener addition and removal. Classes that generate events can obtain an instance of
     *  this class from the WikiEventManager and delegate responsibility to it. Interaction with this delegating class is done via the
     *  methods of the {@link WikiEventDelegate} API.
     *
     * @since 2.4.20
     */
    private static final class WikiEventDelegate {

        /* A list of event listeners for this instance. */
        private final ArrayList< WeakReference< WikiEventListener > > m_listenerList = new ArrayList<>();
        private Class< ? >  m_class;

        /**
         *  Constructor for an WikiEventDelegateImpl, provided with the client Object it will service, or the Class
         *  of client, the latter when used to preload a future incoming delegate.
         */
        WikiEventDelegate( final Object client ) {
            if( client instanceof Class ) {
                m_class = ( Class< ? > )client;
            }
        }

        /**
         *  Returns the class of the client-less delegate, null if this delegate is attached to a client Object.
         */
        Class< ? > getClientClass() {
            return m_class;
        }

        /**
         *  Return an unmodifiable Set containing the WikiEventListeners of this WikiEventDelegateImpl. If there are no attached listeners,
         *  returns an empty Set rather than null.
         *
         * @return an unmodifiable Set containing this delegate's WikiEventListeners
         * @throws java.lang.UnsupportedOperationException  if any attempt is made to modify the Set
         */
        public Set< WikiEventListener > getWikiEventListeners() {
            synchronized( m_listenerList ) {
                final TreeSet< WikiEventListener > set = new TreeSet<>( new WikiEventListenerComparator() );
                for( final WeakReference< WikiEventListener > wikiEventListenerWeakReference : m_listenerList ) {
                    final WikiEventListener l = wikiEventListenerWeakReference.get();
                    if( l != null ) {
                        set.add( l );
                    }
                }

                return Collections.unmodifiableSet( set );
            }
        }

        /**
         *  Adds <tt>listener</tt> as a listener for events fired by the WikiEventDelegate.
         *
         * @param listener the WikiEventListener to be added
         * @return true if the listener was added (i.e., it was not already in the list and was added)
         */
        public boolean addWikiEventListener( final WikiEventListener listener ) {
            synchronized( m_listenerList ) {
                final boolean listenerAlreadyContained = m_listenerList.stream()
                                                                       .map( WeakReference::get )
                                                                       .anyMatch( ref -> ref == listener );
                if( !listenerAlreadyContained ) {
                    return m_listenerList.add( new WeakReference<>( listener ) );
                }
            }
            return false;
        }

        /**
         *  Removes <tt>listener</tt> from the WikiEventDelegate.
         *
         * @param listener   the WikiEventListener to be removed
         * @return true if the listener was removed (i.e., it was actually in the list and was removed)
         */
        public boolean removeWikiEventListener( final WikiEventListener listener ) {
            synchronized( m_listenerList ) {
                for( final Iterator< WeakReference< WikiEventListener > > i = m_listenerList.iterator(); i.hasNext(); ) {
                    final WikiEventListener l = i.next().get();
                    if( l == listener ) {
                        i.remove();
                        return true;
                    }
                }
            }

            return false;
        }

        /**
         *  Returns true if there are one or more listeners registered with this instance.
         */
        public boolean isListening() {
            synchronized( m_listenerList ) {
                return !m_listenerList.isEmpty();
            }
        }

        /**
         *  Notify all listeners having a registered interest in change events of the supplied WikiEvent.
         */
        public void fireEvent( final WikiEvent event ) {
            boolean needsCleanup = false;
            try {
                synchronized( m_listenerList ) {
                    for( final WeakReference< WikiEventListener > wikiEventListenerWeakReference : new ArrayList<>(m_listenerList) ) {
                        final WikiEventListener listener = wikiEventListenerWeakReference.get();
                        if( listener != null ) {
                            listener.actionPerformed( event );
                        } else {
                            needsCleanup = true;
                        }
                    }

                    //  Remove all such listeners which have expired
                    if( needsCleanup ) {
                        for( int i = 0; i < m_listenerList.size(); i++ ) {
                            final WeakReference< WikiEventListener > w = m_listenerList.get( i );
                            if( w.get() == null ) {
                                m_listenerList.remove(i--);
                            }
                        }
                    }

                }
            } catch( final ConcurrentModificationException e ) {
                //  We don't die, we just don't do notifications in that case.
                LOG.info( "Concurrent modification of event list; please report this.", e );
            }
        }
    }

    private static class WikiEventListenerComparator implements Comparator< WikiEventListener > {
        // TODO: This method is a critical performance bottleneck
        @Override
        public int compare( final WikiEventListener w0, final WikiEventListener w1 ) {
            if( w1 == w0 || w0.equals( w1 ) ) {
                return 0;
            }

            return w1.hashCode() - w0.hashCode();
        }
    }

}<|MERGE_RESOLUTION|>--- conflicted
+++ resolved
@@ -124,11 +124,7 @@
  */
 public final class WikiEventManager {
 
-<<<<<<< HEAD
-    private static final Logger log = LoggerFactory.getLogger(WikiEventManager.class);
-=======
-    private static final Logger LOG = LogManager.getLogger(WikiEventManager.class);
->>>>>>> f46c00b6
+    private static final Logger LOG = LoggerFactory.getLogger(WikiEventManager.class);
 
     /* If true, permits a WikiEventMonitor to be set. */
     private static final boolean c_permitMonitor = false;
