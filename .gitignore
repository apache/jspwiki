# Maven
target/
pom.xml.tag
pom.xml.releaseBackup
pom.xml.versionsBackup
pom.xml.next
release.properties
dependency-reduced-pom.xml
buildNumber.properties
.mvn/timing.properties
overlays/

# Eclipse
.classpath
.project
nb-configuration.xml
**/*.iml
.idea
.metadata
.checkstyle
<<<<<<< HEAD

.settings/

# IntelliJ
*.iml
.idea/

# Java
*.class

rebel.xml
=======
**/node_modules/*
.vscode

>>>>>>> f46c00b6
<|MERGE_RESOLUTION|>--- conflicted
+++ resolved
@@ -1,37 +1,33 @@
-# Maven
-target/
-pom.xml.tag
-pom.xml.releaseBackup
-pom.xml.versionsBackup
-pom.xml.next
-release.properties
-dependency-reduced-pom.xml
-buildNumber.properties
-.mvn/timing.properties
-overlays/
-
-# Eclipse
-.classpath
-.project
-nb-configuration.xml
-**/*.iml
-.idea
-.metadata
-.checkstyle
-<<<<<<< HEAD
-
-.settings/
-
-# IntelliJ
-*.iml
-.idea/
-
-# Java
-*.class
-
-rebel.xml
-=======
-**/node_modules/*
-.vscode
-
->>>>>>> f46c00b6
+# Maven
+target/
+pom.xml.tag
+pom.xml.releaseBackup
+pom.xml.versionsBackup
+pom.xml.next
+release.properties
+dependency-reduced-pom.xml
+buildNumber.properties
+.mvn/timing.properties
+**/node_modules/*
+.vscode
+overlays/
+
+# Eclipse
+.classpath
+.project
+nb-configuration.xml
+**/*.iml
+.idea
+.metadata
+.checkstyle
+
+.settings/
+
+# IntelliJ
+*.iml
+.idea/
+
+# Java
+*.class
+
+rebel.xml