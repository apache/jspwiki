<?xml version="1.0" encoding="UTF-8"?>
<!--
  Licensed to the Apache Software Foundation (ASF) under one
  or more contributor license agreements.  See the NOTICE file
  distributed with this work for additional information
  regarding copyright ownership.  The ASF licenses this file
  to you under the Apache License, Version 2.0 (the
  "License"); you may not use this file except in compliance
  with the License.  You may obtain a copy of the License at

     http://www.apache.org/licenses/LICENSE-2.0

  Unless required by applicable law or agreed to in writing,
  software distributed under the License is distributed on an
  "AS IS" BASIS, WITHOUT WARRANTIES OR CONDITIONS OF ANY
  KIND, either express or implied.  See the License for the
  specific language governing permissions and limitations
  under the License.
-->
<project xmlns="http://maven.apache.org/POM/4.0.0" xmlns:xsi="http://www.w3.org/2001/XMLSchema-instance" xsi:schemaLocation="http://maven.apache.org/POM/4.0.0 http://maven.apache.org/maven-v4_0_0.xsd">

  <parent>
    <groupId>org.apache.jspwiki</groupId>
<<<<<<< HEAD
    <artifactId>jspwiki-knowwe-builder</artifactId>
    <version>2.10.3d-SNAPSHOT</version>
=======
    <artifactId>jspwiki-builder</artifactId>
    <version>2.10.4-SNAPSHOT</version>
>>>>>>> 1336c717
  </parent>

  <modelVersion>4.0.0</modelVersion>
  <artifactId>jspwiki-portable</artifactId>
  <name>Apache JSPWiki portable</name>

  <properties>
    <jspwiki.woas.language>en</jspwiki.woas.language>
    <tomcat.version>7.0.84</tomcat.version>
  </properties>

  <build>
    <plugins>
      <plugin>
        <artifactId>maven-clean-plugin</artifactId>
        <configuration>
          <filesets>
            <fileset>
              <directory>${basedir}/logs</directory>
            </fileset>
          </filesets>
        </configuration>
      </plugin>
      <plugin>
        <artifactId>maven-assembly-plugin</artifactId>
        <executions>
          <execution>
            <id>generate-tomcat-launcher</id>
            <phase>generate-resources</phase>
            <goals>
              <goal>single</goal>
            </goals>
            <configuration>
              <appendAssemblyId>false</appendAssemblyId>
              <descriptors>
                <descriptor>${basedir}/src/main/assembly/tomcat-launcher.xml</descriptor>
              </descriptors>
              <finalName>tomcat-launcher-${tomcat.version}</finalName>
              <outputDirectory>./target/launchers</outputDirectory>
              <!-- 
              <filters>
                <filter>
                  <artifact>*:*</artifact>
                  <excludes>
                    <exclude>META-INF/*.SF</exclude>
                    <exclude>META-INF/*.DSA</exclude>
                    <exclude>META-INF/*.RSA</exclude>
                  </excludes>
                </filter>
              </filters> -->
            </configuration>
          </execution>
          <execution>
            <id>make-assembly</id>
            <phase>package</phase>
            <goals>
              <goal>single</goal>
            </goals>
            <configuration>
              <tarLongFileMode>gnu</tarLongFileMode>
              <descriptors>
                <descriptor>${basedir}/src/main/assembly/woas-dist.xml</descriptor>
              </descriptors>
            </configuration>
          </execution>
        </executions>
      </plugin>
      <plugin>
        <artifactId>maven-antrun-plugin</artifactId>
        <executions>
          <execution>
            <id>woas:copy-woas</id>
            <phase>process-resources</phase>
            <configuration>
              <target>
                <property name="jspwiki.woas.version" value="${project.version}" />
                <ant antfile="${basedir}/build.xml" target="woas:info" />
                <ant antfile="${basedir}/build.xml" target="woas:copy-woas" />
              </target>
            </configuration>
            <goals>
              <goal>run</goal>
            </goals>
          </execution>          
          <execution>
            <id>woas:copy-tomcat-7</id>
            <phase>prepare-package</phase>
            <configuration>
              <target>
                <property name="jspwiki.woas.version" value="${project.version}" />
                <ant antfile="${basedir}/build.xml" target="woas:copy-tomcat-7" />
              </target>
            </configuration>
            <goals>
              <goal>run</goal>
            </goals>
          </execution>
          <execution>
            <id>woas:copy-launchers</id>
            <phase>prepare-package</phase>
            <configuration>
              <target>
                <property name="jspwiki.woas.version" value="${project.version}" />
                <ant antfile="${basedir}/build.xml" target="woas:info" />
                <ant antfile="${basedir}/build.xml" target="woas:copy-tomcat-7-launchers" />
              </target>
            </configuration>
            <goals>
              <goal>run</goal>
            </goals>
          </execution>
        </executions>
      </plugin>
      <plugin>
        <artifactId>maven-dependency-plugin</artifactId>
        <executions>
          <!-- Unpack the JSP Wiki web archive -->
          <execution>
            <id>unpack-jspwiki-war</id>
            <phase>generate-resources</phase>
            <goals>
              <goal>unpack</goal>
            </goals>
            <configuration>
              <artifactItems>
                <artifactItem>
                  <groupId>org.apache.jspwiki</groupId>
                  <artifactId>jspwiki-knowwe-war</artifactId>
                  <version>${project.version}</version>
                  <type>war</type>
                </artifactItem>
              </artifactItems>
              <outputDirectory>${project.build.directory}/unpack/jspwiki-war</outputDirectory>
            </configuration>
          </execution>
          <!-- Unpack the JSP Wiki Pages for the "personal" wiki -->
          <execution>
            <id>unpack-wikipages-personal</id>
            <phase>generate-resources</phase>
            <goals>
              <goal>unpack</goal>
            </goals>
            <configuration>
              <artifactItems>
                <artifactItem>
                  <groupId>org.apache.jspwiki.wikipages</groupId>
                  <artifactId>jspwiki-wikipages-${jspwiki.woas.language}</artifactId>
                  <version>${project.version}</version>
                </artifactItem>
              </artifactItems>
              <excludes>META-INF/**</excludes>
              <outputDirectory>${project.build.directory}/woas/data/personal</outputDirectory>
            </configuration>
          </execution>
          <!-- Unpack the JSP Wiki Pages for the "department" wiki -->
          <execution>
            <id>unpack-wikipages-department</id>
            <phase>generate-resources</phase>
            <goals>
              <goal>unpack</goal>
            </goals>
            <configuration>
              <artifactItems>
                <artifactItem>
                  <groupId>org.apache.jspwiki.wikipages</groupId>
                  <artifactId>jspwiki-wikipages-${jspwiki.woas.language}</artifactId>
                  <version>${project.version}</version>
                </artifactItem>
              </artifactItems>
              <excludes>META-INF/**</excludes>
              <outputDirectory>${project.build.directory}/woas/data/department</outputDirectory>
            </configuration>
          </execution>
          <!-- Unpack the tomcat distribution -->
          <execution>
            <id>unpack-tomcat-zip</id>
            <phase>generate-resources</phase>
            <goals>
              <goal>unpack</goal>
            </goals>
            <configuration>
              <artifactItems>
                <artifactItem>
                  <groupId>org.apache.tomcat</groupId>
                  <artifactId>tomcat</artifactId>
                  <version>${tomcat.version}</version>
                  <type>zip</type>
                </artifactItem>
              </artifactItems>
              <outputDirectory>${project.build.directory}/unpack/tomcat</outputDirectory>
            </configuration>
          </execution>
        </executions>
      </plugin>
    </plugins>
  </build>
  
  <dependencies>
    <dependency>
      <groupId>org.apache.tomcat.embed</groupId>
      <artifactId>tomcat-embed-core</artifactId>
      <version>${tomcat.version}</version>
    </dependency>

    <dependency>
      <groupId>org.apache.tomcat.embed</groupId>
      <artifactId>tomcat-embed-logging-juli</artifactId>
      <version>${tomcat.version}</version>
    </dependency>
  </dependencies>
</project>
<|MERGE_RESOLUTION|>--- conflicted
+++ resolved
@@ -1,241 +1,236 @@
-<?xml version="1.0" encoding="UTF-8"?>
-<!--
-  Licensed to the Apache Software Foundation (ASF) under one
-  or more contributor license agreements.  See the NOTICE file
-  distributed with this work for additional information
-  regarding copyright ownership.  The ASF licenses this file
-  to you under the Apache License, Version 2.0 (the
-  "License"); you may not use this file except in compliance
-  with the License.  You may obtain a copy of the License at
-
-     http://www.apache.org/licenses/LICENSE-2.0
-
-  Unless required by applicable law or agreed to in writing,
-  software distributed under the License is distributed on an
-  "AS IS" BASIS, WITHOUT WARRANTIES OR CONDITIONS OF ANY
-  KIND, either express or implied.  See the License for the
-  specific language governing permissions and limitations
-  under the License.
--->
-<project xmlns="http://maven.apache.org/POM/4.0.0" xmlns:xsi="http://www.w3.org/2001/XMLSchema-instance" xsi:schemaLocation="http://maven.apache.org/POM/4.0.0 http://maven.apache.org/maven-v4_0_0.xsd">
-
-  <parent>
-    <groupId>org.apache.jspwiki</groupId>
-<<<<<<< HEAD
-    <artifactId>jspwiki-knowwe-builder</artifactId>
-    <version>2.10.3d-SNAPSHOT</version>
-=======
-    <artifactId>jspwiki-builder</artifactId>
-    <version>2.10.4-SNAPSHOT</version>
->>>>>>> 1336c717
-  </parent>
-
-  <modelVersion>4.0.0</modelVersion>
-  <artifactId>jspwiki-portable</artifactId>
-  <name>Apache JSPWiki portable</name>
-
-  <properties>
-    <jspwiki.woas.language>en</jspwiki.woas.language>
-    <tomcat.version>7.0.84</tomcat.version>
-  </properties>
-
-  <build>
-    <plugins>
-      <plugin>
-        <artifactId>maven-clean-plugin</artifactId>
-        <configuration>
-          <filesets>
-            <fileset>
-              <directory>${basedir}/logs</directory>
-            </fileset>
-          </filesets>
-        </configuration>
-      </plugin>
-      <plugin>
-        <artifactId>maven-assembly-plugin</artifactId>
-        <executions>
-          <execution>
-            <id>generate-tomcat-launcher</id>
-            <phase>generate-resources</phase>
-            <goals>
-              <goal>single</goal>
-            </goals>
-            <configuration>
-              <appendAssemblyId>false</appendAssemblyId>
-              <descriptors>
-                <descriptor>${basedir}/src/main/assembly/tomcat-launcher.xml</descriptor>
-              </descriptors>
-              <finalName>tomcat-launcher-${tomcat.version}</finalName>
-              <outputDirectory>./target/launchers</outputDirectory>
-              <!-- 
-              <filters>
-                <filter>
-                  <artifact>*:*</artifact>
-                  <excludes>
-                    <exclude>META-INF/*.SF</exclude>
-                    <exclude>META-INF/*.DSA</exclude>
-                    <exclude>META-INF/*.RSA</exclude>
-                  </excludes>
-                </filter>
-              </filters> -->
-            </configuration>
-          </execution>
-          <execution>
-            <id>make-assembly</id>
-            <phase>package</phase>
-            <goals>
-              <goal>single</goal>
-            </goals>
-            <configuration>
-              <tarLongFileMode>gnu</tarLongFileMode>
-              <descriptors>
-                <descriptor>${basedir}/src/main/assembly/woas-dist.xml</descriptor>
-              </descriptors>
-            </configuration>
-          </execution>
-        </executions>
-      </plugin>
-      <plugin>
-        <artifactId>maven-antrun-plugin</artifactId>
-        <executions>
-          <execution>
-            <id>woas:copy-woas</id>
-            <phase>process-resources</phase>
-            <configuration>
-              <target>
-                <property name="jspwiki.woas.version" value="${project.version}" />
-                <ant antfile="${basedir}/build.xml" target="woas:info" />
-                <ant antfile="${basedir}/build.xml" target="woas:copy-woas" />
-              </target>
-            </configuration>
-            <goals>
-              <goal>run</goal>
-            </goals>
-          </execution>          
-          <execution>
-            <id>woas:copy-tomcat-7</id>
-            <phase>prepare-package</phase>
-            <configuration>
-              <target>
-                <property name="jspwiki.woas.version" value="${project.version}" />
-                <ant antfile="${basedir}/build.xml" target="woas:copy-tomcat-7" />
-              </target>
-            </configuration>
-            <goals>
-              <goal>run</goal>
-            </goals>
-          </execution>
-          <execution>
-            <id>woas:copy-launchers</id>
-            <phase>prepare-package</phase>
-            <configuration>
-              <target>
-                <property name="jspwiki.woas.version" value="${project.version}" />
-                <ant antfile="${basedir}/build.xml" target="woas:info" />
-                <ant antfile="${basedir}/build.xml" target="woas:copy-tomcat-7-launchers" />
-              </target>
-            </configuration>
-            <goals>
-              <goal>run</goal>
-            </goals>
-          </execution>
-        </executions>
-      </plugin>
-      <plugin>
-        <artifactId>maven-dependency-plugin</artifactId>
-        <executions>
-          <!-- Unpack the JSP Wiki web archive -->
-          <execution>
-            <id>unpack-jspwiki-war</id>
-            <phase>generate-resources</phase>
-            <goals>
-              <goal>unpack</goal>
-            </goals>
-            <configuration>
-              <artifactItems>
-                <artifactItem>
-                  <groupId>org.apache.jspwiki</groupId>
-                  <artifactId>jspwiki-knowwe-war</artifactId>
-                  <version>${project.version}</version>
-                  <type>war</type>
-                </artifactItem>
-              </artifactItems>
-              <outputDirectory>${project.build.directory}/unpack/jspwiki-war</outputDirectory>
-            </configuration>
-          </execution>
-          <!-- Unpack the JSP Wiki Pages for the "personal" wiki -->
-          <execution>
-            <id>unpack-wikipages-personal</id>
-            <phase>generate-resources</phase>
-            <goals>
-              <goal>unpack</goal>
-            </goals>
-            <configuration>
-              <artifactItems>
-                <artifactItem>
-                  <groupId>org.apache.jspwiki.wikipages</groupId>
-                  <artifactId>jspwiki-wikipages-${jspwiki.woas.language}</artifactId>
-                  <version>${project.version}</version>
-                </artifactItem>
-              </artifactItems>
-              <excludes>META-INF/**</excludes>
-              <outputDirectory>${project.build.directory}/woas/data/personal</outputDirectory>
-            </configuration>
-          </execution>
-          <!-- Unpack the JSP Wiki Pages for the "department" wiki -->
-          <execution>
-            <id>unpack-wikipages-department</id>
-            <phase>generate-resources</phase>
-            <goals>
-              <goal>unpack</goal>
-            </goals>
-            <configuration>
-              <artifactItems>
-                <artifactItem>
-                  <groupId>org.apache.jspwiki.wikipages</groupId>
-                  <artifactId>jspwiki-wikipages-${jspwiki.woas.language}</artifactId>
-                  <version>${project.version}</version>
-                </artifactItem>
-              </artifactItems>
-              <excludes>META-INF/**</excludes>
-              <outputDirectory>${project.build.directory}/woas/data/department</outputDirectory>
-            </configuration>
-          </execution>
-          <!-- Unpack the tomcat distribution -->
-          <execution>
-            <id>unpack-tomcat-zip</id>
-            <phase>generate-resources</phase>
-            <goals>
-              <goal>unpack</goal>
-            </goals>
-            <configuration>
-              <artifactItems>
-                <artifactItem>
-                  <groupId>org.apache.tomcat</groupId>
-                  <artifactId>tomcat</artifactId>
-                  <version>${tomcat.version}</version>
-                  <type>zip</type>
-                </artifactItem>
-              </artifactItems>
-              <outputDirectory>${project.build.directory}/unpack/tomcat</outputDirectory>
-            </configuration>
-          </execution>
-        </executions>
-      </plugin>
-    </plugins>
-  </build>
-  
-  <dependencies>
-    <dependency>
-      <groupId>org.apache.tomcat.embed</groupId>
-      <artifactId>tomcat-embed-core</artifactId>
-      <version>${tomcat.version}</version>
-    </dependency>
-
-    <dependency>
-      <groupId>org.apache.tomcat.embed</groupId>
-      <artifactId>tomcat-embed-logging-juli</artifactId>
-      <version>${tomcat.version}</version>
-    </dependency>
-  </dependencies>
-</project>
+<?xml version="1.0" encoding="UTF-8"?>
+<!--
+  Licensed to the Apache Software Foundation (ASF) under one
+  or more contributor license agreements.  See the NOTICE file
+  distributed with this work for additional information
+  regarding copyright ownership.  The ASF licenses this file
+  to you under the Apache License, Version 2.0 (the
+  "License"); you may not use this file except in compliance
+  with the License.  You may obtain a copy of the License at
+
+     http://www.apache.org/licenses/LICENSE-2.0
+
+  Unless required by applicable law or agreed to in writing,
+  software distributed under the License is distributed on an
+  "AS IS" BASIS, WITHOUT WARRANTIES OR CONDITIONS OF ANY
+  KIND, either express or implied.  See the License for the
+  specific language governing permissions and limitations
+  under the License.
+-->
+<project xmlns="http://maven.apache.org/POM/4.0.0" xmlns:xsi="http://www.w3.org/2001/XMLSchema-instance" xsi:schemaLocation="http://maven.apache.org/POM/4.0.0 http://maven.apache.org/maven-v4_0_0.xsd">
+
+  <parent>
+    <groupId>org.apache.jspwiki</groupId>
+    <artifactId>jspwiki-knowwe-builder</artifactId>
+    <version>2.10.4-SNAPSHOT</version>
+  </parent>
+
+  <modelVersion>4.0.0</modelVersion>
+  <artifactId>jspwiki-portable</artifactId>
+  <name>Apache JSPWiki portable</name>
+
+  <properties>
+    <jspwiki.woas.language>en</jspwiki.woas.language>
+    <tomcat.version>7.0.84</tomcat.version>
+  </properties>
+
+  <build>
+    <plugins>
+      <plugin>
+        <artifactId>maven-clean-plugin</artifactId>
+        <configuration>
+          <filesets>
+            <fileset>
+              <directory>${basedir}/logs</directory>
+            </fileset>
+          </filesets>
+        </configuration>
+      </plugin>
+      <plugin>
+        <artifactId>maven-assembly-plugin</artifactId>
+        <executions>
+          <execution>
+            <id>generate-tomcat-launcher</id>
+            <phase>generate-resources</phase>
+            <goals>
+              <goal>single</goal>
+            </goals>
+            <configuration>
+              <appendAssemblyId>false</appendAssemblyId>
+              <descriptors>
+                <descriptor>${basedir}/src/main/assembly/tomcat-launcher.xml</descriptor>
+              </descriptors>
+              <finalName>tomcat-launcher-${tomcat.version}</finalName>
+              <outputDirectory>./target/launchers</outputDirectory>
+              <!-- 
+              <filters>
+                <filter>
+                  <artifact>*:*</artifact>
+                  <excludes>
+                    <exclude>META-INF/*.SF</exclude>
+                    <exclude>META-INF/*.DSA</exclude>
+                    <exclude>META-INF/*.RSA</exclude>
+                  </excludes>
+                </filter>
+              </filters> -->
+            </configuration>
+          </execution>
+          <execution>
+            <id>make-assembly</id>
+            <phase>package</phase>
+            <goals>
+              <goal>single</goal>
+            </goals>
+            <configuration>
+              <tarLongFileMode>gnu</tarLongFileMode>
+              <descriptors>
+                <descriptor>${basedir}/src/main/assembly/woas-dist.xml</descriptor>
+              </descriptors>
+            </configuration>
+          </execution>
+        </executions>
+      </plugin>
+      <plugin>
+        <artifactId>maven-antrun-plugin</artifactId>
+        <executions>
+          <execution>
+            <id>woas:copy-woas</id>
+            <phase>process-resources</phase>
+            <configuration>
+              <target>
+                <property name="jspwiki.woas.version" value="${project.version}" />
+                <ant antfile="${basedir}/build.xml" target="woas:info" />
+                <ant antfile="${basedir}/build.xml" target="woas:copy-woas" />
+              </target>
+            </configuration>
+            <goals>
+              <goal>run</goal>
+            </goals>
+          </execution>          
+          <execution>
+            <id>woas:copy-tomcat-7</id>
+            <phase>prepare-package</phase>
+            <configuration>
+              <target>
+                <property name="jspwiki.woas.version" value="${project.version}" />
+                <ant antfile="${basedir}/build.xml" target="woas:copy-tomcat-7" />
+              </target>
+            </configuration>
+            <goals>
+              <goal>run</goal>
+            </goals>
+          </execution>
+          <execution>
+            <id>woas:copy-launchers</id>
+            <phase>prepare-package</phase>
+            <configuration>
+              <target>
+                <property name="jspwiki.woas.version" value="${project.version}" />
+                <ant antfile="${basedir}/build.xml" target="woas:info" />
+                <ant antfile="${basedir}/build.xml" target="woas:copy-tomcat-7-launchers" />
+              </target>
+            </configuration>
+            <goals>
+              <goal>run</goal>
+            </goals>
+          </execution>
+        </executions>
+      </plugin>
+      <plugin>
+        <artifactId>maven-dependency-plugin</artifactId>
+        <executions>
+          <!-- Unpack the JSP Wiki web archive -->
+          <execution>
+            <id>unpack-jspwiki-war</id>
+            <phase>generate-resources</phase>
+            <goals>
+              <goal>unpack</goal>
+            </goals>
+            <configuration>
+              <artifactItems>
+                <artifactItem>
+                  <groupId>org.apache.jspwiki</groupId>
+                  <artifactId>jspwiki-knowwe-war</artifactId>
+                  <version>${project.version}</version>
+                  <type>war</type>
+                </artifactItem>
+              </artifactItems>
+              <outputDirectory>${project.build.directory}/unpack/jspwiki-war</outputDirectory>
+            </configuration>
+          </execution>
+          <!-- Unpack the JSP Wiki Pages for the "personal" wiki -->
+          <execution>
+            <id>unpack-wikipages-personal</id>
+            <phase>generate-resources</phase>
+            <goals>
+              <goal>unpack</goal>
+            </goals>
+            <configuration>
+              <artifactItems>
+                <artifactItem>
+                  <groupId>org.apache.jspwiki.wikipages</groupId>
+                  <artifactId>jspwiki-wikipages-${jspwiki.woas.language}</artifactId>
+                  <version>${project.version}</version>
+                </artifactItem>
+              </artifactItems>
+              <excludes>META-INF/**</excludes>
+              <outputDirectory>${project.build.directory}/woas/data/personal</outputDirectory>
+            </configuration>
+          </execution>
+          <!-- Unpack the JSP Wiki Pages for the "department" wiki -->
+          <execution>
+            <id>unpack-wikipages-department</id>
+            <phase>generate-resources</phase>
+            <goals>
+              <goal>unpack</goal>
+            </goals>
+            <configuration>
+              <artifactItems>
+                <artifactItem>
+                  <groupId>org.apache.jspwiki.wikipages</groupId>
+                  <artifactId>jspwiki-wikipages-${jspwiki.woas.language}</artifactId>
+                  <version>${project.version}</version>
+                </artifactItem>
+              </artifactItems>
+              <excludes>META-INF/**</excludes>
+              <outputDirectory>${project.build.directory}/woas/data/department</outputDirectory>
+            </configuration>
+          </execution>
+          <!-- Unpack the tomcat distribution -->
+          <execution>
+            <id>unpack-tomcat-zip</id>
+            <phase>generate-resources</phase>
+            <goals>
+              <goal>unpack</goal>
+            </goals>
+            <configuration>
+              <artifactItems>
+                <artifactItem>
+                  <groupId>org.apache.tomcat</groupId>
+                  <artifactId>tomcat</artifactId>
+                  <version>${tomcat.version}</version>
+                  <type>zip</type>
+                </artifactItem>
+              </artifactItems>
+              <outputDirectory>${project.build.directory}/unpack/tomcat</outputDirectory>
+            </configuration>
+          </execution>
+        </executions>
+      </plugin>
+    </plugins>
+  </build>
+  
+  <dependencies>
+    <dependency>
+      <groupId>org.apache.tomcat.embed</groupId>
+      <artifactId>tomcat-embed-core</artifactId>
+      <version>${tomcat.version}</version>
+    </dependency>
+
+    <dependency>
+      <groupId>org.apache.tomcat.embed</groupId>
+      <artifactId>tomcat-embed-logging-juli</artifactId>
+      <version>${tomcat.version}</version>
+    </dependency>
+  </dependencies>
+</project>