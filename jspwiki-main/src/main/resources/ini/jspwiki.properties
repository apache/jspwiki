#  Licensed to the Apache Software Foundation (ASF) under one
#  or more contributor license agreements.  See the NOTICE file
#  distributed with this work for additional information
#  regarding copyright ownership.  The ASF licenses this file
#  to you under the Apache License, Version 2.0 (the
#  "License"); you may not use this file except in compliance
#  with the License.  You may obtain a copy of the License at
#
#    http://www.apache.org/licenses/LICENSE-2.0
#
#  Unless required by applicable law or agreed to in writing,
#  software distributed under the License is distributed on an
#  "AS IS" BASIS, WITHOUT WARRANTIES OR CONDITIONS OF ANY
#  KIND, either express or implied.  See the License for the
#  specific language governing permissions and limitations
#  under the License.

###########################################################################
#
#  This is the JSPWiki configuration file.  You'll need to edit this
#  a bit.  The first few lines are the most important ones.
#
#  If you don't want to edit this file, you can override each individual
#  property by specifying the property name as a standard
#  Java System Property.
#
#  Wherever it is said that an option can be "true" or "false", you can
#  also use "yes"/"no", or "on/off".  Just for some convenience.
#
#
#  You can use this to override the default application name.  It affects
#  the HTML titles and logging, for example.  It can be different from
#  the actual web name (http://my.com/mywiki) of the application, but usually
#  it is the same.
#
jspwiki.applicationName = JSPWiki

#
#  Which page provider class to use.  Possibilities are:
#
#    FileSystemProvider     - for simple pure file storage with no version information
#    VersioningFileProvider - for simple pure file storage with    version information
#
jspwiki.pageProvider = FileSystemProvider

#
# How to order pages in various lists and plugins.  By default, they are
# ordered using Java's "natural" String order (purely character by character
# comparison). This means that the pages named "Page1", "Page2" and "Page10"
# appear in the order "Page1", "Page10", "Page2".
#
# To specify a different ordering, give the fully qualified name of a String
# Comparator. If the class can't be found, an error will be logged and page
# sorting will fall back to the default "natural" ordering. You can specify
# any String Comparator class here BUT be careful of using case insensitive
# comparators as JSPWiki page names may be case sensitive.
# Example: jspwiki.pageNameComparator.class = my.fully.qualified.comparator
#
# For convenience, we have provided a few possibly useful comparators:
#
# HumanComparator understands numbers and sorts in a more human friendly
# order (English only).  Using HumanComparator, the pages "Page1", "Page2",
# "Page10" will sort in that order.
# Example: jspwiki.pageNameComparator.class = HumanComparator
#
# LocaleComparator uses the server's Locale for ordering.  Useful if your
# content is always in a language other than English.  Does not do human
# friendly numeric ordering.
# Example: jspwiki.pageNameComparator.class = LocaleComparator
#
#jspwiki.pageNameComparator.class =

#
#  Set to true, if you want to cache page data into memory.  This is in general a good idea.
#
#  Default is true (use cache).
#
#  NB: This replaces the JSPWiki 1.x "CachingProvider" setting, since it probably was too confusing.
#
jspwiki.cache.enable = true
# This property superseedes
#jspwiki.usePageCache = true (which has been thus deprecated)

#
# Specify file from classpath that holds ehcache configuration.
#
# By default, JSPWiki caches will hold up to 1.000 elements, except the RSS cache, which will hold up to 250 elements
jspwiki.cache.custom-config-file = jspwiki-ehcache.xml

#
#  Determines where wiki files are kept for FileSystemProvider i.e.:
#
#  jspwiki.fileSystemProvider.pageDir = /p/web/www-data/jspwiki/
#
#  If you're using Windows, then you must duplicate the backslashes.
#  For example, use:
#
#  jspwiki.fileSystemProvider.pageDir = C:\\Data\\jspwiki
#
#  If not provided, will default to a "jspwiki-files" directory
#  in the user's home folder.
#


#
#  The JSPWiki working directory.  If not set, a temporary path will
#  be used.  You can see the location of the workdir in the logs.
#  It is HIGHLY recommended that you set this.
#
#  The working directory is used to cache things like Lucene search
#  results.
#
#jspwiki.workDir =

#
#  ATTACHMENTS:
#
#  Use the following property to define which attachment provider
#  you want to use.  You have basically two choices:
#    * Set the value to BasicAttachmentProvider
#      a simple, flat file versioning provider
#    * Leave the value empty (or just comment the line out)
#      the attachment functionality is disabled
#
jspwiki.attachment.provider = BasicAttachmentProvider
# This property superseedes
#jspwiki.attachmentProvider = BasicAttachmentProvider (which has been thus deprecated)

#
#  The BasicAttachmentProvider needs to know where to store the files
#  the user has uploaded.  It's okay to put these in the same directory
#  as you put your text files (i.e. the pageDir setting above).
#
#  If you're using Windows, then you must duplicate the backslashes.
#  For example, use:
#
#  jspwiki.basicAttachmentProvider.storageDir = C:\\Data\\jspwiki
#
#  If not provided, will default to a "jspwiki-files" directory
#  in the user's home folder.
#

#
#  You can tell the BasicAttachmentProvider to add a flag
#  so that browsers do not cache certain (or all) attachment
#  types. This is useful in intranet environments. You should activate
#  this if your users complain that their excel files are not uploaded
#  correctly and they still do have an old version: Usually the
#  file was uploaded correctly, but they get the locally cached version
#
#  You can use regular expressions to disable the cache, e.g the
#  following example will disable browser cache for all excel and word files
#
#  If you don't define this property, cache is enabled by default for
#  all attachments
#
#  jspwiki.basicAttachmentProvider.disableCache = .*\.xls|.*\.doc

#
#  You can limit the maximum size of an attachment by setting this
#  value.  The value is in bytes, and by default all attachments
#  are accepted.
# This limit is not enforced for users with AdminPermissions.
#
#  The following line would limit the attachment size to 100,000 bytes
#jspwiki.attachment.maxsize=100000

#
#  By default, JSPWiki accepts all types of attachments.  However, you
#  can allow some types only, or forbid some other types.  By default,
#  all file types are allowed (if you do not specify the "allow" list
#  at all, or it is empty).
# These allow/forbid statements are not enforced for users with AdminPermissions.
#
#  These both are space-separated lists of file suffixes
#
#  Example: Allow only PNG, JPG, ZIP and JAR file attachments
#jspwiki.attachment.allowed=.png .jpg .zip .jar

#  Example: Forbid HTML, PHP, ASP and EXE
#jspwiki.attachment.forbidden=.html .htm .php .asp .exe

# Attachment links to HTML, HTM and JS, etc. files will force a download rather than opening the attachment.
# Set to * to always enforce attachment download
jspwiki.attachment.forceDownload= .html .htm .js .pdf .svg .xml

#
#  page Diff Representation
#
#  To show differences between page versions, you can define a
# difference provider.
#  The following choices are available:
#    * TraditionalDiffProvider - Uses internal (java) diff
#        to create a list of changes and shows it line by
#        line colored. This is the default
#    * ContextualDiffProvider - Uses internal (java) diff
#        to create changes inline and shows it on a word by
#        word basis using CSS. This is much superior to the
#        traditional diff provider, however, it is still quite
#        new and not much tested. YMMV.
#    * ExternalDiffProvider - uses a system diff program (which
#        can be configured using "jspwiki.diffCommand") to
#        create a unified (!) diff.
#
#        Example for a diff command:
#        jspwiki.diffCommand = /usr/bin/diff -u %s1 %s2
#
jspwiki.diffProvider = TraditionalDiffProvider

#
#  Page references
#
# The reference manager keeps track of wikipage references, that is, what pages a
# given page refers to, and they other way round, what pages refer to a given page.
# If using a custom reference manager, specify the ReferenceManager implementation
# class here (it is expected that the implementation will have a constructor
# receiving an Engine):
jspwiki.refManager = org.apache.wiki.references.DefaultReferenceManager

#
#  Determines which character encoding JSPWiki should use.  If you want
#  to support all languages in your Wiki, you probably want to enable
#  this.  From JSPWiki 2.2, it is strongly suggested that you use UTF-8.
#
#  Note that you can't switch these in the meantime, since the way the
#  files are encoded on disk is incompatible between ISO-Latin1 and UTF-8.
#  Don't try.  You'll get all sorts of interesting problems, if you do.
#
#  Possible values are 'ISO-8859-1' and 'UTF-8' (default, if none has been specified).

jspwiki.encoding = UTF-8

#
# The following 3 properties apply sensible constraints around custom page
# properties that can be saved into the AbstractFileProvider. These default
# values were chosen with future JDBC providers in mind.
# See: https://issues.apache.org/jira/browse/JSPWIKI-856
#
#custom.pageproperty.max.allowed=200
#custom.pageproperty.key.length=255
#custom.pageproperty.value.length=4096


#
#  Determines whether raw HTML is allowed as Wiki input.
#
#  THIS IS A DANGEROUS OPTION!
#
#  If you decide to allow raw HTML, understand that ANY person who has
#  access to your Wiki site can embed ANY sort of malicious JavaScript,
#  or plugin, or ActiveX, or whatever on your site.  They can even mess it
#  up so royally it is impossible for you to replace the situation without
#  the need of direct access to the repository.  So think twice before
#  allowing raw HTML on your own site.
#
#  Most probably you want to use this on Intranets, or personal servers,
#  where only a handful of people can access the wiki.
#
#  Text between {{{ and }}} -options is not affected by this setting, so
#  it's always safe to quote HTML code with those.
#
#  The default for this option is "false".
#
jspwiki.translatorReader.allowHTML = false

############################################################################
#
#  Usability niceties.
#
#
#  If this property is set to "true", then page titles are rendered
#  using an extra space between every capital letter.  It may make
#  page titles readable on some occasions, but it does have the
#  drawback of making the titles look a bit funny at times.
#
jspwiki.breakTitleWithSpaces = false

#
#  If set to true, this property means that "WikiName" and "WikiNames"
#  are considered equal when linking between them.  Setting this to
#  true does not prevent you from having both kinds of pages - we just
#  fall back to the other one if the primary name does not exist.
#
#  For any other language, you'll probably want to turn this off.
#
jspwiki.translatorReader.matchEnglishPlurals = true

#
#  If you set this to true, the Wiki translator will then also consider
#  "traditional" WikiNames (that is, names of pages JustSmashedTogether
#  without square brackets) as hyperlinks.  This technique is also
#  known as "CamelCase", or "BumpyCase", or "InterCapping".  I personally
#  like CamelCase as a word, which is why this property is named as it is :-).
#
#  By default, this is false, since traditional WikiLinks may confuse newbies.
#
#  This option can be overridden on a per-page basis using the SET directive.
#
jspwiki.translatorReader.camelCaseLinks = false

#
#  This sets the default template used by the Wiki engine.  The templates
#  live in templates/<template name>.  JSPWiki will attempt to find three
#  basic templates from that directory: "ViewTemplate," "EditTemplate"
#  and "AdminTemplate"
#
#  The "haddock" template has now become the default. You can switch to 2.9/2.10 default
#  template by setting this value to "210"
#
#  This option can be overridden on a per-page basis using the SET directive.
#
#jspwiki.templateDir = default


#
#  The name of the front page.  This is the page that gets loaded if no
#  other page is loaded.  Up until JSPWiki 1.9.28, it was always called
#  "Main", but now you can easily change the default front page here.  If not
#  defined, uses "Main".
#
#jspwiki.frontPage = Main

#
#  Allow creation of empty pages. Defaults to false.
#
#jspwiki.allowCreationOfEmptyPages = false

#
#  If set to true, all outward links have a small icon attached.  The icon
#  can be found from images/out.png.  Default is true.
#
jspwiki.translatorReader.useOutlinkImage = true

#
#  Set this to the number of minutes a person can "lock" a page
#  for while he is editing it.
#
jspwiki.lockExpiryTime = 60

#
#  Search provider used for searching pages and attachments.
#  Default is LuceneSearchProvider, but you can fall back to BasicSearchProvider
#
jspwiki.searchProvider = LuceneSearchProvider

#
#  If your wiki's language is something else than English, you might
#  want to visit lucene.apache.org and download a proper Analyzer
#  for your language.  Default is to use ClassicAnalyzer.
#
#jspwiki.lucene.analyzer = org.apache.lucene.analysis.standard.ClassicAnalyzer

############################################################################
#
#  Special page references.
#
#  The URL is relative to Wiki.jsp.  However, if you use
#  a full, absolute URL, you can also do that.
#
# Example to redirect all requests to a page called 'OriginalWiki'
# to the original wikiwiki at http://c2.com/cgi/wiki
#
# jspwiki.specialPage.OriginalWiki = http://c2.com/cgi/wiki
#
#  Note that it is entirely possible to override any Wiki page, even
#  an existing one by redefining it here.
#
jspwiki.specialPage.CreateGroup = NewGroup.jsp
jspwiki.specialPage.Search = Search.jsp
jspwiki.specialPage.Login = Login.jsp
jspwiki.specialPage.NewGroup = NewGroup.jsp
jspwiki.specialPage.UserPreferences = UserPreferences.jsp
jspwiki.specialPage.Workflow = Workflow.jsp
jspwiki.specialPage.Logout = Logout.jsp
jspwiki.specialPage.CreateProfile = Login.jsp
jspwiki.specialPage.EditProfile = UserPreferences.jsp
jspwiki.specialPage.Preferences = UserPreferences.jsp
jspwiki.specialPage.FindPage = FindPage.jsp

#############################################################################
#
#  Plugin search paths.
#
#  Define here the packages you want to use for searching plugins,
#  separated with commas.
#  For example, use the following command to add "org.myorganisation.jspwiki.myplugins"
#  and "com.foobar.myplugins" to the search path.
#
#  jspwiki.plugin.searchPath = org.myorganisation.jspwiki.myplugins,com.foobar.myplugins
#
#  The default path is "org.apache.wiki.plugin", and it will be always
#  the last item on the path.  This allows you to override JSPWiki default
#  plugins.  Note that you are only adding to the path, not replacing it (ie.
#  the default path is never removed.)
#
#  If the path is not specified (and there is no jspwiki_module.xml with the
#  plugin JAR), you need to either declare the search path by hand, or
#  use a fully qualified name.
#
#  If you are a plugin developer, please consider deploying a jspwiki_module.xml
#  file with your plugin JAR, so that the user does not have to set the searchPath.
#
#  jspwiki.plugin.searchPath = org.myorganisation.jspwiki.myplugins,com.foobar.myplugins
#
jspwiki.plugin.searchPath =

# You can specify external jars containing plugin classes. These will be added to the classpath
# when plugins are loaded.
# Using this you don't have to put the jars in your WEB-INF/lib directory thereby preventing war-surgery.
jspwiki.plugin.externalJars =

#############################################################################
#
#  Page filters
#
#  Normally, the filter configuration is in your WEB-INF/ directory, so you
#  do not need to go and specify this.  However, if your filters.xml live somewhere
#  else, you'll have to specify it here.
#
#jspwiki.filterConfig = /some/path/to/your/filters.xml

#############################################################################
#
#  URL Constructor
#
#  JSPWiki by default generates page and attachment links that use JSP
#  pages and request parameters. It can also use alternative URL
#  constructors so that URL pages resemble traditional website paths, too.
#  You have three choices for generating URLs:
#
#     DefaultURLConstructor - uses JSPs for all references:
#         http://mywiki.com/jspwiki/Wiki.jsp?page=Main
#         http://mywiki.com/jspwiki/Edit.jsp?page=Main
#
#     ShortURLConstructor - uses path-like reference style:
#         http://mywiki.com/jspwiki/wiki/Main
#         http://mywiki.com/jspwiki/wiki/Main?do=Edit
#
#     ShortViewURLConstructor - uses path-like references for views; JSPs for everything else:
#         http://mywiki.com/jspwiki/wiki/Main
#         http://mywiki.com/jspwiki/Edit.jsp?page=Main
#
#  Of course, you can also write your own implementation if you wish.
#
#  For either of the ShortURL constructors, you can also specify a
#  prefix path to go in front of page names. By default, the
#  prefix is 'wiki/'.
#
#  Be warned that the ShortURLConstructor does not work well with any other editor
#  except the built-in plaintext one.  Use ShortViewURLConstructor if you plan
#  to enable any other ones.
#
#jspwiki.urlConstructor = DefaultURLConstructor
#jspwiki.urlConstructor = ShortViewURLConstructor
#jspwiki.shortURLConstructor.prefix = wiki/
#  This prefix must be in some elements of web.xml, too: in
#  servlet-mapping of WikiServlet, in filter-mapping of WikiJSPFilter

#############################################################################
#
# Rendering & wiki syntax
#

# Markup parser class name; it must be a subclass of org.apache.wiki.parser.MarkupParser
jspwiki.renderingManager.markupParser=org.apache.wiki.parser.JSPWikiMarkupParser

# Wiki renderer that outputs XHTML; it must be a subclass of org.apache.wiki.render.WikiRenderer
jspwiki.renderingManager.renderer=org.apache.wiki.render.XHTMLRenderer

# Wiki renderer that outputs XHTML in a format that is suitable for use by a WYSIWYG XHTML editor; 
# it must be a subclass of org.apache.wiki.render.WikiRenderer
jspwiki.renderingManager.renderer.wysiwyg=org.apache.wiki.render.WysiwygEditingRenderer

# HTML to specific wiki syntax decorator
jspwiki.syntax.decorator=org.apache.wiki.htmltowiki.syntax.jspwiki.JSPWikiSyntaxDecorator

# Location inside .jar of code snippets for plain editor, specific to a given wiki syntax
jspwiki.syntax.plain=plain/wiki-snips-jspwiki.js

# As a shorcut to enable Markdown syntax, the following property
# jspwiki.syntax=markdown
# can be enabled, which will overwrite last 5 previous keys to their appropiate values in order to enable Markdown syntax
# See https://jspwiki-wiki.apache.org/Wiki.jsp?page=Markdown%20Support for details

# Response encoding
#
# Whether WikiJSPFilter should use encoding for the response.
# Most servers don't need this setting, but if your non-Latin chars are not displayed
# properly, try setting this to true.
# jspwiki.nofilterencoding = false

#############################################################################
#
#  Security, authentication and authorization
#

#  JSPWiki supports a plugin-based interface for talking to different
#  kinds of authentication and authorization systems. By "authentication,"
#  we mean a system for logging in a user to establish their identity.
#  By "authorization," we mean a system for figuring out what actions
#  users can perform based on their authenticated identities.
#
#  For users looking to get started quickly, the default settings below
#  should work fine. In addition to the properties below, you may also
#  want to modify the security policy file WEB-INF/jspwiki.policy. See
#  the policy file for more details.
#
#  AUTHENTICATION
#
#  For authentication, JSPWiki uses JAAS (Java Authentication and Authorization
#  Service) in combination with a servlet filter that picks up any credentials
#  set by the servlet container. The Authentication system is configured below.
#
#  You must choose either (A) Container or (B) Custom authentication. (B) is the default.
#
#  A) CONTAINER AUTHENTICATION
#  JSPWiki will always (passively) collect credentials supplied by your servlet
#  container, via HttpServletRequest.getUserPrincipal/getRemote user. You do not
#  need to do anything to enable this. In addition, you can cause JSPWiki users
#  to log in to the web container by uncommenting the the <security-constraint>
#  elements in WEB-INF/web.xml.
#
#  B) CUSTOM AUTHENTICATION
#  If you do not wish to use container-managed authentication, you can use JSPWiki's
#  own custom authentication system. This uses a JAAS LoginModule (supplied below)
#  to log in the user. You can use any JAAS LoginModule you want.
#  The default class is org.apache.wiki.auth.login.UserDatabaseLoginModule,
#  which compares the supplied username and hashed password with the values stored
#  in the configured UserDatabase (see USER DATABASE below).
#
#  Supply the JAAS LoginModule class used for custom authentication here.
#  The implementation MUST have a zero-argument constructor (as noted in the
#  javax.security.auth.spi.LoginModule Javadocs).
jspwiki.loginModule.class = org.apache.wiki.auth.login.UserDatabaseLoginModule

#
# JAAS LoginContext parameters used to initialize the LoginModule. Note that 'param1'
#  etc. should be replaced with the actual parameter names. The parameter names and
# values will be loaded to a Map and passed to the LoginModule as the 'options' parameter
# when its initialize() method is called. The default UserDatabaseLoginModule class does
# not need any options.
#jspwiki.loginModule.options.param1 = value1
#jspwiki.loginModule.options.param2 = value2

#
# Login Throttling - Whether logins should be throttled to limit bruce-force attempts.
#
jspwiki.login.throttling=true

#
#  Cookie authentication & assertion
#
#  If this value is set to "true", then JSPWiki will allow you to "assert" an
#  identity using a cookie.  It's still considered to be unsafe, just like no
#  login at all, but it is useful when you have no need to force everyone to login.
#
#  By default, this is on.
#
#jspwiki.cookieAssertions=true

#
#  If you would like to keep your users logged in for weeks at a time, you can
#  turn on "cookie authentication" feature.  However, this comes with important
#  security caveats:
#  1) User will stay logged in into your system for weeks.  This means that if
#     someone manages to nab the cookie during this time, they can pretend to
#     be that user.
#  2) The mappings between cookies and users are written in your filesystem,
#     in $jspwiki.workDir/logincookies.  Access to this directory means that
#     the ability to fake anyone in the wiki, so please make sure that only
#     the proper admin has read access to this directory.
#
#  By default, cookie authentication is off.
#
#jspwiki.cookieAuthentication=false

#
#  Defines how many days the cookies are kept, and how often the people have to log in.
#  The default is two weeks, i.e. 14 days.  If you need a shorter period than one day,
#  turn off cookie authentication, then tweak your web.xml to allow for longer sessions.
#
#jspwiki.cookieAuthentication.expiry=14

#
#
#  AUTHORIZATION
#
#  For authorization, JSPWiki has a two-tier system. When we want to
#  determine whether a user has permission to perform a certain action,
#  we first consult (A) an external "authorizer" to determine if the user
#  is a member of the required role. In addition to checking its external
#  authorizer, it also checks (B) its GroupManager for wiki-managed groups.
#
#  A) EXTERNAL AUTHORIZATION
#  By default, JSPWiki uses the servlet container's authorization service
#  for to check what roles the user belongs to (that is, it calls
#  HttpServletRequest.isUserInRole(String)). After the user authenticates,
#  the default Authorizer (WebContainerAuthorizer) checks to see if the user
#  belongs to the roles listed in web.xml using <security-role>/<role-name> or
#  <auth-constraint>/<role-name> elements. However, you can use another
#  Authorizer if you wish; specify that class here.

jspwiki.authorizer = org.apache.wiki.auth.authorize.WebContainerAuthorizer

#  B) GROUPS
#  As an additional source of authorization, users can belong to discretionary
#  "wiki groups" that the users manage themselves. Wiki groups are stored in a
#  GroupDatabase. The default group database uses an XML file for persistent
#  storage. Override with your own GroupDatabase implementation with this property:

jspwiki.groupdatabase = org.apache.wiki.auth.authorize.XMLGroupDatabase

#  The default group database implementation stores member lists
#  in an XML file. The location of this file should be in a secure directory
#  in the filesystem; for example, in /etc or your servlet container's
#  configuration directory If you do not supply a value for this property,
#  a blank group database will be initialized in the WEB-INF/ directory of the
#  deployed webapp. Since these directories are often overwritten when webapps
#  are undeployed or redeployed, you should probably set this property to
#  something useful as soon as you can. But for test wikis, it's probably
#  ok to leave this un-set, as long as users know that their groups could
#  "disappear" if the wiki app is ever redeployed.

#jspwiki.xmlGroupDatabaseFile = /etc/tomcat/groupdatabase.xml

#  USER DATABASE
#  User's wiki profiles are stored in a UserDatabase. The default user database
#  uses an XML file for persistent storage.
#  Override with your own UserDatabase implementation with this property:

jspwiki.userdatabase = org.apache.wiki.auth.user.XMLUserDatabase

#  The default user database implementation stores usernames and passwords
#  in an XML file. Passwords are SHA-1 hashed. The location of this file
#  should be in a secure directory in the filesystem; for example, in
#  /etc or your servlet container's configuration directory.
#  If you do not supply a value for this property, a blank user database
#  will be initialized in the WEB-INF/ directory of the deployed webapp.
#  Since these directories are often overwritten when webapps are
#  undeployed or redeployed, you should probably set this property to
#  something useful as soon as you can. But for test wikis, it's probably
#  ok to leave this un-set, as long as users know that their profiles could
#  "disappear" if the wiki app is ever redeployed.

#jspwiki.xmlUserDatabaseFile = /etc/tomcat/userdatabase.xml

# You can also use a JDBC database for storing user profiles,
# to be configured below in the JDBC section. See the online
# AuthenticationAndAuthorization2.3 docs and the JavaDoc for
# the JDBCUserDatabase class for details on how to configure it.
#

#jspwiki.userdatabase = org.apache.wiki.auth.user.JDBCUserDatabase

#  If your JSPWiki user database shares login information with your
#  web container's authentication realm, you can configure JSPWiki to
#  add container users. At present, this only works with JDBCUserDatabase,
#  and only if you've configured your web container to use a database
#  with compatible columns and tables. If you don't know what this means,
#  then leave this property set to FALSE (the default).

#jspwiki.userdatabase.isSharedWithContainer = false

#  ACCESS CONTROL LISTS
#  Last but not least, JSPWiki needs a way of reading and persisting page
#  access control lists. The default implementation reads these from the page
#  markup. For example: "[{ALLOW edit Charlie}]". If using a custom
#  ACL manager, specify the AclManager implementation class here:

jspwiki.aclManager = org.apache.wiki.auth.acl.DefaultAclManager

# Secure Cookie flag, when setting a browser cookie, this will set the
# secure flag to true and the http flag to true.
# set to false if you're using non-SSL/TLS connections
jspwiki.securecookie = true

#############################################################################
#
# InterWiki links
#
# The %s is replaced with the page reference (specify
# multiple times to get multiple references).  Page references should
# appear in format : [wiki:wikipage].
#
# This is the JSPWiki home.  In the future, JSPWiki will probably rely on this
# for error messages, so I don't recommend that you change it.
jspwiki.interWikiRef.JSPWiki = http://jspwiki-wiki.apache.org/Wiki.jsp?page=%s

# Here's how you can have directly links to the JSPWiki editor.
# Now you can put a hyperlink for editing "MainPage" by making
# a link [Edit:MainPage].
jspwiki.interWikiRef.Edit = Edit.jsp?page=%s

# A link to the raw wikimarkup of the page : [Raw:MainPage]
jspwiki.interWikiRef.Raw = Wiki.jsp?page=%s&skin=raw

# A link to the reader view of the page (no leftmenu, fit for printing) : [Reader:MainPage]
jspwiki.interWikiRef.Reader = Wiki.jsp?page=%s&skin=reader

#  A link to a Wiki Group, defined in the Group database.
jspwiki.interWikiRef.Group = Group.jsp?group=%s

#  A link to the RSS feed for a page
jspwiki.interWikiRef.RSS = rss.jsp?page=%s&mode=wiki

#  This is the original WikiWikiWeb
jspwiki.interWikiRef.WikiWikiWeb = http://c2.com/cgi/wiki?%s

#  TWiki, a very nice WikiClone.
jspwiki.interWikiRef.TWiki = http://twiki.org/cgi-bin/view/TWiki/%s

#  MeatballWiki, which seems to be quite popular.
jspwiki.interWikiRef.MeatballWiki = http://usemod.com/cgi-bin/mb.pl?%s

#  Wikipedia, a Wiki encyclopedia!
jspwiki.interWikiRef.Wikipedia = http://www.wikipedia.com/wiki/%s

#  Google, the ubiquitous search engine.
jspwiki.interWikiRef.Google = http://www.google.com/search?q=%s

#  Google Maps, the ubiquitous internet map
jspwiki.interWikiRef.Location = https://maps.google.com/maps?q=%s

#  JSPWiki documentation (for this release)
jspwiki.interWikiRef.Doc = http://jspwiki-wiki.apache.org/Wiki.jsp?page=%s

# JIRA Issue Tracker
jspwiki.interWikiRef.JIRA = https://issues.apache.org/jira/browse/JSPWIKI-%s

############################################################################
#
# Define which image types are inlined.
# These are your standard glob expressions (just like in your
# Windows or UNIX shells).  Default pattern is to include all PNG
# images.  If you specify something here, you will override the default.
#
# Don't forget to increase the number after the dot - duplicate entries
# cause problems!
#
# For example:
#   Inline all JPG files, PNG files and all files from images.com:
#
#      jspwiki.translatorReader.inlinePattern.1 = *.jpg
#      jspwiki.translatorReader.inlinePattern.2 = *.png
#      jspwiki.translatorReader.inlinePattern.3 = http://images.com/*


###########################################################################
#
#  Determine how the RSS (Rich Site Summary) file generation should work.
#  RSS is a standard pioneered by Netscape, which allows you to join your
#  Wiki with a huge number of different news services around the world.
#  Try a Google search on RSS and see what you can do with it.
#
#  All of these settings were added in JSPWiki 1.7.6.
#
#  Determine if the RSS file should be generated at all.  Allowed values
#  are "true" and "false".  Default is "false".
#
jspwiki.rss.generate = false

#
#  Determine the name of the RSS file. Default is "rss.rdf"
#  if it starts with / it's considered an absolute path
#  relative path names are anchored from the webapp root path
jspwiki.rss.fileName = rss.rdf

#
#  Determine the refresh interval (ie. how often the RSS file is regenerated.
#  It is not recommended to make this too often, or you'll choke your server.
#  Anything above five minutes is probably okay.  The default value is one hour.
#  The value should be in seconds.
#
jspwiki.rss.interval = 3600

#
#  The text you want to be shown as your "channel description" when someone
#  subscribes to it.  You can be quite verbose here, up to 500 characters or
#  so.  You can continue to a new line by adding a backslash to the end of the
#  line.  Default is to have no description.
#
jspwiki.rss.channelDescription = Oh poor me, my owner has not set \
                                 a channel description at all. \
                                 Pity me.

#
#  The language of your Wiki.  This is a standard, two-letter language
#  code, or in case of some languages, two letters for the country,
#  a dash, and two letters for the dialect.
#
jspwiki.rss.channelLanguage = en-us

###########################################################################
# User preferences

# JSPWiki default locale for users. JSPWiki establishes locale for its users
# based on the following order:
# 1.- user-preference settings
# 2.- if not set, see if there is a locale set server-side, as noted by
#     jspwiki.preferences.default-locale setting on jspwiki[-custom].properties
# 3.- if not set, browser's preferred language setting
# 4.- if not set, JVM's default

# jspwiki.preferences.default-locale = en-us

###########################################################################
#
#  JDBC Configuration. Provides JDBC connectivity info and
#  tells JSPWiki which tables and columns to map to for the
#  JDBCUserDatabase and JDBCGroupDatabase. For more info, see the
#  JavaDoc for classes org.apache.wiki.auth.user.JDBCUserDatabase and
#  org.apache.wiki.auth.authorize.JDBCGroupDatabase.
#

#jdbc.admin.id=SA
#jdbc.admin.password=
#jdbc.driver.class=org.hsqldb.jdbc.JDBCDriver
#jdbc.driver.id=hsql
#jdbc.driver.jar=MyDatabasesJDBCDriver.jar
#jdbc.driver.url=jdbc\:hsqldb\:hsql\://localhost/jspwiki
#jdbc.user.id=jspwiki
#jdbc.user.password=password

jspwiki.userdatabase.datasource=jdbc/UserDatabase
jspwiki.userdatabase.table=users
jspwiki.userdatabase.uid=uid
jspwiki.userdatabase.email=email
jspwiki.userdatabase.fullName=full_name
jspwiki.userdatabase.loginName=login_name
jspwiki.userdatabase.password=password
jspwiki.userdatabase.wikiName=wiki_name
jspwiki.userdatabase.created=created
jspwiki.userdatabase.modified=modified
jspwiki.userdatabase.lockExpiry=lock_expiry
jspwiki.userdatabase.attributes=attributes
jspwiki.userdatabase.roleTable=roles
jspwiki.userdatabase.role=role
jspwiki.groupdatabase.datasource=jdbc/GroupDatabase
jspwiki.groupdatabase.table=groups
jspwiki.groupdatabase.membertable=group_members
jspwiki.groupdatabase.created=created
jspwiki.groupdatabase.creator=creator
jspwiki.groupdatabase.name=name
jspwiki.groupdatabase.member=member
jspwiki.groupdatabase.modified=modified
jspwiki.groupdatabase.modifier=modifier

###########################################################################
#
#  JavaMail configuration. If you wish to allow your users to recover
#  their passwords via email, you should configure these properties.
#  JavaMail can use either a container-managed JNDI resource factory
#  (recommended, and the default), or a stand-alone factory whose properties
#  are configured with mail.* properties in this file (below).
#

#  A. Configure the address from which the email appears to come.
#     If you're going to use a mail session obtained via JNDI, this setting
#     will only be used if it hasn't already been configured in the obtained
#     session itself. If you comment it out, JSPWiki will use its internal
#     default value.
#     If you're going to use a stand-alone mail session, you will surely want
#     to configure it, otherwise the internal default value will be used.
#
mail.from = JSPWiki <JSPWiki@localhost>

#  B. JNDI Resource Factory Configuration. JSPWiki will try this first.
#     You will need to configure your container to provide a JavaMail
#     resource factory. See your container documentation, or check our
#     fairly complete documentation (with examples for Tomcat) in
#     the JavaDocs for org.apache.wiki.util.MailUtil.
#
#  JNDI resource name. The commented-out value is the default.
#jspwiki.mail.jndiname = mail/Session

#  C. Stand-alone Resource Factory. JSPWiki will use these values if JNDI fails.
#
#  Your SMTP host (i.e. the one which sends email)
mail.smtp.host = 127.0.0.1

# If for some reason the standard smtp port (25) is blocked, you can change it here
mail.smtp.port = 25

# Set what the user sees in the "from" line of the email
#mail.from = JSPWiki <JSPWiki@localhost>

# If you are using a webserver that is publicly accessible it usually
# doesn't allow you to send mail anonymously
# (because then this mailserver would become an open relay).
# Therefore you can indicate your account information here...
#
#mail.smtp.account =  your.email@email.com
#mail.smtp.password = yourEmailPassword

# The properties below control connection timeouts and TLS (encryption)
# if the mailserver supports it. The commented-out values are the defaults.
#mail.smtp.timeout = 5000
#mail.smtp.connectiontimeout = 5000
#mail.smtp.starttls.enable = true

###########################################################################
#
#  Configure logs.  See log4j2 documentation for more information on how you can configure the logs.
#
#  By default, we load the log4j2 config statements from this file (see below), unless
#  the property jspwiki.use.external.logconfig=true, in that case we let log4j2 figure out the
#  logging configuration to use.
#
# If Jansi is added to the container's classpath, stdout messages will have some colouring,
# see https://logging.apache.org/log4j/2.x/manual/layouts.html#enable-jansi for details.
jspwiki.use.external.logconfig = true

# logging can be provided here or in the log4j2.xml file within JSPWIki.war/WEB-INF/classes
#status = warn
#name = jspwiki-log4j2-configuration
#
#appender.console.type = Console
#appender.console.name = STDOUT
#appender.console.layout.type = PatternLayout
#appender.console.layout.pattern = %highlight{[%-5level]} %d{yyyy-MM-dd HH:mm:ss.SSS} [%t] %c{1.} - %msg%n %ex
#
#appender.rolling.name = RollingFile
#appender.rolling.type = RollingFile
#appender.rolling.fileName = ${sys:java.io.tmpdir}/jspwiki.log
#appender.rolling.filePattern = ${sys:java.io.tmpdir}/jspwiki-%d{MM-dd-yy-HH-mm-ss}-%i.log.gz
#appender.rolling.append = true
#appender.rolling.createOnDemand = true
#appender.rolling.layout.type = PatternLayout
#appender.rolling.layout.pattern = [%-5level] %d{yyyy-MM-dd HH:mm:ss.SSS} [%t] %p %c{1.} %x - %msg%n %ex
#appender.rolling.policies.type = Policies
#appender.rolling.policies.time.type = TimeBasedTriggeringPolicy
#appender.rolling.policies.time.interval = 1
#appender.rolling.policies.time.modulate = true
#appender.rolling.policies.size.type = SizeBasedTriggeringPolicy
#appender.rolling.policies.size.size=10MB
#appender.rolling.strategy.type = DefaultRolloverStrategy
#appender.rolling.strategy.max = 14
#
## Log to console
#logger.jspwiki.name = org.apache.wiki
#logger.jspwiki.level = info
#logger.jspwiki.additivity = false
#logger.jspwiki.appenderRef.stdout.ref = STDOUT
#
#rootLogger.level = warn
#rootLogger.appenderRef.stdout.ref = STDOUT

#  Log4j is available at https://logging.apache.org/log4j/2.x/index.html
#
#  WARNING WARNING WILL ROBINSON: If you turn on DEBUG logging, be aware
#  that some security-sensitive information will be logged (such as session IDs).
#  Please be careful.
#
# Uncomment these lines if you want to see detailed security event logging.
# The logging levels are as follows:
#  ERROR: login errors (other than failed/expired logins)
#  WARN:  access denied, failed login (account expired, password/credential expired)
#  INFO:  login, logout
#  DEBUG: add/remove group, add/remove group member, clear groups/group members, access allowed
#
#logger.security.name=SecurityLog
#logger.security.level=INFO
#logger.security.appenderRef.stdout.ref = STDOUT,RollingFileSecurity
#appender.rolling-security.name = RollingFileSecurity
#appender.rolling-security.type = RollingFile
#appender.rolling-security.fileName = security.log
#appender.rolling-security.filePattern = security.log.%d{dd-MMM}.log.gz
#appender.rolling-security.layout.type = PatternLayout
#appender.rolling-security.layout.pattern = %d{yyyy-MM-dd HH:mm:ss} %-5p %m%n
#appender.rolling-security.policies.type = Policies
#appender.rolling-security.policies.size.type = SizeBasedTriggeringPolicy
#appender.rolling-security.policies.size.size=10MB
#appender.rolling-security.strategy.type = DefaultRolloverStrategy
#appender.rolling-security.strategy.max = 5

#
#  Uncomment these lines if you wish to receive detailed spam
#  filter logging.
#
#logger.spam.name=SpamLog
#logger.spam.level=INFO
#logger.spam.appenderRef.stdout.ref = STDOUT,RollingFileSpam
#appender.rolling-spam.name = RollingFileSpam
#appender.rolling-spam.type = RollingFile
#appender.rolling-spam.fileName = spam.log
#appender.rolling-spam.filePattern = spam.log.%d{dd-MMM}.log.gz
#appender.rolling-spam.layout.type = PatternLayout
#appender.rolling-spam.layout.pattern = %d{yyyy-MM-dd HH:mm:ss} %-5p %m%n
#appender.rolling-spam.policies.type = Policies
#appender.rolling-spam.policies.size.type = SizeBasedTriggeringPolicy
#appender.rolling-spam.policies.size.size=10MB
#appender.rolling-spam.strategy.type = DefaultRolloverStrategy
#appender.rolling-spam.strategy.max = 5

###########################################################################
#
# Workflow configuration
#
# The following properties map specific workflow steps to their associated approvers
# The name of the workflow or decision is the part of the key after "jspwiki.approver.".
# This is a logical name JSPWiki uses to determine which Principal to consult for approval.
# The Principal is identified up by AuthorizationManager at runtime; it looks for a Principal
# match as follows: GroupPrincipals; Roles; WikiPrincipals/other principals. Thus, if a value
# of "Admin" is supplied JSPWiki will first check the GroupManager to see if group Admin exits;
# then the container roles, if any; then, user Principals. If the value is blank or the
# property is commented out, it means that the workflow does not require approval.
#
# EXAMPLE:
# Uncomment the next line to require the Admin group (or Admin user, if a group is not found)
# to approve wiki pages after saving.
#jspwiki.approver.workflow.saveWikiPage=Admin

# Uncomment the next line to require the Admin group to approve new user profiles
#jspwiki.approver.workflow.createUserProfile=Admin

###########################################################################
#
# Default Template properties
#
# Set the name of the skin.
# Default value is PlainVanilla
jspwiki.defaultprefs.template.skinname =PlainVanilla

# Set the format of dates
jspwiki.defaultprefs.template.dateformat =dd-MMM-yyyy HH:mm

# Set the timezone of the display date/times
# By default, the timezone is read from the server
# jspwiki.defaultprefs.template.timezone =GMT+01:00

# Set position of the favorites menu (aka left menu, sidebar)
# The value determines the css-class used to change the position of the #favorites block
# Possible values: fav-left or fav-right
# Default value is fav-left
jspwiki.defaultprefs.template.orientation =fav-left

# Hide/Display the favorites menu (aka left menu, sidebar)
jspwiki.defaultprefs.template.sidebar =active

# Set layout of the template
# Possible values: fluid (use full screen estate) or fixed (fixed max-width)
jspwiki.defaultprefs.template.layout =fluid

# Set editor type : plain, FCK
jspwiki.defaultprefs.template.editor =plain

# Set section editing on/off : allow editing of page sections
# Note: currently this is only compatible with the plain editor
jspwiki.defaultprefs.template.sectionediting =true

# Set Appearance light/dark
jspwiki.defaultprefs.template.appearance =false

# Editor properties
# Show AutoSuggest popups in the plain editor
jspwiki.defaultprefs.template.autosuggest =true

# Set the Auto-completion of commands when pressing the Tab key
jspwiki.defaultprefs.template.tabcompletion =true

# Provide automatic completion of (, { and [
jspwiki.defaultprefs.template.smartpairs =false

# Set live-preview mode of the plain and wysiwyg editor
jspwiki.defaultprefs.template.livepreview =true

# Show the preview section in 2 horizontal columns
jspwiki.defaultprefs.template.previewcolumn =true


# Set the language
# By default, the language is read from the client browser http request
# jspwiki.defaultprefs.template.language =en

# List of selectable timeformats
jspwiki.defaultprefs.timeformat.01=d/MM
jspwiki.defaultprefs.timeformat.02=d/MM/yy
jspwiki.defaultprefs.timeformat.03=d/MM/yyyy
jspwiki.defaultprefs.timeformat.04=dd/MM/yy
jspwiki.defaultprefs.timeformat.05=dd/MM/yyyy
jspwiki.defaultprefs.timeformat.06=EEE, dd/MM/yyyy
jspwiki.defaultprefs.timeformat.07=EEE, dd/MM/yyyy, Z
jspwiki.defaultprefs.timeformat.08=EEE, dd/MM/yyyy, zzzz
jspwiki.defaultprefs.timeformat.09=d/MM/yy HH:mm
jspwiki.defaultprefs.timeformat.10=d/MM/yy hh:mm a
jspwiki.defaultprefs.timeformat.11=d/MM/yy hh:mm a, Z
jspwiki.defaultprefs.timeformat.12=dd-MMM
jspwiki.defaultprefs.timeformat.13=dd-MMM-yy
jspwiki.defaultprefs.timeformat.14=dd-MMM-yyyy
jspwiki.defaultprefs.timeformat.15=EEE, dd-MMM-yyyy
jspwiki.defaultprefs.timeformat.16=EEE, dd-MMM-yyyy, Z
jspwiki.defaultprefs.timeformat.17=EEE, dd-MMM-yyyy, zzzz
jspwiki.defaultprefs.timeformat.18=dd-MMM-yyyy HH:mm
jspwiki.defaultprefs.timeformat.19=dd-MMM-yyyy hh:mm a
jspwiki.defaultprefs.timeformat.20=dd-MMM-yyyy hh:mm a, Z
jspwiki.defaultprefs.timeformat.21=MMMM dd, yyyy
jspwiki.defaultprefs.timeformat.22=MMMM dd, yyyy HH:mm
jspwiki.defaultprefs.timeformat.23=MMMM dd, yyyy hh:mm a
jspwiki.defaultprefs.timeformat.24=MMMM, EEE dd,yyyy hh:mm a
jspwiki.defaultprefs.timeformat.25=MMMM, EEEE dd,yyyy hh:mm a
jspwiki.defaultprefs.timeformat.26=dd.MM.yyyy
jspwiki.defaultprefs.timeformat.27=dd.MM.yyyy, HH:mm
jspwiki.defaultprefs.timeformat.28=dd.MM.yyyy, HH:mm zz
jspwiki.defaultprefs.timeformat.29=EEEE, dd.MM.yyyy
jspwiki.defaultprefs.timeformat.30=EE, dd.MM.yyyy, HH:mm zz
jspwiki.defaultprefs.timeformat.31=EEEE, d. MMMM yyyy, HH:mm zz
jspwiki.defaultprefs.timeformat.32=yyyy-MM-dd, HH:mm zz
jspwiki.defaultprefs.timeformat.33=yyyy-MM-dd, EEEE
jspwiki.defaultprefs.timeformat.34=d.M.yyyy
jspwiki.defaultprefs.timeformat.35=d.M.yyyy H:mm
jspwiki.defaultprefs.timeformat.36=yyyy-MM-dd HH:mm:ss
jspwiki.defaultprefs.timeformat.37=yyyyMMdd'T'HHmmss


# password policies
# added in v3.0.0
# only applies if JSP Wiki is management user accounts via form based authentication
# i.e. XML Database, JDBC database based user stores
# container (i.e. tomcat/jboss) managed scenarios does not apply here, nor does 
# external configurations, like keycloak

# 8 is the default. 15 or more is recommended for high security systems
jspwiki.credentials.length.min=8
# 64 is the default
jspwiki.credentials.length.max=64
# 1 is the default, 2 or more is recommended for high security systems
jspwiki.credentials.minUpper=1
# 1 is the default, 2 or more is recommended for high security systems
jspwiki.credentials.minLower=1
# 1 is the default, 2 or more is recommended for high security systems
jspwiki.credentials.minDigits=1
# 1 is the default, 2 or more is recommended for high security systems
jspwiki.credentials.minSymbols=1
# allow X repeating characters but no more. 1 is the default.
# i.e. 1 with "password" is ok but "passsword" is not
jspwiki.credentials.repeatingCharacters=1
<<<<<<< HEAD

# externally defined role mappings
# added in v3.0.0
# if your logins are backed by LDAP or some other external source you can map
# external roles to internally defined JSP wiki groups/roles (or just use them as is)

# jspwiki.role.admin=LdapAdministrators
# jspwiki.role.authenticated=Authenticated

# extra roles
# if you need additional roles that are not defined in jspwiki's web.xml but are important
# for page access controls, etc, you can attach them here, comma separated.
# jspwiki.role.extraRoles=
=======
# when changing a password, at least this number of characters must be different
jspwiki.credentials.minChanged=1
>>>>>>> 97ec2a52

# Added in v3.0.0 Audit Logging alerting
# true to enable the audit logger, false otherwise
audit.enabled=true

# for security type events, these will generate an email and send to the following
# email address, semicolon delimited
# Example
# audit.alert.to=admin@mydomain.com;security@mydomain.com

# since audit logging and generate a lot of email, you may want to filter it to 
# only a specific category of event types. See WikiSecurityEvent for all types
# comma separated
# this obviously requires you to wire up jspwiki to an email server.

# some common ones are listed below
#LOGIN_ACCOUNT_EXPIRED=41
#LOGIN_CREDENTIAL_EXPIRED = 42;
#LOGIN_FAILED             = 43;
#GROUP_ADD                = 46;
#GROUP_REMOVE             = 47;
#ACCESS_DENIED            = 52;
# audit.alert.filter=41,42,43,46,47,52
# note: the above the default values if you don't set anything/.

# low disk space monitoring
# this can be a big issue for failure to record audit events (or make any changes to the wiki)

# in human terms, if the drive/partition where JSP wiki is is 75% full, send out an email
audit.alert.lowDiskSpaceThreshold=75
# and check every X minutes
audit.alert.lowDiskSpaceFrequency=30

# if true, we'll send the results of the boot up security check 
# to the following email addresses, semicolon delimited
jspwiki.securitycheck.enableEmailOfBootCheck=true
#jspwiki.securitycheck.destination=admin@localhost.loca.domain
### End of configuration file.<|MERGE_RESOLUTION|>--- conflicted
+++ resolved
@@ -1134,7 +1134,8 @@
 # allow X repeating characters but no more. 1 is the default.
 # i.e. 1 with "password" is ok but "passsword" is not
 jspwiki.credentials.repeatingCharacters=1
-<<<<<<< HEAD
+# when changing a password, at least this number of characters must be different
+jspwiki.credentials.minChanged=1
 
 # externally defined role mappings
 # added in v3.0.0
@@ -1148,10 +1149,6 @@
 # if you need additional roles that are not defined in jspwiki's web.xml but are important
 # for page access controls, etc, you can attach them here, comma separated.
 # jspwiki.role.extraRoles=
-=======
-# when changing a password, at least this number of characters must be different
-jspwiki.credentials.minChanged=1
->>>>>>> 97ec2a52
 
 # Added in v3.0.0 Audit Logging alerting
 # true to enable the audit logger, false otherwise
