--- conflicted
+++ resolved
@@ -254,8 +254,5 @@
 pwdcheck.minOther=Pas assez de symboles ou d'autres caract\u00e8res, min={0}
 pwdcheck.tooshort=Mot de passe trop court, min={0}
 pwdcheck.toolong=Mot de passe trop long, max={0}
-<<<<<<< HEAD
 security.error.passwordReuseError=Ce mot de passe a \u00e9t\u00e9 utilis\u00e9 lors des {0} derni\u00e8res modifications de mot de passe et ne peut pas \u00eatre r\u00e9utilis\u00e9.
-=======
-pwdcheck.minchanged=Pas assez de caract\u00e8res modifi\u00e9s, min={0}
->>>>>>> 3241e718
+pwdcheck.minchanged=Pas assez de caract\u00e8res modifi\u00e9s, min={0}