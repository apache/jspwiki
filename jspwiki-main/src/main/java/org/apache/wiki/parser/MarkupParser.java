/*
    Licensed to the Apache Software Foundation (ASF) under one
    or more contributor license agreements.  See the NOTICE file
    distributed with this work for additional information
    regarding copyright ownership.  The ASF licenses this file
    to you under the Apache License, Version 2.0 (the
    "License"); you may not use this file except in compliance
    with the License.  You may obtain a copy of the License at

       http://www.apache.org/licenses/LICENSE-2.0

    Unless required by applicable law or agreed to in writing,
    software distributed under the License is distributed on an
    "AS IS" BASIS, WITHOUT WARRANTIES OR CONDITIONS OF ANY
    KIND, either express or implied.  See the License for the
    specific language governing permissions and limitations
    under the License.
*/
package org.apache.wiki.parser;

import org.slf4j.LoggerFactory;
import org.slf4j.Logger;
import org.apache.oro.text.GlobCompiler;
import org.apache.oro.text.regex.MalformedPatternException;
import org.apache.oro.text.regex.Pattern;
import org.apache.oro.text.regex.PatternCompiler;
import org.apache.wiki.StringTransmutator;
import org.apache.wiki.api.core.Context;
import org.apache.wiki.api.core.Engine;
import org.apache.wiki.util.TextUtil;
import org.jdom2.Element;

import java.io.BufferedReader;
import java.io.IOException;
import java.io.PushbackReader;
import java.io.Reader;
import java.util.ArrayList;
import java.util.Collection;
import java.util.Collections;
import java.util.List;

/**
 *   Provides an abstract class for the parser instances.
 *
 *   @since  2.4
 */
public abstract class MarkupParser {

    /** Allow this many characters to be pushed back in the stream.  In effect, this limits the size of a single line.  */
    protected static final int PUSHBACK_BUFFER_SIZE = 10*1024;
    protected PushbackReader m_in;
    private int m_pos = -1; // current position in reader stream

    protected final Engine m_engine;
    protected final Context m_context;

    /** Optionally stores internal wikilinks */
    protected final ArrayList< StringTransmutator > m_localLinkMutatorChain = new ArrayList<>();
    protected final ArrayList< StringTransmutator > m_externalLinkMutatorChain = new ArrayList<>();
    protected final ArrayList< StringTransmutator > m_attachmentLinkMutatorChain = new ArrayList<>();
    protected final ArrayList< StringTransmutator > m_linkMutators = new ArrayList<>();
    protected final ArrayList< HeadingListener > m_headingListenerChain = new ArrayList<>();

    protected boolean m_inlineImages = true;
    protected boolean m_parseAccessRules = true;
    /** Keeps image regexp Patterns */
    protected List< Pattern > m_inlineImagePatterns;
    protected final LinkParsingOperations m_linkParsingOperations;

<<<<<<< HEAD
    private static final Logger log = LoggerFactory.getLogger( MarkupParser.class );
=======
    private static final Logger LOG = LogManager.getLogger( MarkupParser.class );
>>>>>>> f46c00b6

    /** If set to "true", allows using raw HTML within Wiki text.  Be warned, this is a VERY dangerous option to set -
       never turn this on in a publicly allowable Wiki, unless you are absolutely certain of what you're doing. */
    public static final String PROP_ALLOWHTML = "jspwiki.translatorReader.allowHTML";

    /** If set to "true", enables plugins during parsing */
    public static final String PROP_RUNPLUGINS = "jspwiki.translatorReader.runPlugins";

    /** If true, all outward links (external links) have a small link image appended. */
    public static final String PROP_USEOUTLINKIMAGE = "jspwiki.translatorReader.useOutlinkImage";

    /** If set to "true", all external links are tagged with 'rel="nofollow"' */
    public static final String PROP_USERELNOFOLLOW = "jspwiki.translatorReader.useRelNofollow";

    /** If true, consider CamelCase hyperlinks as well. */
    public static final String PROP_CAMELCASELINKS = "jspwiki.translatorReader.camelCaseLinks";

    /** If true, all hyperlinks are translated as well, regardless whether they
     are surrounded by brackets. */
    public static final String PROP_PLAINURIS = "jspwiki.translatorReader.plainUris";

    /** If true, all outward attachment info links have a small link image appended. */
    public static final String PROP_USEATTACHMENTIMAGE = "jspwiki.translatorReader.useAttachmentImage";

    public static final String HASHLINK = "hashlink";

    /** Name of the outlink image; relative path to the JSPWiki directory. */
    public static final String OUTLINK_IMAGE = "images/out.png";
    /** Outlink css class. */
    public static final String OUTLINK = "outlink";

    private static final String INLINE_IMAGE_PATTERNS = "JSPWikiMarkupParser.inlineImagePatterns";

    /** The value for anchor element <tt>class</tt> attributes when used for wiki page (normal) links. The value is "wikipage". */
   public static final String CLASS_WIKIPAGE = "wikipage";

   /** The value for anchor element <tt>class</tt> attributes when used for edit page links. The value is "createpage". */
   public static final String CLASS_EDITPAGE = "createpage";

   /** The value for anchor element <tt>class</tt> attributes when used for interwiki page links. The value is "interwiki". */
   public static final String CLASS_INTERWIKI = "interwiki";

   /** The value for anchor element <tt>class</tt> attributes when used for footnote links. The value is "footnote". */
   public static final String CLASS_FOOTNOTE = "footnote";

   /** The value for anchor element <tt>class</tt> attributes when used for footnote links. The value is "footnote". */
   public static final String CLASS_FOOTNOTE_REF = "footnoteref";

   /** The value for anchor element <tt>class</tt> attributes when used for external links. The value is "external". */
   public static final String CLASS_EXTERNAL = "external";

   /** The value for anchor element <tt>class</tt> attributes when used for attachments. The value is "attachment". */
   public static final String CLASS_ATTACHMENT = "attachment";

   public static final String[] CLASS_TYPES = {
      CLASS_WIKIPAGE,
      CLASS_EDITPAGE,
      "",
      CLASS_FOOTNOTE,
      CLASS_FOOTNOTE_REF,
      "",
      CLASS_EXTERNAL,
      CLASS_INTERWIKI,
      CLASS_EXTERNAL,
      CLASS_WIKIPAGE,
      CLASS_ATTACHMENT
   };

    /**
     *  Constructs a MarkupParser.  The subclass must call this constructor to set up the necessary bits and pieces.
     *
     *  @param context The WikiContext.
     *  @param in The reader from which we are reading the bytes from.
     */
    protected MarkupParser( final Context context, final Reader in ) {
        m_engine = context.getEngine();
        m_context = context;
        m_linkParsingOperations = new LinkParsingOperations( m_context );
        setInputReader( in );
    }

    /**
     *  Replaces the current input character stream with a new one.
     *
     *  @param in New source for input.  If null, this method does nothing.
     *  @return the old stream
     */
    public Reader setInputReader( final Reader in ) {
        final Reader old = m_in;
        if( in != null ) {
            m_in = new PushbackReader( new BufferedReader( in ), PUSHBACK_BUFFER_SIZE );
        }

        return old;
    }

    /**
     *  Adds a hook for processing link texts.  This hook is called when the link text is written into the output stream, and
     *  you may use it to modify the text.  It does not affect the actual link, only the user-visible text.
     *
     *  @param mutator The hook to call.  Null is safe.
     */
    public void addLinkTransmutator( final StringTransmutator mutator ) {
        addLinkHook( m_linkMutators, mutator );
    }

    /**
     *  Adds a hook for processing local links.  The engine transforms both non-existing and existing page links.
     *
     *  @param mutator The hook to call.  Null is safe.
     */
    public void addLocalLinkHook( final StringTransmutator mutator ) {
        addLinkHook( m_localLinkMutatorChain, mutator );
    }

    /**
     *  Adds a hook for processing external links.  This includes all http:// ftp://, etc. links, including inlined images.
     *
     *  @param mutator The hook to call.  Null is safe.
     */
    public void addExternalLinkHook( final StringTransmutator mutator ) {
        addLinkHook( m_externalLinkMutatorChain, mutator );
    }

    /**
     *  Adds a hook for processing attachment links.
     *
     *  @param mutator The hook to call.  Null is safe.
     */
    public void addAttachmentLinkHook( final StringTransmutator mutator ) {
        addLinkHook( m_attachmentLinkMutatorChain, mutator );
    }

    void addLinkHook( final List< StringTransmutator > mutatorChain, final StringTransmutator mutator ) {
        if( mutator != null ) {
            mutatorChain.add( mutator );
        }
    }

    /**
     *  Adds a HeadingListener to the parser chain.  It will be called whenever a parsed header is found.
     *
     *  @param listener The listener to add.
     */
    public void addHeadingListener( final HeadingListener listener ) {
        if( listener != null ) {
            m_headingListenerChain.add( listener );
        }
    }

    /**
     *  Disables access rule parsing.
     */
    public void disableAccessRules()
    {
        m_parseAccessRules = false;
    }

    public boolean isParseAccessRules()
    {
        return m_parseAccessRules;
    }

    /**
     *  Use this to turn on or off image inlining.
     *
     *  @param toggle If true, images are inlined (as per set in jspwiki.properties)
     *                If false, then images won't be inlined; instead, they will be
     *                treated as standard hyperlinks.
     *  @since 2.2.9
     */
    public void enableImageInlining( final boolean toggle )
    {
        m_inlineImages = toggle;
    }

    public boolean isImageInlining() {
        return m_inlineImages;
    }

    protected final void initInlineImagePatterns() {
		final PatternCompiler compiler = new GlobCompiler();

        //  We cache compiled patterns in the engine, since their creation is really expensive
        List< Pattern > compiledpatterns = m_engine.getAttribute( INLINE_IMAGE_PATTERNS );

        if( compiledpatterns == null ) {
            compiledpatterns = new ArrayList< >( 20 );
            final Collection< String > ptrns = m_engine.getAllInlinedImagePatterns();

            //  Make them into Regexp Patterns.  Unknown patterns are ignored.
            for( final String pattern : ptrns ) {
                try {
                    compiledpatterns.add( compiler.compile( pattern, GlobCompiler.DEFAULT_MASK | GlobCompiler.READ_ONLY_MASK ) );
                } catch( final MalformedPatternException e ) {
                    LOG.error( "Malformed pattern [" + pattern + "] in properties: ", e );
                }
            }

            m_engine.setAttribute( INLINE_IMAGE_PATTERNS, compiledpatterns );
        }

        m_inlineImagePatterns = Collections.unmodifiableList( compiledpatterns );
	}

    public List< Pattern > getInlineImagePatterns() {
    	if( m_inlineImagePatterns == null ) {
    		initInlineImagePatterns();
    	}
    	return m_inlineImagePatterns;
    }

    /**
     *  Parses the document.
     *
     *  @return the parsed document, as a WikiDocument
     *  @throws IOException If something goes wrong.
     */
    public abstract WikiDocument parse() throws IOException;

    /**
     *  Return the current position in the reader stream. The value will be -1 prior to reading.
     *
     * @return the reader position as an int.
     */
    public int getPosition()
    {
        return m_pos;
    }

    /**
     * Returns the next token in the stream.  This is the most called method in the entire parser, so it needs to be lean and mean.
     *
     * @return The next token in the stream; or, if the stream is ended, -1.
     * @throws IOException If something bad happens
     * @throws NullPointerException If you have not yet created an input document.
     */
    protected final int nextToken() throws IOException, NullPointerException {
        // if( m_in == null ) return -1;
        m_pos++;
        return m_in.read();
    }

    /**
     *  Push back any character to the current input.  Does not push back a read EOF, though.
     *
     *  @param c Character to push back.
     *  @throws IOException In case the character cannot be pushed back.
     */
    protected void pushBack( final int c ) throws IOException {
        if( c != -1 && m_in != null ) {
            m_pos--;
            m_in.unread( c );
        }
    }

    /**
     *  Writes HTML for error message.  Does not add it to the document, you have to do it yourself.
     *
     *  @param error The error string.
     *  @return An Element containing the error.
     */
    public static Element makeError( final String error ) {
        return new Element( "span" ).setAttribute( "class", "error" ).addContent( error );
    }

    /**
     *  Cleans a Wiki name.  The functionality of this method was changed in 2.6 so that the list of allowed characters is much larger.
     *  Use {@link #wikifyLink(String)} to get the legacy behaviour.
     *  <P>
     *  [ This is a link ] -&gt; This is a link
     *
     *  @param link Link to be cleared. Null is safe, and causes this to return null.
     *  @return A cleaned link.
     *
     *  @since 2.0
     */
    public static String cleanLink( final String link ) {
        return TextUtil.cleanString( link, TextUtil.PUNCTUATION_CHARS_ALLOWED );
    }

    /**
     *  Cleans away extra legacy characters.  This method functions exactly like pre-2.6 cleanLink()
     *  <P>
     *  [ This is a link ] -&gt; ThisIsALink
     *
     *  @param link Link to be cleared. Null is safe, and causes this to return null.
     *  @return A cleaned link.
     *  @since 2.6
     */
    public static String wikifyLink( final String link ) {
        return TextUtil.cleanString( link, TextUtil.LEGACY_CHARS_ALLOWED );
    }

}<|MERGE_RESOLUTION|>--- conflicted
+++ resolved
@@ -67,11 +67,7 @@
     protected List< Pattern > m_inlineImagePatterns;
     protected final LinkParsingOperations m_linkParsingOperations;
 
-<<<<<<< HEAD
-    private static final Logger log = LoggerFactory.getLogger( MarkupParser.class );
-=======
-    private static final Logger LOG = LogManager.getLogger( MarkupParser.class );
->>>>>>> f46c00b6
+    private static final Logger LOG = LoggerFactory.getLogger( MarkupParser.class );
 
     /** If set to "true", allows using raw HTML within Wiki text.  Be warned, this is a VERY dangerous option to set -
        never turn this on in a publicly allowable Wiki, unless you are absolutely certain of what you're doing. */
