--- conflicted
+++ resolved
@@ -37,11 +37,7 @@
  */
 public class LinkParsingOperations {
 
-<<<<<<< HEAD
-    private static final Logger log = LoggerFactory.getLogger( LinkParsingOperations.class );
-=======
-    private static final Logger LOG = LogManager.getLogger( LinkParsingOperations.class );
->>>>>>> f46c00b6
+    private static final Logger LOG = LoggerFactory.getLogger( LinkParsingOperations.class );
     private final Context wikiContext;
 
     /**
