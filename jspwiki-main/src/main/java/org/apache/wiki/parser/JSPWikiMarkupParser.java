/*
    Licensed to the Apache Software Foundation (ASF) under one
    or more contributor license agreements.  See the NOTICE file
    distributed with this work for additional information
    regarding copyright ownership.  The ASF licenses this file
    to you under the Apache License, Version 2.0 (the
    "License"); you may not use this file except in compliance
    with the License.  You may obtain a copy of the License at

       http://www.apache.org/licenses/LICENSE-2.0

    Unless required by applicable law or agreed to in writing,
    software distributed under the License is distributed on an
    "AS IS" BASIS, WITHOUT WARRANTIES OR CONDITIONS OF ANY
    KIND, either express or implied.  See the License for the
    specific language governing permissions and limitations
    under the License.
 */
package org.apache.wiki.parser;

import org.apache.commons.lang3.StringUtils;
import org.apache.commons.text.StringEscapeUtils;
import org.slf4j.LoggerFactory;
import org.slf4j.Logger;
import org.apache.oro.text.regex.MalformedPatternException;
import org.apache.oro.text.regex.MatchResult;
import org.apache.oro.text.regex.Pattern;
import org.apache.oro.text.regex.PatternCompiler;
import org.apache.oro.text.regex.PatternMatcher;
import org.apache.oro.text.regex.Perl5Compiler;
import org.apache.oro.text.regex.Perl5Matcher;
import org.apache.wiki.InternalWikiException;
import org.apache.wiki.StringTransmutator;
import org.apache.wiki.api.core.Acl;
import org.apache.wiki.api.core.Context;
import org.apache.wiki.api.core.ContextEnum;
import org.apache.wiki.api.core.Page;
import org.apache.wiki.api.exceptions.PluginException;
import org.apache.wiki.api.plugin.Plugin;
import org.apache.wiki.api.spi.Wiki;
import org.apache.wiki.attachment.AttachmentManager;
import org.apache.wiki.auth.AuthorizationManager;
import org.apache.wiki.auth.UserManager;
import org.apache.wiki.auth.WikiSecurityException;
import org.apache.wiki.auth.acl.AclManager;
import org.apache.wiki.i18n.InternationalizationManager;
import org.apache.wiki.preferences.Preferences;
import org.apache.wiki.util.TextUtil;
import org.apache.wiki.util.XmlUtil;
import org.apache.wiki.variables.VariableManager;
import org.jdom2.Attribute;
import org.jdom2.Content;
import org.jdom2.Element;
import org.jdom2.IllegalDataException;
import org.jdom2.ProcessingInstruction;
import org.jdom2.Verifier;

import javax.xml.transform.Result;
import java.io.IOException;
import java.io.Reader;
import java.io.StringReader;
import java.text.MessageFormat;
import java.util.ArrayList;
import java.util.Arrays;
import java.util.Collection;
import java.util.EmptyStackException;
import java.util.HashMap;
import java.util.Iterator;
import java.util.List;
import java.util.Map;
import java.util.Properties;
import java.util.ResourceBundle;
import java.util.Stack;

/**
 * Parses JSPWiki-style markup into a WikiDocument DOM tree.  This class is the heart and soul of JSPWiki : make
 * sure you test properly anything that is added, or else it breaks down horribly.
 *
 *  @since  2.4
 */
public class JSPWikiMarkupParser extends MarkupParser {

    protected static final int              READ          = 0;
    protected static final int              EDIT          = 1;
    protected static final int              EMPTY         = 2;  // Empty message
    protected static final int              LOCAL         = 3;
    protected static final int              LOCALREF      = 4;
    protected static final int              IMAGE         = 5;
    protected static final int              EXTERNAL      = 6;
    protected static final int              INTERWIKI     = 7;
    protected static final int              IMAGELINK     = 8;
    protected static final int              IMAGEWIKILINK = 9;
    protected static final int              ATTACHMENT    = 10;

<<<<<<< HEAD
    private static final Logger log = LoggerFactory.getLogger( JSPWikiMarkupParser.class );
=======
    private static final Logger LOG = LogManager.getLogger( JSPWikiMarkupParser.class );
>>>>>>> f46c00b6

    private boolean        m_isbold;
    private boolean        m_isitalic;
    private boolean        m_istable;
    private boolean        m_isheader;
    private boolean        m_isPre;
    private boolean        m_isEscaping;
    private boolean        m_isdefinition;
    private boolean        m_isPreBlock;

    /** Contains style information, in multiple forms. */
    private final Stack< Boolean > m_styleStack = new Stack<>();

     // general list handling
    private int m_genlistlevel;
    private final StringBuilder m_genlistBulletBuffer = new StringBuilder( 10 );  // stores the # and * pattern
    private final boolean m_allowPHPWikiStyleLists = true;

    private boolean m_isOpenParagraph;

    /** Parser for extended link functionality. */
    private final LinkParser m_linkParser = new LinkParser();

    /** Keeps track of any plain text that gets put in the Text nodes */
    private StringBuilder m_plainTextBuf = new StringBuilder( 20 );

    private Element m_currentElement;

    /** Keep track of duplicate header names.  */
    private final Map< String, Integer > m_titleSectionCounter = new HashMap<>();

    /** If true, then considers CamelCase links as well. */
    private boolean m_camelCaseLinks;

    /** If true, then generate special output for wysiwyg editing in certain cases */
    private boolean m_wysiwygEditorMode;

    /** If true, consider URIs that have no brackets as well. */
    // FIXME: Currently reserved, but not used.
    private boolean m_plainUris;

    /** If true, all outward links use a small link image. */
    private boolean m_useOutlinkImage = true;

    private boolean m_useAttachmentImage = true;

    /** If true, allows raw HTML. */
    private boolean m_allowHTML;

    private boolean m_useRelNofollow;

    private final PatternCompiler m_compiler = new Perl5Compiler();

    static final String WIKIWORD_REGEX = "(^|[[:^alnum:]]+)([[:upper:]]+[[:lower:]]+[[:upper:]]+[[:alnum:]]*|(http://|https://|mailto:)([A-Za-z0-9_/\\.\\+\\?\\#\\-\\@=&;~%]+))";

    private final PatternMatcher m_camelCaseMatcher = new Perl5Matcher();
    private Pattern m_camelCasePattern;

    private int m_rowNum = 1;

    private Heading m_lastHeading;

    private static final String CAMELCASE_PATTERN = "JSPWikiMarkupParser.camelCasePattern";

    /**
     *  Creates a markup parser.
     *
     *  @param context The WikiContext which controls the parsing
     *  @param in Where the data is read from.
     */
    public JSPWikiMarkupParser( final Context context, final Reader in ) {
        super( context, in );
        initialize();
    }

    // FIXME: parsers should be pooled for better performance.
    private void initialize() {
        initInlineImagePatterns();

        m_camelCasePattern = m_engine.getAttribute( CAMELCASE_PATTERN );
        if( m_camelCasePattern == null ) {
            try {
                m_camelCasePattern = m_compiler.compile( WIKIWORD_REGEX,Perl5Compiler.DEFAULT_MASK|Perl5Compiler.READ_ONLY_MASK );
            } catch( final MalformedPatternException e ) {
<<<<<<< HEAD
                log.error("Internal error: Someone put in a faulty pattern.",e);
=======
                LOG.fatal("Internal error: Someone put in a faulty pattern.",e);
>>>>>>> f46c00b6
                throw new InternalWikiException("Faulty camelcasepattern in TranslatorReader", e);
            }
            m_engine.setAttribute( CAMELCASE_PATTERN, m_camelCasePattern );
        }

        //  Set the properties.
        final Properties props = m_engine.getWikiProperties();
        final String cclinks = m_context.getPage().getAttribute( PROP_CAMELCASELINKS );

        if( cclinks != null ) {
            m_camelCaseLinks = TextUtil.isPositive( cclinks );
        } else {
            m_camelCaseLinks  = TextUtil.getBooleanProperty( props, PROP_CAMELCASELINKS, m_camelCaseLinks );
        }

        final Boolean wysiwygVariable = m_context.getVariable( Context.VAR_WYSIWYG_EDITOR_MODE );
        if( wysiwygVariable != null ) {
            m_wysiwygEditorMode = wysiwygVariable;
        }

        m_plainUris          = m_context.getBooleanWikiProperty( PROP_PLAINURIS, m_plainUris );
        m_useOutlinkImage    = m_context.getBooleanWikiProperty( PROP_USEOUTLINKIMAGE, m_useOutlinkImage );
        m_useAttachmentImage = m_context.getBooleanWikiProperty( PROP_USEATTACHMENTIMAGE, m_useAttachmentImage );
        m_allowHTML          = m_context.getBooleanWikiProperty( PROP_ALLOWHTML, m_allowHTML );
        m_useRelNofollow     = m_context.getBooleanWikiProperty( PROP_USERELNOFOLLOW, m_useRelNofollow );

        if( m_engine.getManager( UserManager.class ).getUserDatabase() == null || m_engine.getManager( AuthorizationManager.class ) == null ) {
            disableAccessRules();
        }

        m_context.getPage().setHasMetadata();
    }

    /**
     *  Calls a transmutator chain.
     *
     *  @param list Chain to call
     *  @param text Text that should be passed to the mutate() method of each of the mutators in the chain.
     *  @return The result of the mutation.
     */
    protected String callMutatorChain( final Collection< StringTransmutator > list, String text ) {
        if( list == null || list.isEmpty()) {
            return text;
        }

        for( final StringTransmutator m : list ) {
            text = m.mutate( m_context, text );
        }

        return text;
    }

    /**
     * Calls the heading listeners.
     *
     * @param param A Heading object.
     */
    private void callHeadingListenerChain( final Heading param ) {
        for( final HeadingListener h : m_headingListenerChain ) {
            h.headingAdded( m_context, param );
        }
    }

    /**
     *  Creates a JDOM anchor element.  Can be overridden to change the URL creation,
     *  if you really know what you are doing.
     *
     *  @param type One of the types above
     *  @param link URL to which to link to
     *  @param text Link text
     *  @param section If a particular section identifier is required.
     *  @return An A element.
     *  @since 2.4.78
     */
    private Element createAnchor( final int type, final String link, String text, String section ) {
        text = escapeHTMLEntities( text );
        section = escapeHTMLEntities( section );
        final Element el = new Element( "a" );
        el.setAttribute( "class", CLASS_TYPES[ type ] );
        el.setAttribute( "href", link + section );
        el.addContent( text );
        return el;
    }

    private Element makeLink( int type, final String link, String text, String section, final Iterator< Attribute > attributes ) {
        Element el = null;
        if( text == null ) {
            text = link;
        }
        text = callMutatorChain( m_linkMutators, text );
        section = (section != null) ? ("#"+section) : "";

        // Make sure we make a link name that can be accepted  as a valid URL.
        if( link.isEmpty() ) {
            type = EMPTY;
        }
        final ResourceBundle rb = Preferences.getBundle( m_context, InternationalizationManager.CORE_BUNDLE );

        switch( type ) {
            case READ:
                el = createAnchor( READ, m_context.getURL( ContextEnum.PAGE_VIEW.getRequestContext(), link), text, section );
                break;

            case EDIT:
                el = createAnchor( EDIT, m_context.getURL( ContextEnum.PAGE_EDIT.getRequestContext(),link), text, "" );
                el.setAttribute("title", MessageFormat.format( rb.getString( "markupparser.link.create" ), link ) );
                break;

            case EMPTY:
                el = new Element("u").addContent(text);
                break;

            // These two are for local references - footnotes and references to footnotes.
            // We embed the page name (or whatever WikiContext gives us) to make sure the links are unique across Wiki.
            case LOCALREF:
                el = createAnchor( LOCALREF, "#ref-"+m_context.getName()+"-"+link, "["+text+"]", "" );
                break;

            case LOCAL:
                el = new Element( "a" ).setAttribute( "class", CLASS_FOOTNOTE );
                el.setAttribute( "name", "ref-" + m_context.getName() + "-" + link.substring( 1 ) );
                el.addContent( "[" + text + "]" );
                break;

                //  With the image, external and interwiki types we need to make sure nobody can put in Javascript or
                //  something else annoying into the links themselves.  We do this by preventing a haxor from stopping
                //  the link name short with quotes in fillBuffer().
            case IMAGE:
                el = new Element( "img" ).setAttribute( "class", "inline" );
                el.setAttribute( "src", link );
                el.setAttribute( "alt", text );
                break;

            case IMAGELINK:
                el = new Element( "img" ).setAttribute( "class", "inline" );
                el.setAttribute( "src", link );
                el.setAttribute( "alt", text );
                el = createAnchor( IMAGELINK, text, "", "" ).addContent( el );
                break;

            case IMAGEWIKILINK:
                final String pagelink = m_context.getURL( ContextEnum.PAGE_VIEW.getRequestContext(), text );
                el = new Element( "img" ).setAttribute( "class", "inline" );
                el.setAttribute( "src", link );
                el.setAttribute( "alt", text );
                el = createAnchor( IMAGEWIKILINK, pagelink, "", "" ).addContent( el );
                break;

            case EXTERNAL:
                el = createAnchor( EXTERNAL, link, text, section );
                if( m_useRelNofollow ) {
                    el.setAttribute( "rel", "nofollow" );
                }
                break;

            case INTERWIKI:
                el = createAnchor( INTERWIKI, link, text, section );
                break;

            case ATTACHMENT:
                final String attlink = m_context.getURL( ContextEnum.PAGE_ATTACH.getRequestContext(), link );
                final String infolink = m_context.getURL( ContextEnum.PAGE_INFO.getRequestContext(), link );
                final String imglink = m_context.getURL( ContextEnum.PAGE_NONE.getRequestContext(), "images/attachment_small.png" );
                el = createAnchor( ATTACHMENT, attlink, text, "" );
                if(  m_engine.getManager( AttachmentManager.class ).forceDownload( attlink ) ) {
                    el.setAttribute("download", "");
                }

                pushElement( el );
                popElement( el.getName() );

                if( m_useAttachmentImage ) {
                    el = new Element( "img" ).setAttribute( "src", imglink );
                    el.setAttribute( "border", "0" );
                    el.setAttribute( "alt", "(info)" );

                    el = new Element( "a" ).setAttribute( "href", infolink ).addContent( el );
                    el.setAttribute( "class", "infolink" );
                } else {
                    el = null;
                }
                break;

            default:
                break;
        }

        if( el != null && attributes != null ) {
            while( attributes.hasNext() ) {
                final Attribute attr = attributes.next();
                if( attr != null ) {
                    el.setAttribute( attr );
                }
            }
        }

        if( el != null ) {
            flushPlainText();
            m_currentElement.addContent( el );
        }
        return el;
    }

    /**
     *  These are all the HTML 4.01 block-level elements.
     */
    private static final String[] BLOCK_ELEMENTS = {
        "address", "blockquote", "div", "dl", "fieldset", "form",
        "h1", "h2", "h3", "h4", "h5", "h6",
        "hr", "noscript", "ol", "p", "pre", "table", "ul"
    };

    private static boolean isBlockLevel( final String name ) {
        return Arrays.binarySearch( BLOCK_ELEMENTS, name ) >= 0;
    }

    /**
     *  This method peeks ahead in the stream until EOL and returns the result. It will keep the buffers untouched.
     *
     *  @return The string from the current position to the end of line.
     */
    // FIXME: Always returns an empty line, even if the stream is full.
    private String peekAheadLine() throws IOException {
        final String s = readUntilEOL().toString();
        if( s.length() > PUSHBACK_BUFFER_SIZE ) {
            LOG.warn( "Line is longer than maximum allowed size (" + PUSHBACK_BUFFER_SIZE + " characters.  Attempting to recover..." );
            pushBack( s.substring( 0, PUSHBACK_BUFFER_SIZE - 1 ) );
        } else {
            try {
                pushBack( s );
            } catch( final IOException e ) {
                LOG.warn( "Pushback failed: the line is probably too long.  Attempting to recover." );
            }
        }
        return s;
    }

    private int flushPlainText() {
        final int numChars = m_plainTextBuf.length();
        if( numChars > 0 ) {
            String buf;

            if( !m_allowHTML ) {
                buf = escapeHTMLEntities(m_plainTextBuf.toString());
            } else {
                buf = m_plainTextBuf.toString();
            }
            //  We must first empty the buffer because the side effect of calling makeCamelCaseLink() is to call this routine.
            m_plainTextBuf = new StringBuilder(20);
            try {
                // This is the heaviest part of parsing, and therefore we can do some optimization here.
                // 1) Only when the length of the buffer is big enough, we try to do the match
                if( m_camelCaseLinks && !m_isEscaping && buf.length() > 3 ) {
                    while( m_camelCaseMatcher.contains( buf, m_camelCasePattern ) ) {
                        final MatchResult result = m_camelCaseMatcher.getMatch();
                        final String firstPart = buf.substring( 0, result.beginOffset( 0 ) );
                        String prefix = result.group( 1 );
                        if( prefix == null ) {
                            prefix = "";
                        }

                        final String camelCase = result.group(2);
                        final String protocol  = result.group(3);
                        String uri       = protocol+result.group(4);
                        buf              = buf.substring(result.endOffset(0));

                        m_currentElement.addContent( firstPart );
                        //  Check if the user does not wish to do URL or WikiWord expansion
                        if( prefix.endsWith( "~" ) || prefix.indexOf( '[' ) != -1 ) {
                            if( prefix.endsWith( "~" ) ) {
                                if( m_wysiwygEditorMode ) {
                                    m_currentElement.addContent( "~" );
                                }
                                prefix = prefix.substring( 0, prefix.length() - 1 );
                            }
                            if( camelCase != null ) {
                                m_currentElement.addContent( prefix + camelCase );
                            } else if( protocol != null ) {
                                m_currentElement.addContent( prefix + uri );
                            }
                            continue;
                        }

                        // Fine, then let's check what kind of link this was and emit the proper elements
                        if( protocol != null ) {
                            final char c = uri.charAt( uri.length() - 1 );
                            if( c == '.' || c == ',' ) {
                                uri = uri.substring( 0, uri.length() - 1 );
                                buf = c + buf;
                            }
                            // System.out.println("URI match "+uri);
                            m_currentElement.addContent( prefix );
                            makeDirectURILink( uri );
                        } else {
                            // System.out.println("Matched: '"+camelCase+"'");
                            // System.out.println("Split to '"+firstPart+"', and '"+buf+"'");
                            // System.out.println("prefix="+prefix);
                            m_currentElement.addContent( prefix );
                            makeCamelCaseLink( camelCase );
                        }
                    }
                    m_currentElement.addContent( buf );
                } else {
                    //  No camelcase asked for, just add the elements
                    m_currentElement.addContent( buf );
                }
            } catch( final IllegalDataException e ) {
                // Sometimes it's possible that illegal XML chars is added to the data. Here we make sure it does not stop parsing.
                m_currentElement.addContent( makeError(cleanupSuspectData( e.getMessage() )) );
            }
        }

        return numChars;
    }

    /**
     *  Escapes XML entities in a HTML-compatible way (i.e. does not escape entities that are already escaped).
     *
     *  @param buf
     *  @return An escaped string.
     */
    private String escapeHTMLEntities( final String buf ) {
        final StringBuilder tmpBuf = new StringBuilder( buf.length() + 20 );
        for( int i = 0; i < buf.length(); i++ ) {
            final char ch = buf.charAt(i);
            if( ch == '<' ) {
                tmpBuf.append("&lt;");
            } else if( ch == '>' ) {
                tmpBuf.append("&gt;");
            } else if( ch == '\"' ) {
                tmpBuf.append("&quot;");
            } else if( ch == '&' ) {
                // If the following is an XML entity reference (&#.*;) we'll leave it as it is; otherwise we'll replace it with an &amp;
                boolean isEntity = false;
                final StringBuilder entityBuf = new StringBuilder();
                if( i < buf.length() -1 ) {
                    for( int j = i; j < buf.length(); j++ ) {
                        final char ch2 = buf.charAt( j );
                        if( Character.isLetterOrDigit( ch2 ) || (ch2 == '#' && j == i+1) || ch2 == ';' || ch2 == '&' ) {
                            entityBuf.append(ch2);
                            if( ch2 == ';' ) {
                                isEntity = true;
                                break;
                            }
                        } else {
                            break;
                        }
                    }
                }

                if( isEntity ) {
                    tmpBuf.append( entityBuf );
                    i = i + entityBuf.length() - 1;
                } else {
                    tmpBuf.append( "&amp;" );
                }

            } else {
                tmpBuf.append( ch );
            }
        }

        return tmpBuf.toString();
    }

    private Element pushElement( final Element e ) {
        flushPlainText();
        m_currentElement.addContent( e );
        m_currentElement = e;

        return e;
    }

    private Element addElement( final Content e ) {
        if( e != null ) {
            flushPlainText();
            m_currentElement.addContent( e );
        }
        return m_currentElement;
    }

    /**
     *  All elements that can be empty by the HTML DTD.
     */
    //  Keep sorted.
    private static final String[] EMPTY_ELEMENTS = {
        "area", "base", "br", "col", "hr", "img", "input", "link", "meta", "p", "param"
    };

    /**
     *  Goes through the current element stack and pops all elements until this
     *  element is found - this essentially "closes" and element.
     *
     *  @param s element to be found.
     *  @return The new current element, or null, if there was no such element in the entire stack.
     */
    private Element popElement( final String s ) {
        final int flushedBytes = flushPlainText();
        Element currEl = m_currentElement;
        while( currEl.getParentElement() != null ) {
            if( currEl.getName().equals( s ) && !currEl.isRootElement() ) {
                m_currentElement = currEl.getParentElement();

                //  Check if it's okay for this element to be empty.  Then we will
                //  trick the JDOM generator into not generating an empty element,
                //  by putting an empty string between the tags.  Yes, it's a kludge
                //  but what'cha gonna do about it. :-)
                if( flushedBytes == 0 && Arrays.binarySearch( EMPTY_ELEMENTS, s ) < 0 ) {
                    currEl.addContent( "" );
                }
                return m_currentElement;
            }
            currEl = currEl.getParentElement();
        }
        return null;
    }


    /**
     * Reads the stream until it meets one of the specified ending characters, or stream end. The ending
     * character will be left in the stream.
     */
    private String readUntil( final String endChars ) throws IOException {
        final StringBuilder sb = new StringBuilder( 80 );
        int ch = nextToken();
        while( ch != -1 ) {
            if( ch == '\\' ) {
                ch = nextToken();
                if( ch == -1 ) {
                    break;
                }
            } else {
                if( endChars.indexOf( ( char )ch ) != -1 ) {
                    pushBack( ch );
                    break;
                }
            }
            sb.append( ( char )ch );
            ch = nextToken();
        }

        return sb.toString();
    }

    /**
     *  Reads the stream while the characters that have been specified are
     *  in the stream, returning then the result as a String.
     */
    private String readWhile( final String endChars ) throws IOException {
        final StringBuilder sb = new StringBuilder( 80 );
        int ch = nextToken();
        while( ch != -1 ) {
            if( endChars.indexOf( ( char ) ch ) == -1 ) {
                pushBack( ch );
                break;
            }
            sb.append( ( char ) ch );
            ch = nextToken();
        }

        return sb.toString();
    }

    private JSPWikiMarkupParser m_cleanTranslator;

    /**
     *  Does a lazy init.  Otherwise, we would get into a situation where HTMLRenderer would try and boot a TranslatorReader before
     *  the TranslatorReader it is contained by is up.
     */
    private JSPWikiMarkupParser getCleanTranslator() {
        if( m_cleanTranslator == null ) {
            final Context dummyContext = Wiki.context().create( m_engine, m_context.getHttpRequest(), m_context.getPage() );
            m_cleanTranslator = new JSPWikiMarkupParser( dummyContext, null );
            m_cleanTranslator.m_allowHTML = true;
        }

        return m_cleanTranslator;
    }

    /**
     *  Modifies the "hd" parameter to contain proper values.  Because
     *  an "id" tag may only contain [a-zA-Z0-9:_-], we'll replace the
     *  % after url encoding with '_'.
     *  <p>
     *  Counts also duplicate headings (= headings with similar name), and
     *  attaches a counter.
     */
    protected String makeHeadingAnchor( final String baseName, String title, final Heading hd ) {
        hd.m_titleText = title;
        title = MarkupParser.wikifyLink( title );
        hd.m_titleSection = m_engine.encodeName(title);
        if( m_titleSectionCounter.containsKey( hd.m_titleSection ) ) {
            final Integer count = m_titleSectionCounter.get( hd.m_titleSection ) + 1;
            m_titleSectionCounter.put( hd.m_titleSection, count );
            hd.m_titleSection += "-" + count;
        } else {
            m_titleSectionCounter.put( hd.m_titleSection, 1 );
        }

        hd.m_titleAnchor = "section-" + m_engine.encodeName( baseName ) + "-" + hd.m_titleSection;
        hd.m_titleAnchor = hd.m_titleAnchor.replace( '%', '_' );
        hd.m_titleAnchor = hd.m_titleAnchor.replace( '/', '_' );

        return hd.m_titleAnchor;
    }

    private String makeSectionTitle( String title ) {
        title = title.trim();
        try {
            final JSPWikiMarkupParser dtr = getCleanTranslator();
            dtr.setInputReader( new StringReader( title ) );
            final WikiDocument doc = dtr.parse();
            doc.setContext( m_context );

            return XmlUtil.extractTextFromDocument( doc );
        } catch( final IOException e ) {
<<<<<<< HEAD
            log.error("Title parsing not working", e );
=======
            LOG.fatal("Title parsing not working", e );
>>>>>>> f46c00b6
            throw new InternalWikiException( "Xml text extraction not working as expected when cleaning title" + e.getMessage() , e );
        }
    }

    /**
     *  Returns XHTML for the heading.
     *
     *  @param level The level of the heading.  @see Heading
     *  @param title the title for the heading
     *  @param hd a List to which heading should be added
     *  @return An Element containing the heading
     */
    public Element makeHeading( final int level, final String title, final Heading hd ) {
        final Element el;
        final String pageName = m_context.getPage().getName();
        final String outTitle = makeSectionTitle( title );
        hd.m_level = level;

        switch( level ) {
          case Heading.HEADING_SMALL:
            el = new Element( "h4" ).setAttribute("id",makeHeadingAnchor( pageName, outTitle, hd ) );
            break;

          case Heading.HEADING_MEDIUM:
            el = new Element( "h3" ).setAttribute("id",makeHeadingAnchor( pageName, outTitle, hd ) );
            break;

          case Heading.HEADING_LARGE:
            el = new Element( "h2" ).setAttribute("id",makeHeadingAnchor( pageName, outTitle, hd ) );
            break;

          default:
            throw new InternalWikiException( "Illegal heading type " + level );
        }

        return el;
    }

    /**
     *  When given a link to a WikiName, we just return a proper HTML link for it.  The local link mutator
     *  chain is also called.
     */
    private Element makeCamelCaseLink( final String wikiname ) {
        final String matchedLink = m_linkParsingOperations.linkIfExists( wikiname );
        callMutatorChain( m_localLinkMutatorChain, wikiname );
        if( matchedLink != null ) {
            makeLink( READ, matchedLink, wikiname, null, null );
        } else {
            makeLink( EDIT, wikiname, wikiname, null, null );
        }

        return m_currentElement;
    }

    /** Holds the image URL for the duration of this parser */
    private String m_outlinkImageURL;

    /**
     * Returns an element for the external link image (out.png).  However, this method caches the URL for the lifetime
     * of this MarkupParser, because it's commonly used, and we'll end up with possibly hundreds our thousands of
     * references to it...  It's a lot faster, too.
     *
     * @return  An element containing the HTML for the outlink image.
     */
    private Element outlinkImage() {
        Element el = null;
        if( m_useOutlinkImage ) {
            if( m_outlinkImageURL == null ) {
                m_outlinkImageURL = m_context.getURL( ContextEnum.PAGE_NONE.getRequestContext(), OUTLINK_IMAGE );
            }

            el = new Element( "img" ).setAttribute( "class", OUTLINK );
            el.setAttribute( "src", m_outlinkImageURL );
            el.setAttribute( "alt","" );
        }

        return el;
    }

    /**
     *  Takes a URL and turns it into a regular wiki link. Unfortunately, because of the way that flushPlainText()
     *  works, it already encodes all the XML entities. But so does WikiContext.getURL(), so we
     *  have to do a reverse-replace here, so that it can again be replaced in makeLink.
     *  <p>
     *  What a crappy problem.
     *
     * @param url provided url.
     * @return An anchor Element containing the link.
     */
    private Element makeDirectURILink( String url ) {
        final Element result;
        String last = null;

        if( url.endsWith( "," ) || url.endsWith( "." ) ) {
            last = url.substring( url.length() - 1 );
            url = url.substring( 0, url.length() - 1 );
        }

        callMutatorChain( m_externalLinkMutatorChain, url );

        if( m_linkParsingOperations.isImageLink( url, isImageInlining(), getInlineImagePatterns() ) ) {
            result = handleImageLink( StringUtils.replace( url, "&amp;", "&" ), url, false );
        } else {
            result = makeLink( EXTERNAL, StringUtils.replace( url, "&amp;", "&" ), url, null, null );
            addElement( outlinkImage() );
        }

        if( last != null ) {
            m_plainTextBuf.append( last );
        }

        return result;
    }

    /**
     *  Image links are handled differently:
     *  1. If the text is a WikiName of an existing page, it gets linked.
     *  2. If the text is an external link, then it is inlined.
     *  3. Otherwise, it becomes an ALT text.
     *
     *  @param reallink The link to the image.
     *  @param link     Link text portion, may be a link to somewhere else.
     *  @param hasLinkText If true, then the defined link had a link text available.
     *                  This means that the link text may be a link to a wiki page,
     *                  or an external resource.
     */
    private Element handleImageLink( final String reallink, final String link, final boolean hasLinkText ) {
        final String possiblePage = MarkupParser.cleanLink( link );
        if( m_linkParsingOperations.isExternalLink( link ) && hasLinkText ) {
            return makeLink( IMAGELINK, reallink, link, null, null );
        } else if( m_linkParsingOperations.linkExists( possiblePage ) && hasLinkText ) {
            callMutatorChain( m_localLinkMutatorChain, possiblePage );
            return makeLink( IMAGEWIKILINK, reallink, link, null, null );
        } else {
            return makeLink( IMAGE, reallink, link, null, null );
        }
    }

    private Element handleAccessRule( String ruleLine ) {
        if( m_wysiwygEditorMode ) {
            m_currentElement.addContent( "[" + ruleLine + "]" );
        }
        if( !m_parseAccessRules ) {
            return m_currentElement;
        }
        final Page page = m_context.getRealPage();
        // UserDatabase db = m_context.getEngine().getUserDatabase();

        if( ruleLine.startsWith( "{" ) ) {
            ruleLine = ruleLine.substring( 1 );
        }

        if( ruleLine.endsWith( "}" ) ) {
            ruleLine = ruleLine.substring( 0, ruleLine.length() - 1 );
        }

        LOG.debug("page={}, ACL = {}", page.getName(), ruleLine);

        try {
            final Acl acl = m_engine.getManager( AclManager.class ).parseAcl( page, ruleLine );
            page.setAcl( acl );
            LOG.debug( acl.toString() );
        } catch( final WikiSecurityException wse ) {
            return makeError( wse.getMessage() );
        }

        return m_currentElement;
    }

    /**
     *  Handles metadata setting [{SET foo=bar}]
     */
    private Element handleMetadata( final String link ) {
        if( m_wysiwygEditorMode ) {
            m_currentElement.addContent( "[" + link + "]" );
        }

        try {
            final String args = link.substring( link.indexOf(' '), link.length()-1 );
            final String name = args.substring( 0, args.indexOf('=') ).trim();
            String val  = args.substring( args.indexOf('=')+1 ).trim();

            if( val.startsWith("'") ) {
                val = val.substring( 1 );
            }
            if( val.endsWith("'") ) {
                val = val.substring( 0, val.length()-1 );
            }

            // LOG.debug("SET name='"+name+"', value='"+val+"'.");

            if( !name.isEmpty() && !val.isEmpty() ) {
                val = m_engine.getManager( VariableManager.class ).expandVariables( m_context, val );
                m_context.getPage().setAttribute( name, val );
            }
        } catch( final Exception e ) {
            final ResourceBundle rb = Preferences.getBundle( m_context, InternationalizationManager.CORE_BUNDLE );
            return makeError( MessageFormat.format( rb.getString( "markupparser.error.invalidset" ), link ) );
        }

        return m_currentElement;
    }

    /**
     *  Emits a processing instruction that will disable markup escaping. This is
     *  very useful if you want to emit HTML directly into the stream.
     */
    private void disableOutputEscaping() {
        addElement( new ProcessingInstruction( Result.PI_DISABLE_OUTPUT_ESCAPING, "" ) );
    }

    /**
     *  Gobbles up all hyperlinks that are encased in square brackets.
     */
    private Element handleHyperlinks( String linktext, final int pos ) {
        final ResourceBundle rb = Preferences.getBundle( m_context, InternationalizationManager.CORE_BUNDLE );
        final StringBuilder sb = new StringBuilder( linktext.length() + 80 );

        if( m_linkParsingOperations.isAccessRule( linktext ) ) {
            return handleAccessRule( linktext );
        }

        if( m_linkParsingOperations.isMetadata( linktext ) ) {
            return handleMetadata( linktext );
        }

        if( m_linkParsingOperations.isPluginLink( linktext ) ) {
            try {
                final PluginContent pluginContent = PluginContent.parsePluginLine( m_context, linktext, pos );

                // This might sometimes fail, especially if there is something which looks like a plugin invocation but is really not.
                if( pluginContent != null ) {
                    addElement( pluginContent );
                    pluginContent.executeParse( m_context );
                }
            } catch( final PluginException e ) {
                LOG.info( m_context.getRealPage().getWiki() + " : " + m_context.getRealPage().getName() + " - Failed to insert plugin: " + e.getMessage() );
                //LOG.info( "Root cause:",e.getRootThrowable() );
                if( !m_wysiwygEditorMode ) {
                    final ResourceBundle rbPlugin = Preferences.getBundle( m_context, Plugin.CORE_PLUGINS_RESOURCEBUNDLE );
                    return addElement( makeError( MessageFormat.format( rbPlugin.getString( "plugin.error.insertionfailed" ),
                    		                                            m_context.getRealPage().getWiki(),
                    		                                            m_context.getRealPage().getName(),
                    		                                            e.getMessage() ) ) );
                }
            }
            return m_currentElement;
        }

        try {
            final LinkParser.Link link = m_linkParser.parse( linktext );
            linktext = link.getText();
            String linkref = link.getReference();
            //  Yes, we now have the components separated.
            //  linktext = the text the link should have
            //  linkref  = the url or page name.
            //  In many cases these are the same.  [linktext|linkref].
            if( m_linkParsingOperations.isVariableLink( linktext ) ) {
                final Content el = new VariableContent( linktext );
                addElement( el );
            } else if( m_linkParsingOperations.isExternalLink( linkref ) ) {
                // It's an external link, out of this Wiki
                callMutatorChain( m_externalLinkMutatorChain, linkref );
                if( m_linkParsingOperations.isImageLink( linkref, isImageInlining(), getInlineImagePatterns() ) ) {
                    handleImageLink( linkref, linktext, link.hasReference() );
                } else {
                    makeLink( EXTERNAL, linkref, linktext, null, link.getAttributes() );
                    addElement( outlinkImage() );
                }
            } else if( link.isInterwikiLink() ) {
                // It's an interwiki link; InterWiki links also get added to external link chain after the links have been resolved.

                // FIXME: There is an interesting issue here:  We probably should
                //        URLEncode the wikiPage, but we can't since some of the
                //        Wikis use slashes (/), which won't survive URLEncoding.
                //        Besides, we don't know which character set the other Wiki
                //        is using, so you'll have to write the entire name as it appears
                //        in the URL.  Bugger.

                final String extWiki = link.getExternalWiki();
                final String wikiPage = link.getExternalWikiPage();
                if( m_wysiwygEditorMode ) {
                    makeLink( INTERWIKI, extWiki + ":" + wikiPage, linktext, null, link.getAttributes() );
                } else {
                    String urlReference = m_engine.getInterWikiURL( extWiki );
                    if( urlReference != null ) {
                        urlReference = TextUtil.replaceString( urlReference, "%s", wikiPage );
                        urlReference = callMutatorChain( m_externalLinkMutatorChain, urlReference );

                        if( m_linkParsingOperations.isImageLink( urlReference, isImageInlining(), getInlineImagePatterns() ) ) {
                            handleImageLink( urlReference, linktext, link.hasReference() );
                        } else {
                            makeLink( INTERWIKI, urlReference, linktext, null, link.getAttributes() );
                        }
                        if( m_linkParsingOperations.isExternalLink( urlReference ) ) {
                            addElement( outlinkImage() );
                        }
                    } else {
                        final Object[] args = { escapeHTMLEntities( extWiki ) };
                        addElement( makeError( MessageFormat.format( rb.getString( "markupparser.error.nointerwikiref" ), args ) ) );
                    }
                }
            } else if( linkref.startsWith( "#" ) ) {
                // It defines a local footnote
                makeLink( LOCAL, linkref, linktext, null, link.getAttributes() );
            } else if( TextUtil.isNumber( linkref ) ) {
                // It defines a reference to a local footnote
                makeLink( LOCALREF, linkref, linktext, null, link.getAttributes() );
            } else {
                final int hashMark;

                // Internal wiki link, but is it an attachment link?
                String attachment = m_engine.getManager( AttachmentManager.class ).getAttachmentInfoName( m_context, linkref );
                if( attachment != null ) {
                    callMutatorChain( m_attachmentLinkMutatorChain, attachment );
                    if( m_linkParsingOperations.isImageLink( linkref, isImageInlining(), getInlineImagePatterns() ) ) {
                        attachment = m_context.getURL( ContextEnum.PAGE_ATTACH.getRequestContext(), attachment );
                        sb.append( handleImageLink( attachment, linktext, link.hasReference() ) );
                    } else {
                        makeLink( ATTACHMENT, attachment, linktext, null, link.getAttributes() );
                    }
                } else if( ( hashMark = linkref.indexOf( '#' ) ) != -1 ) {
                    // It's an internal Wiki link, but to a named section
                    final String namedSection = linkref.substring( hashMark + 1 );
                    linkref = linkref.substring( 0, hashMark );
                    linkref = MarkupParser.cleanLink( linkref );
                    callMutatorChain( m_localLinkMutatorChain, linkref );
                    final String matchedLink = m_linkParsingOperations.linkIfExists( linkref );
                    if( matchedLink != null ) {
                        String sectref = "section-" + m_engine.encodeName( matchedLink + "-" + wikifyLink( namedSection ) );
                        sectref = sectref.replace( '%', '_' );
                        makeLink( READ, matchedLink, linktext, sectref, link.getAttributes() );
                    } else {
                        makeLink( EDIT, linkref, linktext, null, link.getAttributes() );
                    }
                } else {
                    // It's an internal Wiki link
                    linkref = MarkupParser.cleanLink( linkref );
                    callMutatorChain( m_localLinkMutatorChain, linkref );
                    final String matchedLink = m_linkParsingOperations.linkIfExists( linkref );
                    if( matchedLink != null ) {
                        makeLink( READ, matchedLink, linktext, null, link.getAttributes() );
                    } else {
                        makeLink( EDIT, linkref, linktext, null, link.getAttributes() );
                    }
                }
            }

        } catch( final ParseException e ) {
            LOG.info( "Parser failure: ", e );
            final Object[] args = { e.getMessage() };
            addElement( makeError( MessageFormat.format( rb.getString( "markupparser.error.parserfailure" ), args ) ) );
        }
        return m_currentElement;
    }

    /**
     *  Pushes back any string that has been read.  It will obviously be pushed back in a reverse order.
     *
     *  @since 2.1.77
     */
    private void pushBack( final String s ) throws IOException {
        for( int i = s.length()-1; i >= 0; i-- ) {
            pushBack( s.charAt(i) );
        }
    }

    private Element handleBackslash() throws IOException {
        final int ch = nextToken();
        if( ch == '\\' ) {
            final int ch2 = nextToken();
            if( ch2 == '\\' ) {
                pushElement( new Element( "br" ).setAttribute( "clear", "all" ) );
                return popElement( "br" );
            }
            pushBack( ch2 );
            pushElement( new Element( "br" ) );
            return popElement( "br" );
        }
        pushBack( ch );
        return null;
    }

    private Element handleUnderscore() throws IOException {
        final int ch = nextToken();
        Element el = null;
        if( ch == '_' ) {
            if( m_isbold ) {
                el = popElement( "b" );
            } else {
                el = pushElement( new Element( "b" ) );
            }
            m_isbold = !m_isbold;
        } else {
            pushBack( ch );
        }

        return el;
    }


    /**
     *  For example: italics.
     */
    private Element handleApostrophe() throws IOException {
        final int ch = nextToken();
        Element el = null;

        if( ch == '\'' ) {
            if( m_isitalic ) {
                el = popElement( "i" );
            } else {
                el = pushElement( new Element( "i" ) );
            }
            m_isitalic = !m_isitalic;
        } else {
            pushBack( ch );
        }

        return el;
    }

    private Element handleOpenbrace( final boolean isBlock ) throws IOException {
        final int ch = nextToken();
        if( ch == '{' ) {
            final int ch2 = nextToken();
            if( ch2 == '{' ) {
                m_isPre = true;
                m_isEscaping = true;
                m_isPreBlock = isBlock;
                if( isBlock ) {
                    startBlockLevel();
                    return pushElement( new Element( "pre" ) );
                }

                return pushElement( new Element( "span" ).setAttribute( "class", "inline-code" ) );
            }
            pushBack( ch2 );
            return pushElement( new Element( "tt" ) );
        }
        pushBack( ch );
        return null;
    }

    /**
     *  Handles both }} and }}}
     */
    private Element handleClosebrace() throws IOException {
        final int ch2 = nextToken();
        if( ch2 == '}' ) {
            final int ch3 = nextToken();
            if( ch3 == '}' ) {
                if( m_isPre ) {
                    if( m_isPreBlock ) {
                        popElement( "pre" );
                    } else {
                        popElement( "span" );
                    }
                    m_isPre = false;
                    m_isEscaping = false;
                    return m_currentElement;
                }
                m_plainTextBuf.append( "}}}" );
                return m_currentElement;
            }
            pushBack( ch3 );
            if( !m_isEscaping ) {
                return popElement( "tt" );
            }
        }
        pushBack( ch2 );
        return null;
    }

    private Element handleDash() throws IOException {
        int ch = nextToken();
        if( ch == '-' ) {
            final int ch2 = nextToken();
            if( ch2 == '-' ) {
                final int ch3 = nextToken();
                if( ch3 == '-' ) {
                    // Empty away all the rest of the dashes.
                    // Do not forget to return the first non-match back.
                    do {
                        ch = nextToken();
                    } while ( ch == '-' );

                    pushBack( ch );
                    startBlockLevel();
                    pushElement( new Element( "hr" ) );
                    return popElement( "hr" );
                }
                pushBack( ch3 );
            }
            pushBack( ch2 );
        }
        pushBack( ch );
        return null;
    }

    private Element handleHeading() throws IOException {
        final Element el;
        final int ch  = nextToken();
        final Heading hd = new Heading();
        if( ch == '!' ) {
            final int ch2 = nextToken();
            if( ch2 == '!' ) {
                final String title = peekAheadLine();
                el = makeHeading( Heading.HEADING_LARGE, title, hd );
            } else {
                pushBack( ch2 );
                final String title = peekAheadLine();
                el = makeHeading( Heading.HEADING_MEDIUM, title, hd );
            }
        } else {
            pushBack( ch );
            final String title = peekAheadLine();
            el = makeHeading( Heading.HEADING_SMALL, title, hd );
        }

        callHeadingListenerChain( hd );
        m_lastHeading = hd;
        if( el != null ) {
            pushElement( el );
        }
        return el;
    }

    /**
     * Reads the stream until the next EOL or EOF.  Note that it will also read the EOL from the stream.
     */
    private StringBuilder readUntilEOL() throws IOException {
        int ch;
        final StringBuilder buf = new StringBuilder( 256 );
        while( true ) {
            ch = nextToken();
            if( ch == -1 ) {
                break;
            }
            buf.append( (char) ch );
            if( ch == '\n' ) {
                break;
            }
        }
        return buf;
    }

    /** Controls whether italic is restarted after a paragraph shift */

    private boolean m_restartitalic;
    private boolean m_restartbold;

    private boolean m_newLine;

    /**
     * Starts a block level element, therefore closing a potential open paragraph tag.
     */
    private void startBlockLevel() {
        // These may not continue over block level limits in XHTML
        popElement( "i" );
        popElement( "b" );
        popElement( "tt" );
        if( m_isOpenParagraph ) {
            m_isOpenParagraph = false;
            popElement( "p" );
            m_plainTextBuf.append( "\n" ); // Just small beautification
        }
        m_restartitalic = m_isitalic;
        m_restartbold   = m_isbold;
        m_isitalic = false;
        m_isbold   = false;
    }

    private static String getListType( final char c ) {
        if( c == '*' ) {
            return "ul";
        } else if( c == '#' ) {
            return "ol";
        }
        throw new InternalWikiException( "Parser got faulty list type: " + c );
    }
    /**
     * Like original handleOrderedList() and handleUnorderedList(),
     * however handles both ordered ('#') and unordered ('*') mixed together.
     */
    // FIXME: Refactor this; it's a bit messy.
    private Element handleGeneralList() throws IOException {
         startBlockLevel();
         String strBullets = readWhile( "*#" );
         // String strBulletsRaw = strBullets;      // to know what was original before phpwiki style substitution
         final int numBullets = strBullets.length();

         // override the beginning portion of bullet pattern to be like the previous to simulate PHPWiki style lists

        if( m_allowPHPWikiStyleLists ) {
            // only substitute if different
            if( !( strBullets.substring( 0, Math.min( numBullets, m_genlistlevel ) ).equals( m_genlistBulletBuffer.substring( 0, Math.min( numBullets, m_genlistlevel ) ) ) ) ) {
                if( numBullets <= m_genlistlevel ) {
                    // Substitute all but the last character (keep the expressed bullet preference)
                    strBullets = ( numBullets > 1 ? m_genlistBulletBuffer.substring( 0, numBullets - 1 ) : "" ) +
                                 strBullets.charAt( numBullets - 1 );
                } else {
                    strBullets = m_genlistBulletBuffer + strBullets.substring( m_genlistlevel, numBullets );
                }
            }
        }

         //  Check if this is still of the same type
        if( strBullets.substring( 0, Math.min( numBullets, m_genlistlevel ) ).equals( m_genlistBulletBuffer.substring( 0, Math.min( numBullets, m_genlistlevel ) ) ) ) {
            if( numBullets > m_genlistlevel ) {
                pushElement( new Element( getListType( strBullets.charAt( m_genlistlevel++ ) ) ) );
                for( ; m_genlistlevel < numBullets; m_genlistlevel++ ) {
                    // bullets are growing, get from new bullet list
                    pushElement( new Element( "li" ) );
                    pushElement( new Element( getListType( strBullets.charAt( m_genlistlevel ) ) ) );
                }
            } else if( numBullets < m_genlistlevel ) {
                //  Close the previous list item.
                popElement( "li" );
                for( ; m_genlistlevel > numBullets; m_genlistlevel-- ) {
                    // bullets are shrinking, get from old bullet list
                    popElement( getListType( m_genlistBulletBuffer.charAt( m_genlistlevel - 1 ) ) );
                    if( m_genlistlevel > 0 ) {
                        popElement( "li" );
                    }
                }
            } else {
                if( m_genlistlevel > 0 ) {
                    popElement( "li" );
                }
            }
        } else {
            //  The pattern has changed, unwind and restart
            int numEqualBullets;
            final int numCheckBullets;

            // find out how much is the same
            numEqualBullets = 0;
            numCheckBullets = Math.min( numBullets, m_genlistlevel );

            while( numEqualBullets < numCheckBullets ) {
                // if the bullets are equal so far, keep going
                if( strBullets.charAt( numEqualBullets ) == m_genlistBulletBuffer.charAt( numEqualBullets ) )
                    numEqualBullets++;
                    // otherwise giveup, we have found how many are equal
                else
                    break;
            }

            //unwind
            for( ; m_genlistlevel > numEqualBullets; m_genlistlevel-- ) {
                popElement( getListType( m_genlistBulletBuffer.charAt( m_genlistlevel - 1 ) ) );
                if( m_genlistlevel > numBullets ) {
                    popElement( "li" );
                }
            }

            //rewind
            pushElement( new Element( getListType( strBullets.charAt( numEqualBullets++ ) ) ) );
            for( int i = numEqualBullets; i < numBullets; i++ ) {
                pushElement( new Element( "li" ) );
                pushElement( new Element( getListType( strBullets.charAt( i ) ) ) );
            }
            m_genlistlevel = numBullets;
        }

         // Push a new list item, and eat away any extra whitespace
        pushElement( new Element( "li" ) );
        readWhile( " " );

        // work done, remember the new bullet list (in place of old one)
        m_genlistBulletBuffer.setLength( 0 );
        m_genlistBulletBuffer.append( strBullets );
        return m_currentElement;
    }

    private Element unwindGeneralList() {
        // unwind
        for( ; m_genlistlevel > 0; m_genlistlevel-- ) {
            popElement( "li" );
            popElement( getListType( m_genlistBulletBuffer.charAt( m_genlistlevel - 1 ) ) );
        }
        m_genlistBulletBuffer.setLength( 0 );
        return null;
    }


    private Element handleDefinitionList() {
        if( !m_isdefinition ) {
            m_isdefinition = true;
            startBlockLevel();
            pushElement( new Element( "dl" ) );
            return pushElement( new Element( "dt" ) );
        }
        return null;
    }

    private Element handleOpenbracket() throws IOException {
        final StringBuilder sb = new StringBuilder( 40 );
        final int pos = getPosition();
        int ch = nextToken();
        boolean isPlugin = false;
        if( ch == '[' ) {
            if( m_wysiwygEditorMode ) {
                sb.append( '[' );
            }
            sb.append( ( char )ch );
            while( ( ch = nextToken() ) == '[' ) {
                sb.append( ( char )ch );
            }
        }

        if( ch == '{' ) {
            isPlugin = true;
        }

        pushBack( ch );

        if( sb.length() > 0 ) {
            m_plainTextBuf.append( sb );
            return m_currentElement;
        }

        //  Find end of hyperlink
        ch = nextToken();
        int nesting = 1; // Check for nested plugins
        while( ch != -1 ) {
            final int ch2 = nextToken();
            pushBack( ch2 );
            if( isPlugin ) {
                if( ch == '[' && ch2 == '{' ) {
                    nesting++;
                } else if( nesting == 0 && ch == ']' && sb.charAt(sb.length()-1) == '}' ) {
                    break;
                } else if( ch == '}' && ch2 == ']' ) {
                    // NB: This will be decremented once at the end
                    nesting--;
                }
            } else {
                if( ch == ']' ) {
                    break;
                }
            }

            sb.append( (char) ch );

            ch = nextToken();
        }

        //  If the link is never finished, do some tricks to display the rest of the line unchanged.
        if( ch == -1 ) {
            LOG.debug( "Warning: unterminated link detected!" );
            m_isEscaping = true;
            m_plainTextBuf.append( sb );
            flushPlainText();
            m_isEscaping = false;
            return m_currentElement;
        }

        return handleHyperlinks( sb.toString(), pos );
    }

    /**
     *  Reads the stream until the current brace is closed or stream end.
     */
    private String readBraceContent( final char opening, final char closing ) throws IOException {
        final StringBuilder sb = new StringBuilder( 40 );
        int braceLevel = 1;
        int ch;
        while( ( ch = nextToken() ) != -1 ) {
            if( ch == '\\' ) {
                continue;
            } else if( ch == opening ) {
                braceLevel++;
            } else if( ch == closing ) {
                braceLevel--;
                if( braceLevel == 0 ) {
                    break;
                }
            }
            sb.append( ( char ) ch );
        }
        return sb.toString();
    }


    /**
     * Handles constructs of type %%(style) and %%class
     * @return An Element containing the div or span, depending on the situation.
     * @throws IOException
     */
    private Element handleDiv( ) throws IOException {
        int ch = nextToken();
        Element el = null;

        if( ch == '%' ) {
            String style = null;
            String clazz = null;

            ch = nextToken();

            //  Style or class?
            if( ch == '(' ) {
                style = readBraceContent('(',')');
            } else if( Character.isLetter( (char) ch ) ) {
                pushBack( ch );
                clazz = readUntil( "( \t\n\r" );
                //Note: ref.https://www.w3.org/TR/CSS21/syndata.html#characters
                //CSS Classnames can contain only the characters [a-zA-Z0-9] and
                //ISO 10646 characters U+00A0 and higher, plus the "-" and the "_".
                //They cannot start with a digit, two hyphens, or a hyphen followed by a digit.

                //(1) replace '.' by spaces, allowing multiple classnames on a div or span
                //(2) remove any invalid character
                if( clazz != null ) {
                    clazz = clazz.replace( '.', ' ' )
                                 .replaceAll( "[^\\s-_\\w\\x200-\\x377]+", "" );
                }
                ch = nextToken();

                // check for %%class1.class2( style information )
                if( ch == '(' ) {
                    style = readBraceContent( '(', ')' );
                //  Pop out only spaces, so that the upcoming EOL check does not check the next line.
                } else if( ch == '\n' || ch == '\r' ) {
                    pushBack( ch );
                }
            } else {
                // Anything else stops.
                pushBack( ch );
                try {
                    final Boolean isSpan = m_styleStack.pop();
                    if( isSpan == null ) {
                        // Fail quietly
                    } else if( isSpan ) {
                        el = popElement( "span" );
                    } else {
                        el = popElement( "div" );
                    }
                } catch( final EmptyStackException e ) {
                    LOG.debug( "Page '" + m_context.getName() + "' closes a %%-block that has not been opened." );
                    return m_currentElement;
                }
                return el;
            }

            //  Check if there is an attempt to do something nasty
            try {
                style = StringEscapeUtils.unescapeHtml4(style);
                if( style != null && style.contains( "javascript:" ) ) {
                    LOG.debug( "Attempt to output javascript within CSS: {}", style );
                    final ResourceBundle rb = Preferences.getBundle( m_context, InternationalizationManager.CORE_BUNDLE );
                    return addElement( makeError( rb.getString( "markupparser.error.javascriptattempt" ) ) );
                }
            } catch( final NumberFormatException e ) {
                //  If there are unknown entities, we don't want the parser to stop.
                final ResourceBundle rb = Preferences.getBundle( m_context, InternationalizationManager.CORE_BUNDLE );
                final String msg = MessageFormat.format( rb.getString( "markupparser.error.parserfailure"), e.getMessage() );
                return addElement( makeError( msg ) );
            }

            //  Decide if we should open a div or a span?
            final String eol = peekAheadLine();

            if( !eol.trim().isEmpty() ) {
                // There is stuff after the class
                el = new Element("span");
                m_styleStack.push( Boolean.TRUE );
            } else {
                startBlockLevel();
                el = new Element("div");
                m_styleStack.push( Boolean.FALSE );
            }

            if( style != null ) el.setAttribute("style", style);
            if( clazz != null ) el.setAttribute("class", clazz);
            return pushElement( el );
        }
        pushBack( ch );
        return el;
    }

    private Element handleSlash( ) throws IOException {
        final int ch = nextToken();
        pushBack( ch );
        if( ch == '%' && !m_styleStack.isEmpty() ) {
            return handleDiv();
        }

        return null;
    }

    private Element handleBar( final boolean newLine ) throws IOException {
        Element el;
        if( !m_istable && !newLine ) {
            return null;
        }

<<<<<<< HEAD
        //
        //  If the bar is in the first column, we will either start
        //  a new table or continue the old one.
        //
        int ch = nextToken();

        if( newLine )
        {
            if( !m_istable )
            {
=======
        //  If the bar is in the first column, we will either start a new table or continue the old one.
        if( newLine ) {
            if( !m_istable ) {
>>>>>>> f46c00b6
                startBlockLevel();
                el = pushElement( new Element("table").setAttribute("class","wikitable").setAttribute("border","1") );
                m_istable = true;
                m_rowNum = 0;
            }

            m_rowNum++;
            if ( m_rowNum == 1 ) {
                if ( ch == '|' ) {
                    el = pushElement(new Element("thead"));
                    m_isheader = true;
                } else {
                    el = pushElement(new Element("tbody"));
                }
            }
            if ( m_rowNum == 2 && m_isheader ) {
                el = pushElement(new Element("tbody"));
            }

            final Element tr = ( m_rowNum % 2 != 0 )
                       ? new Element("tr").setAttribute("class", "odd")
                       : new Element("tr");
            el = pushElement( tr );
        }

<<<<<<< HEAD
        //
        //  Check out which table cell element to start;
        //  a header element (th) or a regular element (td).
        //
        if( ch == '|' )
        {
            if( !newLine )
            {
=======
        //  Check out which table cell element to start; a header element (th) or a regular element (td).
        final int ch = nextToken();
        if( ch == '|' ) {
            if( !newLine ) {
>>>>>>> f46c00b6
                el = popElement("th");
                if( el == null ) popElement("td");
            }
            el = pushElement( new Element("th") );
        } else {
            if( !newLine ) {
                el = popElement( "td" );
                if( el == null ) popElement( "th" );
            }
            el = pushElement( new Element("td") );
            pushBack( ch );
        }
        return el;
    }

    /**
     *  Generic escape of next character or entity.
     */
    private Element handleTilde() throws IOException {
        final int ch = nextToken();

        if( ch == ' ' ) {
            if( m_wysiwygEditorMode ) {
                m_plainTextBuf.append( "~ " );
            }
            return m_currentElement;
        }

        if( ch == '|' || ch == '~' || ch == '\\' || ch == '*' || ch == '#' ||
            ch == '-' || ch == '!' || ch == '\'' || ch == '_' || ch == '[' ||
            ch == '{' || ch == ']' || ch == '}' || ch == '%' ) {
            if( m_wysiwygEditorMode ) {
                m_plainTextBuf.append( '~' );
            }
            m_plainTextBuf.append( ( char ) ch );
            m_plainTextBuf.append( readWhile( "" + ( char ) ch ) );
            return m_currentElement;
        }
        // No escape.
        pushBack( ch );
        return null;
    }

    private void fillBuffer( final Element startElement ) throws IOException {
        m_currentElement = startElement;
        m_newLine = true;
        boolean quitReading = false;
        disableOutputEscaping();
        while( !quitReading ) {
            final int ch = nextToken();
            if( ch == -1 ) {
                break;
            }

            //  Check if we're actually ending the preformatted mode. We still must do an entity transformation here.
            if( m_isEscaping ) {
                if( ch == '}' ) {
                    if( handleClosebrace() == null ) m_plainTextBuf.append( (char) ch );
                } else if( ch == -1 ) {
                    quitReading = true;
                }
                else if( ch == '\r' ) {
                    // DOS line feeds we ignore.
                } else if( ch == '<' ) {
                    m_plainTextBuf.append( "&lt;" );
                } else if( ch == '>' ) {
                    m_plainTextBuf.append( "&gt;" );
                } else if( ch == '&' ) {
                    m_plainTextBuf.append( "&amp;" );
                } else if( ch == '~' ) {
                    String braces = readWhile( "}" );
                    if( braces.length() >= 3 ) {
                        m_plainTextBuf.append( "}}}" );
                        braces = braces.substring(3);
                    } else {
                        m_plainTextBuf.append( (char) ch );
                    }

                    for( int i = braces.length()-1; i >= 0; i-- ) {
                        pushBack( braces.charAt( i ) );
                    }
                } else {
                    m_plainTextBuf.append( (char) ch );
                }

                continue;
            }

            //  An empty line stops a list
            if( m_newLine && ch != '*' && ch != '#' && ch != ' ' && m_genlistlevel > 0 ) {
                m_plainTextBuf.append(unwindGeneralList());
            }

            if( m_newLine && ch != '|' && m_istable ) {
                popElement( "table" );
                m_istable = false;
                m_isheader = false;
            }

            int skip = IGNORE;
            //  Do the actual parsing and catch any errors.
            try {
                skip = parseToken( ch );
            } catch( final IllegalDataException e ) {
                LOG.info( "Page {} contains data which cannot be added to DOM tree: {}", m_context.getPage().getName(), e.getMessage() );
                makeError( "Error: " + cleanupSuspectData( e.getMessage() ) );
            }

            // The idea is as follows:  If the handler method returns an element (el != null), it is assumed that it
            // has been added in the stack.  Otherwise, the character is added as is to the plaintext buffer.
            //
            // For the transition phase, if s != null, it also gets added in the plaintext buffer.
            switch( skip ) {
                case ELEMENT:
                    m_newLine = false;
                    break;

                case CHARACTER:
                    m_plainTextBuf.append( (char) ch );
                    m_newLine = false;
                    break;

                case IGNORE:
                default:
                    break;
            }
        }

        closeHeadings();
        popElement( "domroot" );
    }

    private String cleanupSuspectData( final String s ) {
        final StringBuilder sb = new StringBuilder( s.length() );
        for( int i = 0; i < s.length(); i++ ) {
            final char c = s.charAt(i);
            if( Verifier.isXMLCharacter( c ) ) sb.append( c );
            else sb.append( "0x" ).append( Integer.toString( c, 16 ).toUpperCase() );
        }

        return sb.toString();
    }

    /** The token is a plain character. */
    protected static final int CHARACTER = 0;

    /** The token is a wikimarkup element. */
    protected static final int ELEMENT   = 1;

    /** The token is to be ignored. */
    protected static final int IGNORE    = 2;

    /**
     *  Return CHARACTER, if you think this was a plain character; ELEMENT, if
     *  you think this was a wiki markup element, and IGNORE, if you think
     *  we should ignore this altogether.
     *  <p>
     *  To add your own MarkupParser, you can override this method, but it
     *  is recommended that you call super.parseToken() as well to gain advantage
     *  of JSPWiki's own markup.  You can call it at the start of your own
     *  parseToken() or end - it does not matter.
     *
     * @param ch The character under investigation
     * @return {@link #ELEMENT}, {@link #CHARACTER} or {@link #IGNORE}.
     * @throws IOException If parsing fails.
     */
    protected int parseToken( final int ch ) throws IOException {
        Element el = null;
        //  Now, check the incoming token.
        switch( ch ) {
          case '\r':
            // DOS linefeeds we forget
            return IGNORE;

          case '\n':
            //  Close things like headings, etc.
            // FIXME: This is not really very fast
            closeHeadings();

            popElement( "dl" ); // Close definition lists.
            if( m_istable ) {
                popElement("tr");
            }
            m_isdefinition = false;
            if( m_newLine ) {
                // Paragraph change.
                startBlockLevel();
                //  Figure out which elements cannot be enclosed inside a <p></p> pair according to XHTML rules.
                final String nextLine = peekAheadLine();
                if( nextLine.isEmpty() ||
                     ( !nextLine.isEmpty() &&
                       !nextLine.startsWith( "{{{" ) &&
                       !nextLine.startsWith( "----" ) &&
                       !nextLine.startsWith( "%%" ) &&
                       "*#!;".indexOf( nextLine.charAt( 0 ) ) == -1 ) ) {
                    pushElement( new Element( "p" ) );
                    m_isOpenParagraph = true;

                    if( m_restartitalic ) {
                        pushElement( new Element( "i" ) );
                        m_isitalic = true;
                        m_restartitalic = false;
                    }
                    if( m_restartbold ) {
                        pushElement( new Element( "b" ) );
                        m_isbold = true;
                        m_restartbold = false;
                    }
                }
            } else {
                m_plainTextBuf.append("\n");
                m_newLine = true;
            }
            return IGNORE;

          case '\\':
            el = handleBackslash();
            break;

          case '_':
            el = handleUnderscore();
            break;

          case '\'':
            el = handleApostrophe();
            break;

          case '{':
            el = handleOpenbrace( m_newLine );
            break;

          case '}':
            el = handleClosebrace();
            break;

          case '-':
            if( m_newLine ) {
                el = handleDash();
            }
            break;

          case '!':
            if( m_newLine ) {
                el = handleHeading();
            }
            break;

          case ';':
            if( m_newLine ) {
                el = handleDefinitionList();
            }
            break;

          case ':':
            if( m_isdefinition ) {
                popElement( "dt" );
                el = pushElement( new Element( "dd" ) );
                m_isdefinition = false;
            }
            break;

          case '[':
            el = handleOpenbracket();
            break;

          case '*':
            if( m_newLine ) {
                pushBack( '*' );
                el = handleGeneralList();
            }
            break;

          case '#':
            if( m_newLine ) {
                pushBack( '#' );
                el = handleGeneralList();
            }
            break;

          case '|':
            el = handleBar( m_newLine );
            break;

          case '~':
            el = handleTilde();
            break;

          case '%':
            el = handleDiv();
            break;

          case '/':
            el = handleSlash();
            break;

          default:
            break;
        }

        return el != null ? ELEMENT : CHARACTER;
    }

    private void closeHeadings() {
        if( m_lastHeading != null && !m_wysiwygEditorMode ) {
            // Add the hash anchor element at the end of the heading
            addElement( new Element("a").setAttribute( "class",HASHLINK )
                                              .setAttribute( "href","#" + m_lastHeading.m_titleAnchor )
                                              .setText( "#" ) );
            m_lastHeading = null;
        }
        popElement( "h2" );
        popElement( "h3" );
        popElement( "h4" );
    }

    /**
     *  Parses the entire document from the Reader given in the constructor or set by {@link #setInputReader(Reader)}.
     *
     *  @return A WikiDocument, ready to be passed to the renderer.
     *  @throws IOException If parsing cannot be accomplished.
     */
    @Override
    public WikiDocument parse() throws IOException {
        final WikiDocument d = new WikiDocument( m_context.getPage() );
        d.setContext( m_context );
        final Element rootElement = new Element( "domroot" );
        d.setRootElement( rootElement );
        fillBuffer( rootElement );
        paragraphify( rootElement );

        return d;
    }

    /**
     *  Checks out that the first paragraph is correctly installed.
     *
     *  @param rootElement element to be checked.
     */
    private void paragraphify( final Element rootElement) {
        //  Add the paragraph tag to the first paragraph
        final List< Content > kids = rootElement.getContent();
        if( rootElement.getChild( "p" ) != null ) {
            final ArrayList<Content> ls = new ArrayList<>();
            int idxOfFirstContent = 0;
            int count = 0;

            for( final Iterator< Content > i = kids.iterator(); i.hasNext(); count++ ) {
                final Content c = i.next();
                if( c instanceof Element ) {
                    final String name = ( ( Element )c ).getName();
                    if( isBlockLevel( name ) ) {
                        break;
                    }
                }

                if( !( c instanceof ProcessingInstruction ) ) {
                    ls.add( c );
                    if( idxOfFirstContent == 0 ) {
                        idxOfFirstContent = count;
                    }
                }
            }

            //  If there were any elements, then add a new <p> (unless it would be an empty one)
            if(!ls.isEmpty()) {
                final Element newel = new Element("p");
                for( final Content c : ls ) {
                    c.detach();
                    newel.addContent( c );
                }

                // Make sure there are no empty <p/> tags added.
                if( !newel.getTextTrim().isEmpty() || !newel.getChildren().isEmpty() ) {
                    rootElement.addContent( idxOfFirstContent, newel );
                }
            }
        }
    }

}<|MERGE_RESOLUTION|>--- conflicted
+++ resolved
@@ -92,11 +92,7 @@
     protected static final int              IMAGEWIKILINK = 9;
     protected static final int              ATTACHMENT    = 10;
 
-<<<<<<< HEAD
-    private static final Logger log = LoggerFactory.getLogger( JSPWikiMarkupParser.class );
-=======
-    private static final Logger LOG = LogManager.getLogger( JSPWikiMarkupParser.class );
->>>>>>> f46c00b6
+    private static final Logger LOG = LoggerFactory.getLogger( JSPWikiMarkupParser.class );
 
     private boolean        m_isbold;
     private boolean        m_isitalic;
@@ -181,11 +177,7 @@
             try {
                 m_camelCasePattern = m_compiler.compile( WIKIWORD_REGEX,Perl5Compiler.DEFAULT_MASK|Perl5Compiler.READ_ONLY_MASK );
             } catch( final MalformedPatternException e ) {
-<<<<<<< HEAD
-                log.error("Internal error: Someone put in a faulty pattern.",e);
-=======
-                LOG.fatal("Internal error: Someone put in a faulty pattern.",e);
->>>>>>> f46c00b6
+				LOG.error("Internal error: Someone put in a faulty pattern.",e);
                 throw new InternalWikiException("Faulty camelcasepattern in TranslatorReader", e);
             }
             m_engine.setAttribute( CAMELCASE_PATTERN, m_camelCasePattern );
@@ -702,11 +694,7 @@
 
             return XmlUtil.extractTextFromDocument( doc );
         } catch( final IOException e ) {
-<<<<<<< HEAD
-            log.error("Title parsing not working", e );
-=======
-            LOG.fatal("Title parsing not working", e );
->>>>>>> f46c00b6
+			https://stackoverflow.com/questions/2789741/how-can-i-set-the-background-color-of-option-in-a-select-element.error("Title parsing not working", e );
             throw new InternalWikiException( "Xml text extraction not working as expected when cleaning title" + e.getMessage() , e );
         }
     }
@@ -1605,7 +1593,6 @@
             return null;
         }
 
-<<<<<<< HEAD
         //
         //  If the bar is in the first column, we will either start
         //  a new table or continue the old one.
@@ -1616,11 +1603,6 @@
         {
             if( !m_istable )
             {
-=======
-        //  If the bar is in the first column, we will either start a new table or continue the old one.
-        if( newLine ) {
-            if( !m_istable ) {
->>>>>>> f46c00b6
                 startBlockLevel();
                 el = pushElement( new Element("table").setAttribute("class","wikitable").setAttribute("border","1") );
                 m_istable = true;
@@ -1646,7 +1628,6 @@
             el = pushElement( tr );
         }
 
-<<<<<<< HEAD
         //
         //  Check out which table cell element to start;
         //  a header element (th) or a regular element (td).
@@ -1655,12 +1636,6 @@
         {
             if( !newLine )
             {
-=======
-        //  Check out which table cell element to start; a header element (th) or a regular element (td).
-        final int ch = nextToken();
-        if( ch == '|' ) {
-            if( !newLine ) {
->>>>>>> f46c00b6
                 el = popElement("th");
                 if( el == null ) popElement("td");
             }
