/*
    Licensed to the Apache Software Foundation (ASF) under one
    or more contributor license agreements.  See the NOTICE file
    distributed with this work for additional information
    regarding copyright ownership.  The ASF licenses this file
    to you under the Apache License, Version 2.0 (the
    "License"); you may not use this file except in compliance
    with the License.  You may obtain a copy of the License at

       http://www.apache.org/licenses/LICENSE-2.0

    Unless required by applicable law or agreed to in writing,
    software distributed under the License is distributed on an
    "AS IS" BASIS, WITHOUT WARRANTIES OR CONDITIONS OF ANY
    KIND, either express or implied.  See the License for the
    specific language governing permissions and limitations
    under the License.
 */
package org.apache.wiki.auth.user;

import org.apache.commons.lang3.StringUtils;
import org.apache.wiki.api.core.Engine;
import org.apache.wiki.api.exceptions.NoRequiredPropertyException;
import org.apache.wiki.auth.NoSuchPrincipalException;
import org.apache.wiki.auth.WikiPrincipal;
import org.apache.wiki.auth.WikiSecurityException;
import org.apache.wiki.util.Serializer;
import org.apache.wiki.util.TextUtil;
import org.w3c.dom.Document;
import org.w3c.dom.Element;
import org.w3c.dom.Node;
import org.w3c.dom.NodeList;
import org.w3c.dom.Text;
import org.xml.sax.SAXException;

import javax.xml.parsers.DocumentBuilderFactory;
import javax.xml.parsers.ParserConfigurationException;
import java.io.BufferedWriter;
import java.io.File;
import java.io.FileNotFoundException;
import java.io.IOException;
import java.io.OutputStreamWriter;
import java.io.Serializable;
import java.nio.charset.StandardCharsets;
import java.nio.file.Files;
import java.security.Principal;
import java.text.DateFormat;
import java.text.ParseException;
import java.text.SimpleDateFormat;
import java.util.Date;
import java.util.Locale;
import java.util.Map;
import java.util.Properties;
import java.util.SortedSet;
import java.util.TreeSet;
import java.util.stream.Collectors;
import java.util.stream.IntStream;

/**
 * <p>Manages {@link DefaultUserProfile} objects using XML files for persistence. Passwords are hashed using SHA1. User entries are simple
 * <code>&lt;user&gt;</code> elements under the root. User profile properties are attributes of the element. For example:</p>
 * <blockquote><code>
 * &lt;users&gt;<br/>
 * &nbsp;&nbsp;&lt;user loginName="janne" fullName="Janne Jalkanen"<br/>
 * &nbsp;&nbsp;&nbsp;&nbsp;wikiName="JanneJalkanen" email="janne@ecyrd.com"<br/>
 * &nbsp;&nbsp;&nbsp;&nbsp;password="{SHA}457b08e825da547c3b77fbc1ff906a1d00a7daee"/&gt;<br/>
 * &lt;/users&gt;
 * </code></blockquote>
 * <p>In this example, the un-hashed password is <code>myP@5sw0rd</code>. Passwords are hashed without salt.</p>
 * @since 2.3
 */

// FIXME: If the DB is shared across multiple systems, it's possible to lose accounts
//        if two people add new accounts right after each other from different wikis.
public class XMLUserDatabase extends AbstractUserDatabase {

    /** The jspwiki.properties property specifying the file system location of the user database. */
    public static final String  PROP_USERDATABASE = "jspwiki.xmlUserDatabaseFile";
    private static final String DEFAULT_USERDATABASE = "userdatabase.xml";
    private static final String ATTRIBUTES_TAG    = "attributes";
    private static final String CREATED           = "created";
    private static final String EMAIL             = "email";
    private static final String FULL_NAME         = "fullName";
    private static final String LOGIN_NAME        = "loginName";
    private static final String LAST_MODIFIED     = "lastModified";
    private static final String LOCK_EXPIRY       = "lockExpiry";
    private static final String PASSWORD          = "password";
    private static final String UID               = "uid";
    private static final String USER_TAG          = "user";
    private static final String WIKI_NAME         = "wikiName";
    private static final DateFormat DATE_FORMAT = new SimpleDateFormat( "yyyy.MM.dd 'at' HH:mm:ss:SSS z");
    private static final DateFormat DATE_FORMAT_EN = new SimpleDateFormat( "yyyy.MM.dd 'at' HH:mm:ss:SSS z", Locale.ENGLISH );
    private static final DateFormat DATE_FORMAT_DE = new SimpleDateFormat( "yyyy.MM.dd 'at' HH:mm:ss:SSS z", Locale.GERMAN );
    private Document            c_dom;
    private File                c_file;

    /** {@inheritDoc} */
    @Override
    public synchronized void deleteByLoginName( final String loginName ) throws WikiSecurityException {
        if( c_dom == null ) {
            throw new WikiSecurityException( "FATAL: database does not exist" );
        }

        final NodeList users = c_dom.getDocumentElement().getElementsByTagName( USER_TAG );
        for( int i = 0; i < users.getLength(); i++ ) {
            final Element user = ( Element )users.item( i );
            if( user.getAttribute( LOGIN_NAME ).equals( loginName ) ) {
                c_dom.getDocumentElement().removeChild( user );

                // Commit to disk
                saveDOM();
                return;
            }
        }
        throw new NoSuchPrincipalException( "Not in database: " + loginName );
    }

    /** {@inheritDoc} */
    @Override
    public UserProfile findByEmail( final String index ) throws NoSuchPrincipalException {
        return findBy( EMAIL, index );
    }

    /** {@inheritDoc} */
    @Override
    public UserProfile findByFullName( final String index ) throws NoSuchPrincipalException {
        return findBy( FULL_NAME, index );
    }

    /** {@inheritDoc} */
    @Override
    public UserProfile findByLoginName( final String index ) throws NoSuchPrincipalException {
        return findBy( LOGIN_NAME, index );
    }

    /** {@inheritDoc} */
    @Override
    public UserProfile findByUid( final String uid ) throws NoSuchPrincipalException {
        return findBy( UID, uid );
    }

    /** {@inheritDoc} */
    @Override
    public UserProfile findByWikiName( final String index ) throws NoSuchPrincipalException {
        return findBy( WIKI_NAME, index );
    }

    public UserProfile findBy( final String attr, final String value ) throws NoSuchPrincipalException {
        final UserProfile profile = findByAttribute( attr, value );
        if ( profile != null ) {
            return profile;
        }
        throw new NoSuchPrincipalException( "Not in database: " + value );
    }

    /** {@inheritDoc} */
    @Override
    public Principal[] getWikiNames() throws WikiSecurityException {
        if ( c_dom == null ) {
            throw new IllegalStateException( "FATAL: database does not exist" );
        }
        final SortedSet< WikiPrincipal > principals = new TreeSet<>();
        final NodeList users = c_dom.getElementsByTagName( USER_TAG );
        for( int i = 0; i < users.getLength(); i++ ) {
            final Element user = ( Element )users.item( i );
            final String wikiName = user.getAttribute( WIKI_NAME );
            if( StringUtils.isEmpty( wikiName ) ) {
                LOG.warn( "Detected null or empty wiki name for {} in XMLUserDataBase. Check your user database.", user.getAttribute( LOGIN_NAME ) );
            } else {
                final WikiPrincipal principal = new WikiPrincipal( wikiName, WikiPrincipal.WIKI_NAME );
                principals.add( principal );
            }
        }
        return principals.toArray( new Principal[0] );
    }

    /** {@inheritDoc} */
    @Override
    public void initialize( final Engine engine, final Properties props ) throws NoRequiredPropertyException {
        final File defaultFile;
        if( engine.getRootPath() == null ) {
            LOG.warn( "Cannot identify JSPWiki root path" );
            defaultFile = new File( "WEB-INF/" + DEFAULT_USERDATABASE ).getAbsoluteFile();
        } else {
            defaultFile = new File( engine.getRootPath() + "/WEB-INF/" + DEFAULT_USERDATABASE );
        }

        // Get database file location
        final String file = TextUtil.getStringProperty( props, PROP_USERDATABASE, defaultFile.getAbsolutePath() );
        if( file == null ) {
            LOG.warn( "XML user database property " + PROP_USERDATABASE + " not found; trying " + defaultFile );
            c_file = defaultFile;
        } else {
            c_file = new File( file );
        }

        LOG.info( "XML user database at " + c_file.getAbsolutePath() );

        buildDOM();
        sanitizeDOM();
    }

    private void buildDOM() {
        // Read DOM
        final DocumentBuilderFactory factory = DocumentBuilderFactory.newInstance();
        factory.setValidating( false );
        factory.setExpandEntityReferences( false );
        factory.setIgnoringComments( true );
        factory.setNamespaceAware( false );
        //factory.setAttribute( XMLConstants.ACCESS_EXTERNAL_DTD, "" );
        //factory.setAttribute( XMLConstants.ACCESS_EXTERNAL_SCHEMA, "" );
        try {
            c_dom = factory.newDocumentBuilder().parse( c_file );
            LOG.debug( "Database successfully initialized" );
            c_lastModified = c_file.lastModified();
            c_lastCheck = System.currentTimeMillis();
        } catch( final ParserConfigurationException e ) {
            LOG.error( "Configuration error: {}", e.getMessage() );
        } catch( final SAXException e ) {
            LOG.error( "SAX error: {}", e.getMessage() );
        } catch( final FileNotFoundException e ) {
            LOG.info( "User database not found; creating from scratch..." );
        } catch( final IOException e ) {
            LOG.error( "IO error: {}", e.getMessage() );
        }
        if( c_dom == null ) {
            try {
                //  Create the DOM from scratch
                c_dom = factory.newDocumentBuilder().newDocument();
                c_dom.appendChild( c_dom.createElement( "users" ) );
            } catch( final ParserConfigurationException e ) {
<<<<<<< HEAD
                log.error( "Could not create in-memory DOM" );
=======
                LOG.fatal( "Could not create in-memory DOM" );
>>>>>>> f46c00b6
            }
        }
    }

    private void saveDOM() throws WikiSecurityException {
        if( c_dom == null ) {
            throw new IllegalStateException( "FATAL: database does not exist" );
        }

        final File newFile = new File( c_file.getAbsolutePath() + ".new" );
        try( final BufferedWriter io = new BufferedWriter( new OutputStreamWriter( Files.newOutputStream( newFile.toPath() ), StandardCharsets.UTF_8 ) ) ) {

            // Write the file header and document root
            io.write( "<?xml version=\"1.0\" encoding=\"UTF-8\"?>\n" );
            io.write( "<users>\n" );

            // Write each profile as a <user> node
            final Element root = c_dom.getDocumentElement();
            final NodeList nodes = root.getElementsByTagName( USER_TAG );
            for( int i = 0; i < nodes.getLength(); i++ ) {
                final Element user = ( Element )nodes.item( i );
                io.write( "    <" + USER_TAG + " " );
                io.write( UID );
                io.write( "=\"" + user.getAttribute( UID ) + "\" " );
                io.write( LOGIN_NAME );
                io.write( "=\"" + user.getAttribute( LOGIN_NAME ) + "\" " );
                io.write( WIKI_NAME );
                io.write( "=\"" + user.getAttribute( WIKI_NAME ) + "\" " );
                io.write( FULL_NAME );
                io.write( "=\"" + user.getAttribute( FULL_NAME ) + "\" " );
                io.write( EMAIL );
                io.write( "=\"" + user.getAttribute( EMAIL ) + "\" " );
                io.write( PASSWORD );
                io.write( "=\"" + user.getAttribute( PASSWORD ) + "\" " );
                io.write( CREATED );
                io.write( "=\"" + user.getAttribute( CREATED ) + "\" " );
                io.write( LAST_MODIFIED );
                io.write( "=\"" + user.getAttribute( LAST_MODIFIED ) + "\" " );
                io.write( LOCK_EXPIRY );
                io.write( "=\"" + user.getAttribute( LOCK_EXPIRY ) + "\" " );
                io.write( ">" );
                final NodeList attributes = user.getElementsByTagName( ATTRIBUTES_TAG );
                for( int j = 0; j < attributes.getLength(); j++ ) {
                    final Element attribute = ( Element )attributes.item( j );
                    final String value = extractText( attribute );
                    io.write( "\n        <" + ATTRIBUTES_TAG + ">" );
                    io.write( value );
                    io.write( "</" + ATTRIBUTES_TAG + ">" );
                }
                io.write( "\n    </" + USER_TAG + ">\n" );
            }
            io.write( "</users>" );
        } catch( final IOException e ) {
            throw new WikiSecurityException( e.getLocalizedMessage(), e );
        }

        // Copy new file over old version
        final File backup = new File( c_file.getAbsolutePath() + ".old" );
        if( backup.exists() ) {
            if( !backup.delete() ) {
                LOG.error( "Could not delete old user database backup: " + backup );
            }
        }
        if( !c_file.renameTo( backup ) ) {
            LOG.error( "Could not create user database backup: " + backup );
        }
        if( !newFile.renameTo( c_file ) ) {
            LOG.error( "Could not save database: " + backup + " restoring backup." );
            if( !backup.renameTo( c_file ) ) {
                LOG.error( "Restore failed. Check the file permissions." );
            }
            LOG.error( "Could not save database: " + c_file + ". Check the file permissions" );
        }
    }

    private long c_lastCheck;
    private long c_lastModified;

    private void checkForRefresh() {
        final long time = System.currentTimeMillis();
        if( time - c_lastCheck > 60 * 1000L ) {
            final long lastModified = c_file.lastModified();

            if( lastModified > c_lastModified ) {
                buildDOM();
            }
        }
    }

    /**
     * {@inheritDoc}
     *
     * @see org.apache.wiki.auth.user.UserDatabase#rename(String, String)
     */
    @Override
    public synchronized void rename( final String loginName, final String newName) throws DuplicateUserException, WikiSecurityException {
        if( c_dom == null ) {
<<<<<<< HEAD
            log.error( "Could not rename profile '" + loginName + "'; database does not exist" );
=======
            LOG.fatal( "Could not rename profile '" + loginName + "'; database does not exist" );
>>>>>>> f46c00b6
            throw new IllegalStateException( "FATAL: database does not exist" );
        }
        checkForRefresh();

        // Get the existing user; if not found, throws NoSuchPrincipalException
        final UserProfile profile = findByLoginName( loginName );

        // Get user with the proposed name; if found, it's a collision
        try {
            final UserProfile otherProfile = findByLoginName( newName );
            if( otherProfile != null ) {
                throw new DuplicateUserException( "security.error.cannot.rename", newName );
            }
        } catch( final NoSuchPrincipalException e ) {
            // Good! That means it's safe to save using the new name
        }

        // Find the user with the old login id attribute, and change it
        final NodeList users = c_dom.getElementsByTagName( USER_TAG );
        for( int i = 0; i < users.getLength(); i++ ) {
            final Element user = ( Element )users.item( i );
            if( user.getAttribute( LOGIN_NAME ).equals( loginName ) ) {
                final Date modDate = new Date( System.currentTimeMillis() );
                setAttribute( user, LOGIN_NAME, newName );
                setAttribute( user, LAST_MODIFIED, DATE_FORMAT_EN.format( modDate ) );
                profile.setLoginName( newName );
                profile.setLastModified( modDate );
                break;
            }
        }

        // Commit to disk
        saveDOM();
    }

    /** {@inheritDoc} */
    @Override
    public synchronized void save( final UserProfile profile ) throws WikiSecurityException {
        if ( c_dom == null ) {
<<<<<<< HEAD
            log.error( "Could not save profile " + profile + " database does not exist" );
=======
            LOG.fatal( "Could not save profile " + profile + " database does not exist" );
>>>>>>> f46c00b6
            throw new IllegalStateException( "FATAL: database does not exist" );
        }

        checkForRefresh();

        final String index = profile.getLoginName();
        final NodeList users = c_dom.getElementsByTagName( USER_TAG );
        Element user = IntStream.range(0, users.getLength()).mapToObj(i -> (Element) users.item(i)).filter(currentUser -> currentUser.getAttribute(LOGIN_NAME).equals(index)).findFirst().orElse(null);

        boolean isNew = false;

        final Date modDate = new Date( System.currentTimeMillis() );
        if( user == null ) {
            // Create new user node
            profile.setCreated( modDate );
            LOG.info( "Creating new user " + index );
            user = c_dom.createElement( USER_TAG );
            c_dom.getDocumentElement().appendChild( user );
            setAttribute( user, CREATED, DATE_FORMAT_EN.format( profile.getCreated() ) );
            isNew = true;
        } else {
            // To update existing user node, delete old attributes first...
            final NodeList attributes = user.getElementsByTagName( ATTRIBUTES_TAG );
            for( int i = 0; i < attributes.getLength(); i++ ) {
                user.removeChild( attributes.item( i ) );
            }
        }

        setAttribute( user, UID, profile.getUid() );
        setAttribute( user, LAST_MODIFIED, DATE_FORMAT_EN.format( modDate ) );
        setAttribute( user, LOGIN_NAME, profile.getLoginName() );
        setAttribute( user, FULL_NAME, profile.getFullname() );
        setAttribute( user, WIKI_NAME, profile.getWikiName() );
        setAttribute( user, EMAIL, profile.getEmail() );
        final Date lockExpiry = profile.getLockExpiry();
        setAttribute( user, LOCK_EXPIRY, lockExpiry == null ? "" : DATE_FORMAT_EN.format( lockExpiry ) );

        // Hash and save the new password if it's different from old one
        final String newPassword = profile.getPassword();
        if( newPassword != null && !newPassword.equals( "" ) ) {
            final String oldPassword = user.getAttribute( PASSWORD );
            if( !oldPassword.equals( newPassword ) ) {
                setAttribute( user, PASSWORD, getHash( newPassword ) );
            }
        }

        // Save the attributes as Base64 string
        if(!profile.getAttributes().isEmpty()) {
            try {
                final String encodedAttributes = Serializer.serializeToBase64( profile.getAttributes() );
                final Element attributes = c_dom.createElement( ATTRIBUTES_TAG );
                user.appendChild( attributes );
                final Text value = c_dom.createTextNode( encodedAttributes );
                attributes.appendChild( value );
            } catch( final IOException e ) {
                throw new WikiSecurityException( "Could not save user profile attribute. Reason: " + e.getMessage(), e );
            }
        }

        // Set the profile timestamps
        if( isNew ) {
            profile.setCreated( modDate );
        }
        profile.setLastModified( modDate );

        // Commit to disk
        saveDOM();
    }

    /**
     * Private method that returns the first {@link UserProfile}matching a &lt;user&gt; element's supplied attribute. This method will also
     * set the UID if it has not yet been set.
     *
     * @param matchAttribute matching attribute
     * @param index value to match
     * @return the profile, or <code>null</code> if not found
     */
    private UserProfile findByAttribute( final String matchAttribute, String index ) {
        if ( c_dom == null ) {
            throw new IllegalStateException( "FATAL: database does not exist" );
        }

        checkForRefresh();
        final NodeList users = c_dom.getElementsByTagName( USER_TAG );
        if( users == null ) {
            return null;
        }

        // check if we have to do a case-insensitive compare
        final boolean caseSensitiveCompare = !matchAttribute.equals( EMAIL );

        for( int i = 0; i < users.getLength(); i++ ) {
            final Element user = (Element) users.item( i );
            String userAttribute = user.getAttribute( matchAttribute );
            if( !caseSensitiveCompare ) {
                userAttribute = StringUtils.lowerCase(userAttribute);
                index = StringUtils.lowerCase(index);
            }
            if( userAttribute.equals( index ) ) {
                final UserProfile profile = newProfile();

                // Parse basic attributes
                profile.setUid( user.getAttribute( UID ) );
                if( profile.getUid() == null || profile.getUid().isEmpty() ) {
                    profile.setUid( generateUid( this ) );
                }
                profile.setLoginName( user.getAttribute( LOGIN_NAME ) );
                profile.setFullname( user.getAttribute( FULL_NAME ) );
                profile.setPassword( user.getAttribute( PASSWORD ) );
                profile.setEmail( user.getAttribute( EMAIL ) );

                // Get created/modified timestamps
                final String created = user.getAttribute( CREATED );
                final String modified = user.getAttribute( LAST_MODIFIED );
                profile.setCreated( parseDate( profile, created ) );
                profile.setLastModified( parseDate( profile, modified ) );

                // Is the profile locked?
                final String lockExpiry = user.getAttribute( LOCK_EXPIRY );
                if( StringUtils.isEmpty( lockExpiry ) || lockExpiry.isEmpty() ) {
                    profile.setLockExpiry( null );
                } else {
                    profile.setLockExpiry( new Date( Long.parseLong( lockExpiry ) ) );
                }

                // Extract all the user's attributes (should only be one attributes tag, but you never know!)
                final NodeList attributes = user.getElementsByTagName( ATTRIBUTES_TAG );
                for( int j = 0; j < attributes.getLength(); j++ ) {
                    final Element attribute = ( Element )attributes.item( j );
                    final String serializedMap = extractText( attribute );
                    try {
                        final Map< String, ? extends Serializable > map = Serializer.deserializeFromBase64( serializedMap );
                        profile.getAttributes().putAll( map );
                    } catch( final IOException e ) {
                        LOG.error( "Could not parse user profile attributes!", e );
                    }
                }

                return profile;
            }
        }
        return null;
    }

    /**
     * Extracts all the text nodes that are immediate children of an Element.
     *
     * @param element the base element
     * @return the text nodes that are immediate children of the base element, concatenated together
     */
    private String extractText( final Element element ) {
        String text = "";
        if( element.getChildNodes().getLength() > 0 ) {
            final NodeList children = element.getChildNodes();
            text = IntStream.range(0, children.getLength()).mapToObj(children::item).filter(child -> child.getNodeType() == Node.TEXT_NODE).map(child -> ((Text) child).getData()).collect(Collectors.joining());
        }
        return text;
    }

    /**
     *  Tries to parse a date using the default format - then, for backwards compatibility reasons, tries the platform default.
     *
     *  @param profile profile associated to the date.
     *  @param date date to be parsed.
     *  @return A parsed date, or null, if both parse attempts fail.
     */
    private Date parseDate( final UserProfile profile, final String date ) {
        try {
            return parseDate(date);
        } catch( final ParseException e ) {
            try {
                return DateFormat.getDateTimeInstance().parse( date );
            } catch( final ParseException e2 ) {
                LOG.warn( "Could not parse 'created' or 'lastModified' attribute for profile '" + profile.getLoginName() + "'." +
                          " It may have been tampered with.", e2 );
            }
        }
        return null;
    }

    private Date parseDate( String date ) throws ParseException {
        try {
            return DATE_FORMAT_EN.parse( date );
        }  catch( ParseException e0 ) {
            try {
                return DATE_FORMAT.parse( date );
            }  catch( ParseException e1 ) {
                try {
                    return DATE_FORMAT_DE.parse( date );
                } catch (Exception e2) {
                    return DateFormat.getDateTimeInstance().parse( date );
                }
            }
        }

    }

    /**
     * After loading the DOM, this method sanity-checks the dates in the DOM and makes sure they are formatted properly. This is sort-of
     * hacky, but it should work.
     */
    private void sanitizeDOM() {
        if( c_dom == null ) {
            throw new IllegalStateException( "FATAL: database does not exist" );
        }

        final NodeList users = c_dom.getElementsByTagName( USER_TAG );
        for( int i = 0; i < users.getLength(); i++ ) {
            final Element user = ( Element )users.item( i );

            // Sanitize UID (and generate a new one if one does not exist)
            String uid = user.getAttribute( UID ).trim();
            if( StringUtils.isEmpty( uid ) || "-1".equals( uid ) ) {
                uid = String.valueOf( generateUid( this ) );
                user.setAttribute( UID, uid );
            }

            // Sanitize dates
            final String loginName = user.getAttribute( LOGIN_NAME );
            String created = user.getAttribute( CREATED );
            String modified = user.getAttribute( LAST_MODIFIED );

            try {
                created = DATE_FORMAT_EN.format( parseDate( created ) );
                modified = DATE_FORMAT_EN.format( parseDate( modified ) );;
                user.setAttribute( CREATED, created );
                user.setAttribute( LAST_MODIFIED, modified );
            } catch( final ParseException e ) {
<<<<<<< HEAD
                log.warn( "Could not parse 'created' or 'lastModified' attribute for profile '" + loginName + "'."
                        + " It may have been tampered with." );
=======
                try {
                    created = c_format.format( DateFormat.getDateTimeInstance().parse( created ) );
                    modified = c_format.format( DateFormat.getDateTimeInstance().parse( modified ) );
                    user.setAttribute( CREATED, created );
                    user.setAttribute( LAST_MODIFIED, modified );
                } catch( final ParseException e2 ) {
                    LOG.warn( "Could not parse 'created' or 'lastModified' attribute for profile '" + loginName + "'."
                            + " It may have been tampered with." );
                }
>>>>>>> f46c00b6
            }
        }
    }

    /**
     * Private method that sets an attribute value for a supplied DOM element.
     *
     * @param element the element whose attribute is to be set
     * @param attribute the name of the attribute to set
     * @param value the desired attribute value
     */
    private void setAttribute( final Element element, final String attribute, final String value ) {
        if( value != null ) {
            element.setAttribute( attribute, value );
        }
    }

}<|MERGE_RESOLUTION|>--- conflicted
+++ resolved
@@ -229,11 +229,7 @@
                 c_dom = factory.newDocumentBuilder().newDocument();
                 c_dom.appendChild( c_dom.createElement( "users" ) );
             } catch( final ParserConfigurationException e ) {
-<<<<<<< HEAD
-                log.error( "Could not create in-memory DOM" );
-=======
-                LOG.fatal( "Could not create in-memory DOM" );
->>>>>>> f46c00b6
+				LOG.error( "Could not create in-memory DOM" );
             }
         }
     }
@@ -331,11 +327,7 @@
     @Override
     public synchronized void rename( final String loginName, final String newName) throws DuplicateUserException, WikiSecurityException {
         if( c_dom == null ) {
-<<<<<<< HEAD
-            log.error( "Could not rename profile '" + loginName + "'; database does not exist" );
-=======
-            LOG.fatal( "Could not rename profile '" + loginName + "'; database does not exist" );
->>>>>>> f46c00b6
+			LOG.error( "Could not rename profile '" + loginName + "'; database does not exist" );
             throw new IllegalStateException( "FATAL: database does not exist" );
         }
         checkForRefresh();
@@ -375,11 +367,7 @@
     @Override
     public synchronized void save( final UserProfile profile ) throws WikiSecurityException {
         if ( c_dom == null ) {
-<<<<<<< HEAD
-            log.error( "Could not save profile " + profile + " database does not exist" );
-=======
-            LOG.fatal( "Could not save profile " + profile + " database does not exist" );
->>>>>>> f46c00b6
+			LOG.error( "Could not save profile " + profile + " database does not exist" );
             throw new IllegalStateException( "FATAL: database does not exist" );
         }
 
@@ -608,20 +596,8 @@
                 user.setAttribute( CREATED, created );
                 user.setAttribute( LAST_MODIFIED, modified );
             } catch( final ParseException e ) {
-<<<<<<< HEAD
-                log.warn( "Could not parse 'created' or 'lastModified' attribute for profile '" + loginName + "'."
+				LOG.warn( "Could not parse 'created' or 'lastModified' attribute for profile '" + loginName + "'."
                         + " It may have been tampered with." );
-=======
-                try {
-                    created = c_format.format( DateFormat.getDateTimeInstance().parse( created ) );
-                    modified = c_format.format( DateFormat.getDateTimeInstance().parse( modified ) );
-                    user.setAttribute( CREATED, created );
-                    user.setAttribute( LAST_MODIFIED, modified );
-                } catch( final ParseException e2 ) {
-                    LOG.warn( "Could not parse 'created' or 'lastModified' attribute for profile '" + loginName + "'."
-                            + " It may have been tampered with." );
-                }
->>>>>>> f46c00b6
             }
         }
     }
