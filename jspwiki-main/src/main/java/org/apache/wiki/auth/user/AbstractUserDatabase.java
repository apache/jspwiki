/* 
    Licensed to the Apache Software Foundation (ASF) under one
    or more contributor license agreements.  See the NOTICE file
    distributed with this work for additional information
    regarding copyright ownership.  The ASF licenses this file
    to you under the Apache License, Version 2.0 (the
    "License"); you may not use this file except in compliance
    with the License.  You may obtain a copy of the License at

       http://www.apache.org/licenses/LICENSE-2.0

    Unless required by applicable law or agreed to in writing,
    software distributed under the License is distributed on an
    "AS IS" BASIS, WITHOUT WARRANTIES OR CONDITIONS OF ANY
    KIND, either express or implied.  See the License for the
    specific language governing permissions and limitations
    under the License.  
 */
package org.apache.wiki.auth.user;

import org.apache.commons.lang3.math.NumberUtils;
import org.slf4j.LoggerFactory;
import org.slf4j.Logger;
import org.apache.wiki.api.core.Engine;
import org.apache.wiki.api.exceptions.NoRequiredPropertyException;
import org.apache.wiki.auth.NoSuchPrincipalException;
import org.apache.wiki.auth.WikiPrincipal;
import org.apache.wiki.auth.WikiSecurityException;
import org.apache.wiki.util.ByteUtils;
import org.apache.wiki.util.CryptoUtil;

import java.nio.charset.StandardCharsets;
import java.security.MessageDigest;
import java.security.NoSuchAlgorithmException;
import java.security.Principal;
import java.util.ArrayList;
import java.util.Properties;
import java.util.UUID;

/**
 * Abstract UserDatabase class that provides convenience methods for finding profiles, building Principal collections and hashing passwords.
 *
 * @since 2.3
 */
public abstract class AbstractUserDatabase implements UserDatabase {

<<<<<<< HEAD
    protected static final Logger log = LoggerFactory.getLogger( AbstractUserDatabase.class );
=======
    protected static final Logger LOG = LogManager.getLogger( AbstractUserDatabase.class );
>>>>>>> f46c00b6
    protected static final String SHA_PREFIX = "{SHA}";
    protected static final String SSHA_PREFIX = "{SSHA}";
    protected static final String SHA256_PREFIX = "{SHA-256}";

    /**
     * Looks up and returns the first {@link UserProfile} in the user database that whose login name, full name, or wiki name matches the
     * supplied string. This method provides a "forgiving" search algorithm for resolving principal names when the exact profile attribute
     * that supplied the name is unknown.
     *
     * @param index the login name, full name, or wiki name
     * @see org.apache.wiki.auth.user.UserDatabase#find(java.lang.String)
     */
    @Override
    public UserProfile find( final String index ) throws NoSuchPrincipalException {
        UserProfile profile = null;

        // Try finding by full name
        try {
            profile = findByFullName( index );
        } catch( final NoSuchPrincipalException e ) {
        }
        if( profile != null ) {
            return profile;
        }

        // Try finding by wiki name
        try {
            profile = findByWikiName( index );
        } catch( final NoSuchPrincipalException e ) {
        }
        if( profile != null ) {
            return profile;
        }

        // Try finding by login name
        try {
            profile = findByLoginName( index );
        } catch( final NoSuchPrincipalException e ) {
        }
        if( profile != null ) {
            return profile;
        }

        throw new NoSuchPrincipalException( "Not in database: " + index );
    }

    /**
     * {@inheritDoc}
     * @see org.apache.wiki.auth.user.UserDatabase#findByEmail(java.lang.String)
     */
    @Override
    public abstract UserProfile findByEmail( String index ) throws NoSuchPrincipalException;

    /**
     * {@inheritDoc}
     * @see org.apache.wiki.auth.user.UserDatabase#findByFullName(java.lang.String)
     */
    @Override
    public abstract UserProfile findByFullName( String index ) throws NoSuchPrincipalException;

    /**
     * {@inheritDoc}
     * @see org.apache.wiki.auth.user.UserDatabase#findByLoginName(java.lang.String)
     */
    @Override
    public abstract UserProfile findByLoginName( String index ) throws NoSuchPrincipalException;

    /**
     * {@inheritDoc}
     * @see org.apache.wiki.auth.user.UserDatabase#findByWikiName(java.lang.String)
     */
    @Override
    public abstract UserProfile findByWikiName( String index ) throws NoSuchPrincipalException;

    /**
     * <p>Looks up the Principals representing a user from the user database. These
     * are defined as a set of WikiPrincipals manufactured from the login name,
     * full name, and wiki name. If the user database does not contain a user
     * with the supplied identifier, throws a {@link NoSuchPrincipalException}.</p>
     * <p>When this method creates WikiPrincipals, the Principal containing
     * the user's full name is marked as containing the common name (see
     * {@link org.apache.wiki.auth.WikiPrincipal#WikiPrincipal(String, String)}).
     * @param identifier the name of the principal to retrieve; this corresponds to
     *            value returned by the user profile's
     *            {@link UserProfile#getLoginName()}method.
     * @return the array of Principals representing the user
     * @see org.apache.wiki.auth.user.UserDatabase#getPrincipals(java.lang.String)
     * @throws NoSuchPrincipalException If the user database does not contain user with the supplied identifier
     */
    @Override
    public Principal[] getPrincipals( final String identifier ) throws NoSuchPrincipalException {
        final UserProfile profile = findByLoginName( identifier );
        final ArrayList< Principal > principals = new ArrayList<>();
        if( profile.getLoginName() != null && !profile.getLoginName().isEmpty() ) {
            principals.add( new WikiPrincipal( profile.getLoginName(), WikiPrincipal.LOGIN_NAME ) );
        }
        if( profile.getFullname() != null && !profile.getFullname().isEmpty() ) {
            principals.add( new WikiPrincipal( profile.getFullname(), WikiPrincipal.FULL_NAME ) );
        }
        if( profile.getWikiName() != null && !profile.getWikiName().isEmpty() ) {
            principals.add( new WikiPrincipal( profile.getWikiName(), WikiPrincipal.WIKI_NAME ) );
        }
        return principals.toArray( new Principal[0] );
    }

    /**
     * {@inheritDoc}
     *
     * @see org.apache.wiki.auth.user.UserDatabase#initialize(org.apache.wiki.api.core.Engine, java.util.Properties)
     */
    @Override
    public abstract void initialize( Engine engine, Properties props ) throws NoRequiredPropertyException, WikiSecurityException;

    /**
     * Factory method that instantiates a new DefaultUserProfile with a new, distinct unique identifier.
     * 
     * @return A new, empty profile.
     */
    @Override
    public UserProfile newProfile() {
        final UserProfile profile = new DefaultUserProfile();
        profile.setUid( AbstractUserDatabase.generateUid( this ) );
        return profile;
    }

    /**
     * {@inheritDoc}
     * @see org.apache.wiki.auth.user.UserDatabase#save(org.apache.wiki.auth.user.UserProfile)
     */
    @Override
    public abstract void save( UserProfile profile ) throws WikiSecurityException;

    /**
     * Validates the password for a given user. If the user does not exist in the user database, this method always returns
     * <code>false</code>. If the user exists, the supplied password is compared to the stored password. Note that if the stored password's
     * value starts with <code>{SHA}</code>, the supplied password is hashed prior to the comparison.
     *
     * @param loginName the user's login name
     * @param password the user's password (obtained from user input, e.g., a web form)
     * @return <code>true</code> if the supplied user password matches the stored password
     * @see org.apache.wiki.auth.user.UserDatabase#validatePassword(java.lang.String, java.lang.String)
     */
    @Override
    public boolean validatePassword( final String loginName, final String password ) {
        final String hashedPassword;
        try {
            final UserProfile profile = findByLoginName( loginName );
            String storedPassword = profile.getPassword();
            boolean verified = false;

            // If the password is stored as SHA-256 or SSHA, verify the hash
            if( storedPassword.startsWith( SHA256_PREFIX ) || storedPassword.startsWith( SSHA_PREFIX ) ) {
                verified = CryptoUtil.verifySaltedPassword( password.getBytes( StandardCharsets.UTF_8 ), storedPassword );
            }

            // Use older verification algorithm if password is stored as SHA
            if( storedPassword.startsWith( SHA_PREFIX ) ) {
                storedPassword = storedPassword.substring( SHA_PREFIX.length() );
                hashedPassword = getShaHash( password );
                verified = hashedPassword.equals( storedPassword );
            }

            // If in the old format and password verified, upgrade the hash to SSHA
            if( verified && !storedPassword.startsWith( SHA256_PREFIX ) ) {
                profile.setPassword( password );
                save( profile );
            }

            return verified;
        } catch( final NoSuchPrincipalException e ) {
        } catch( final NoSuchAlgorithmException e ) {
            LOG.error( "Unsupported algorithm: " + e.getMessage() );
        } catch( final WikiSecurityException e ) {
            LOG.error( "Could not upgrade SHA password to SSHA because profile could not be saved. Reason: " + e.getMessage(), e );
        }
        return false;
    }

    /**
     * Generates a new random user identifier (uid) that is guaranteed to be unique.
     * 
     * @param db The database for which the UID should be generated.
     * @return A random, unique UID.
     */
    protected static String generateUid( final UserDatabase db ) {
        // Keep generating UUIDs until we find one that doesn't collide
        String uid;
        boolean collision;
        
        do {
            uid = UUID.randomUUID().toString();
            collision = true;
            try {
                db.findByUid( uid );
            } catch ( final NoSuchPrincipalException e ) {
                collision = false;
            }
        } 
        while ( collision || uid == null );
        return uid;
    }
    
    /**
     * Private method that calculates the salted SHA-1 or SHA-256 hash of a given <code>String</code>. Note that as of JSPWiki 2.8, this method
     * calculates a <em>salted</em> hash rather than a plain hash.
     *
     * @param text the text to hash
     * @return the result hash
     */
    protected String getHash( final String text ) {
        try {
            return CryptoUtil.getSaltedPassword( text.getBytes(StandardCharsets.UTF_8), SHA256_PREFIX );
        } catch( final NoSuchAlgorithmException e ) {
            LOG.error( "Error creating salted password hash: {}", e.getMessage() );
            return text;
        }
    }

    /**
     * Private method that calculates the SHA-1 hash of a given <code>String</code>
     *
     * @param text the text to hash
     * @return the result hash
     * @deprecated this method is retained for backwards compatibility purposes; use {@link #getHash(String)} instead
     */
    @Deprecated
    String getShaHash(final String text ) {
        try {
            final MessageDigest md = MessageDigest.getInstance( "SHA" );
            md.update( text.getBytes( StandardCharsets.UTF_8 ) );
            final byte[] digestedBytes = md.digest();
            return ByteUtils.bytes2hex( digestedBytes );
        } catch( final NoSuchAlgorithmException e ) {
            LOG.error( "Error creating SHA password hash:" + e.getMessage() );
            return text;
        }
    }

    /**
     * Parses a long integer from a supplied string, or returns 0 if not parsable.
     *
     * @param value the string to parse
     * @return the value parsed
     */
    protected long parseLong( final String value ) {
        if( NumberUtils.isParsable( value ) ) {
            return Long.parseLong( value );
        } else {
            return 0L;
        }
    }

}<|MERGE_RESOLUTION|>--- conflicted
+++ resolved
@@ -44,11 +44,7 @@
  */
 public abstract class AbstractUserDatabase implements UserDatabase {
 
-<<<<<<< HEAD
-    protected static final Logger log = LoggerFactory.getLogger( AbstractUserDatabase.class );
-=======
-    protected static final Logger LOG = LogManager.getLogger( AbstractUserDatabase.class );
->>>>>>> f46c00b6
+    protected static final Logger LOG = LoggerFactory.getLogger( AbstractUserDatabase.class );
     protected static final String SHA_PREFIX = "{SHA}";
     protected static final String SSHA_PREFIX = "{SSHA}";
     protected static final String SHA256_PREFIX = "{SHA-256}";
