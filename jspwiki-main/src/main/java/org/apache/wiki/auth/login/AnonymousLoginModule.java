/*
    Licensed to the Apache Software Foundation (ASF) under one
    or more contributor license agreements.  See the NOTICE file
    distributed with this work for additional information
    regarding copyright ownership.  The ASF licenses this file
    to you under the Apache License, Version 2.0 (the
    "License"); you may not use this file except in compliance
    with the License.  You may obtain a copy of the License at

       http://www.apache.org/licenses/LICENSE-2.0

    Unless required by applicable law or agreed to in writing,
    software distributed under the License is distributed on an
    "AS IS" BASIS, WITHOUT WARRANTIES OR CONDITIONS OF ANY
    KIND, either express or implied.  See the License for the
    specific language governing permissions and limitations
    under the License.    
 */
package org.apache.wiki.auth.login;

import org.slf4j.LoggerFactory;
import org.slf4j.Logger;
import org.apache.wiki.auth.WikiPrincipal;
import org.apache.wiki.util.HttpUtil;

import javax.security.auth.callback.Callback;
import javax.security.auth.callback.UnsupportedCallbackException;
import javax.security.auth.login.LoginException;
import javax.servlet.http.HttpServletRequest;
import javax.servlet.http.HttpSession;
import java.io.IOException;

/**
 * <p>
 * Logs in a user based solely on IP address; no other authentication is
 * performed. Barring a mis-configuration or I/O error, this LoginModule
 * <em>always</em> succeeds.
 * </p>
 * This module must be used with a CallbackHandler (such as
 * {@link WebContainerCallbackHandler}) that supports the following Callback
 * types:
 * </p>
 * <ol>
 * <li>{@link HttpRequestCallback}- supplies the IP address, which is used as
 * a backup in case no name is supplied.</li>
 * </ol>
 * <p>
 * After authentication, a generic WikiPrincipal based on the IP address will be
 * created and associated with the Subject.
 * @see javax.security.auth.spi.LoginModule#commit()
 *      </p>
 * @since 2.3
 */
public class AnonymousLoginModule extends AbstractLoginModule
{

    /**
     * Bogus prompt sent to the callback handler.
     */
    public static final String PROMPT = "User name";

<<<<<<< HEAD
    protected static final Logger log = LoggerFactory.getLogger( AnonymousLoginModule.class );
=======
    protected static final Logger LOG = LogManager.getLogger( AnonymousLoginModule.class );
>>>>>>> f46c00b6

    /**
     * {@inheritDoc}
     *
     * Logs in the user by calling back to the registered CallbackHandler with an
     * HttpRequestCallback. The CallbackHandler must supply the current servlet
     * HTTP request as its response.
     * @return the result of the login; this will always be <code>true</code>.
     * @see javax.security.auth.spi.LoginModule#login()
     * @throws LoginException if unable to handle callback
     */
    @Override
    public boolean login() throws LoginException
    {
        // Let's go and make a Principal based on the IP address
        final HttpRequestCallback hcb = new HttpRequestCallback();
        final Callback[] callbacks = new Callback[]{ hcb };
        try {
            m_handler.handle( callbacks );
            final HttpServletRequest request = hcb.getRequest();
            final WikiPrincipal ipAddr = new WikiPrincipal( HttpUtil.getRemoteAddress(request) );
            final HttpSession session = request.getSession( false );
            final String sid = (session == null) ? NULL : session.getId();
            LOG.debug("Logged in session ID={}; IP={}", sid, ipAddr);
            // If login succeeds, commit these principals/roles
            m_principals.add( ipAddr );
            return true;
        } catch( final IOException e ) {
            LOG.error("IOException: " + e.getMessage());
            return false;
        } catch( final UnsupportedCallbackException e ) {
            final String message = "Unable to handle callback, disallowing login.";
            LOG.error( message, e );
            throw new LoginException( message );
        }
    }

}<|MERGE_RESOLUTION|>--- conflicted
+++ resolved
@@ -59,11 +59,7 @@
      */
     public static final String PROMPT = "User name";
 
-<<<<<<< HEAD
-    protected static final Logger log = LoggerFactory.getLogger( AnonymousLoginModule.class );
-=======
-    protected static final Logger LOG = LogManager.getLogger( AnonymousLoginModule.class );
->>>>>>> f46c00b6
+    protected static final Logger LOG = LoggerFactory.getLogger( AnonymousLoginModule.class );
 
     /**
      * {@inheritDoc}
