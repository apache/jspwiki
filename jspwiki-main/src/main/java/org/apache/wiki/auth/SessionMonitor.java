--- conflicted
+++ resolved
@@ -47,11 +47,7 @@
  */
 public class SessionMonitor implements HttpSessionListener {
 
-<<<<<<< HEAD
-    private static final Logger log = LoggerFactory.getLogger( SessionMonitor.class );
-=======
-    private static final Logger LOG = LogManager.getLogger( SessionMonitor.class );
->>>>>>> f46c00b6
+    private static final Logger LOG = LoggerFactory.getLogger( SessionMonitor.class );
 
     /** Map with Engines as keys, and SessionMonitors as values. */
     private static final ConcurrentHashMap< Engine, SessionMonitor > c_monitors = new ConcurrentHashMap<>();
