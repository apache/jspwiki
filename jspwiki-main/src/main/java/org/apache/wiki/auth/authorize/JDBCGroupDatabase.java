--- conflicted
+++ resolved
@@ -190,11 +190,7 @@
     /** The column containing the name of the user who last modified the group. */
     public static final String PROP_GROUPDB_MODIFIER = "jspwiki.groupdatabase.modifier";
 
-<<<<<<< HEAD
     protected static final Logger log = LoggerFactory.getLogger( JDBCGroupDatabase.class );
-=======
-    protected static final Logger LOG = LogManager.getLogger( JDBCGroupDatabase.class );
->>>>>>> f46c00b6
 
     private DataSource m_ds;
 
