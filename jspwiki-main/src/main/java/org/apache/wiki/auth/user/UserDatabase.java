--- conflicted
+++ resolved
@@ -78,16 +78,11 @@
      * that supplied the name is unknown.
      *
      * @param index the login name, full name, or wiki name
-<<<<<<< HEAD
      * @return non null
      * @throws org.apache.wiki.auth.NoSuchPrincipalException
      * @deprecated depending on the use case, this API's usage can be dangerous.
      * Recommend using other APIs for more explicit lookup types. see JSPWIKI-130
      * for additional details.
-=======
-     * @return User profile
-     * @throws org.apache.wiki.auth.NoSuchPrincipalException
->>>>>>> 0e769e9c
      */
     @Deprecated
     UserProfile find( String index ) throws NoSuchPrincipalException;
