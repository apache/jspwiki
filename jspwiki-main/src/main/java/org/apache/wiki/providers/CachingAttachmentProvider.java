/*
    Licensed to the Apache Software Foundation (ASF) under one
    or more contributor license agreements.  See the NOTICE file
    distributed with this work for additional information
    regarding copyright ownership.  The ASF licenses this file
    to you under the Apache License, Version 2.0 (the
    "License"); you may not use this file except in compliance
    with the License.  You may obtain a copy of the License at

       http://www.apache.org/licenses/LICENSE-2.0

    Unless required by applicable law or agreed to in writing,
    software distributed under the License is distributed on an
    "AS IS" BASIS, WITHOUT WARRANTIES OR CONDITIONS OF ANY
    KIND, either express or implied.  See the License for the
    specific language governing permissions and limitations
    under the License.
 */
package org.apache.wiki.providers;

<<<<<<< HEAD
import net.sf.ehcache.Cache;
import net.sf.ehcache.CacheManager;
import net.sf.ehcache.Element;
import org.slf4j.LoggerFactory;
import org.slf4j.Logger;
=======
import org.apache.logging.log4j.LogManager;
import org.apache.logging.log4j.Logger;
>>>>>>> f46c00b6
import org.apache.wiki.api.core.Attachment;
import org.apache.wiki.api.core.Engine;
import org.apache.wiki.api.core.Page;
import org.apache.wiki.api.exceptions.NoRequiredPropertyException;
import org.apache.wiki.api.exceptions.ProviderException;
import org.apache.wiki.api.providers.AttachmentProvider;
import org.apache.wiki.api.providers.PageProvider;
import org.apache.wiki.api.providers.WikiProvider;
import org.apache.wiki.api.search.QueryItem;
import org.apache.wiki.attachment.AttachmentManager;
import org.apache.wiki.cache.CacheInfo;
import org.apache.wiki.cache.CachingManager;
import org.apache.wiki.util.ClassUtil;
import org.apache.wiki.util.TextUtil;

import java.io.IOException;
import java.io.InputStream;
import java.util.ArrayList;
import java.util.Collection;
import java.util.Collections;
import java.util.Date;
import java.util.List;
import java.util.NoSuchElementException;
import java.util.Properties;
import java.util.concurrent.atomic.AtomicLong;


/**
 * Provides a caching attachment provider.  This class rests on top of a real provider class and provides a cache to speed things up.
 * Only the Attachment objects are cached; the actual attachment contents are fetched always from the provider.
 *
 *  @since 2.1.64.
 */
public class CachingAttachmentProvider implements AttachmentProvider {

<<<<<<< HEAD
    private static final Logger log = LoggerFactory.getLogger(CachingAttachmentProvider.class);
=======
    private static final Logger LOG = LogManager.getLogger( CachingAttachmentProvider.class );
>>>>>>> f46c00b6

    private AttachmentProvider provider;
    private CachingManager cachingManager;
    private boolean allRequested;
    private final AtomicLong attachments = new AtomicLong( 0L );

    /**
     * {@inheritDoc}
     */
    @Override
    public void initialize( final Engine engine, final Properties properties ) throws NoRequiredPropertyException, IOException {
        LOG.info( "Initing CachingAttachmentProvider" );
        cachingManager = engine.getManager( CachingManager.class );

        // Find and initialize real provider.
        final String classname;
        try {
            classname = TextUtil.getRequiredProperty( properties, AttachmentManager.PROP_PROVIDER, AttachmentManager.PROP_PROVIDER_DEPRECATED );
        } catch( final NoSuchElementException e ) {
            throw new NoRequiredPropertyException( e.getMessage(), AttachmentManager.PROP_PROVIDER );
        }

        try {
            provider = ClassUtil.buildInstance( "org.apache.wiki.providers", classname );
            LOG.debug( "Initializing real provider class {}", provider );
            provider.initialize( engine, properties );
        } catch( final ReflectiveOperationException e ) {
            LOG.error( "Unable to instantiate provider class {}", classname, e );
            throw new IllegalArgumentException( "illegal provider class", e );
        }
    }

    /**
     * {@inheritDoc}
     */
    @Override
    public void putAttachmentData( final Attachment att, final InputStream data ) throws ProviderException, IOException {
        provider.putAttachmentData( att, data );
        cachingManager.remove( CachingManager.CACHE_ATTACHMENTS_COLLECTION, att.getParentName() );
        att.setLastModified( new Date() );
        cachingManager.put( CachingManager.CACHE_ATTACHMENTS, att.getName(), att );
        attachments.incrementAndGet();
    }

    /**
     * {@inheritDoc}
     */
    @Override
    public InputStream getAttachmentData( final Attachment att ) throws ProviderException, IOException {
        return provider.getAttachmentData( att );
    }

    /**
     * {@inheritDoc}
     */
    @Override
    public List< Attachment > listAttachments( final Page page ) throws ProviderException {
        LOG.debug( "Listing attachments for {}", page );
        final List< Attachment > atts = cachingManager.get( CachingManager.CACHE_ATTACHMENTS_COLLECTION, page.getName(),
                                                            () -> provider.listAttachments( page ) );
        return cloneCollection( atts );
    }

    private < T > List< T > cloneCollection( final Collection< T > c ) {
        return c != null ? new ArrayList<>( c ) : Collections.emptyList();
    }

    /**
     * {@inheritDoc}
     */
    @Override
    public Collection< Attachment > findAttachments( final QueryItem[] query ) {
        return provider.findAttachments( query );
    }

    /**
     * {@inheritDoc}
     */
    @Override
    public List< Attachment > listAllChanged( final Date timestamp ) throws ProviderException {
        final List< Attachment > all;
        if ( !allRequested ) {
            all = provider.listAllChanged( timestamp );

            // Make sure that all attachments are in the cache.
            synchronized( this ) {
                for( final Attachment att : all ) {
                    cachingManager.put( CachingManager.CACHE_ATTACHMENTS, att.getName(), att );
                }
                if( timestamp.getTime() == 0L ) { // all attachments requested
                    allRequested = true;
                    attachments.set( all.size() );
                }
            }
        } else {
            final List< String > keys = cachingManager.keys( CachingManager.CACHE_ATTACHMENTS );
            all = new ArrayList<>();
            for( final String key : keys) {
                final Attachment cachedAttachment = cachingManager.get( CachingManager.CACHE_ATTACHMENTS, key, () -> null );
                if( cachedAttachment != null ) {
                    all.add( cachedAttachment );
                }
            }
        }

        if( cachingManager.enabled( CachingManager.CACHE_ATTACHMENTS )
                && attachments.get() >= cachingManager.info( CachingManager.CACHE_ATTACHMENTS ).getMaxElementsAllowed() ) {
            LOG.warn( "seems {} can't hold all attachments from your page repository, " +
                    "so we're delegating on the underlying provider instead. Please consider increasing " +
                    "your cache sizes on the ehcache configuration file to avoid this behaviour", CachingManager.CACHE_ATTACHMENTS );
            return provider.listAllChanged( timestamp );
        }

        return all;
    }

    /**
     *  Simply goes through the collection and attempts to locate the
     *  given attachment of that name.
     *
     *  @return null, if no such attachment was in this collection.
     */
    private Attachment findAttachmentFromCollection( final Collection< Attachment > c, final String name ) {
        if( c != null ) {
            return c.stream().filter(att -> name.equals(att.getFileName())).findFirst().orElse(null);
        }

        return null;
    }

    /**
     * {@inheritDoc}
     */
    @Override
    public Attachment getAttachmentInfo( final Page page, final String name, final int version ) throws ProviderException {
        LOG.debug( "Getting attachments for {}, name={}, version={}", page, name, version );
        //  We don't cache previous versions
        if( version != WikiProvider.LATEST_VERSION ) {
            LOG.debug( "...we don't cache old versions" );
            return provider.getAttachmentInfo( page, name, version );
        }
        final Collection< Attachment > c = cachingManager.get( CachingManager.CACHE_ATTACHMENTS_COLLECTION, page.getName(),
                                                               ()-> provider.listAttachments( page ) );
        return findAttachmentFromCollection( c, name );
    }

    /**
     * {@inheritDoc}
     */
    @Override
    public List< Attachment > getVersionHistory( final Attachment att ) {
        return provider.getVersionHistory( att );
    }

    /**
     * {@inheritDoc}
     */
    @Override
    public void deleteVersion( final Attachment att ) throws ProviderException {
        // This isn't strictly speaking correct, but it does not really matter
<<<<<<< HEAD
        m_cache.remove( att.getParentName() );
        m_attCache.remove(att.getName());
        m_provider.deleteVersion( att );
=======
        cachingManager.remove( CachingManager.CACHE_ATTACHMENTS_COLLECTION, att.getParentName() );
        provider.deleteVersion( att );
        if( att.getVersion() == PageProvider.LATEST_VERSION ) {
            attachments.decrementAndGet();
        }
>>>>>>> f46c00b6
    }

    /**
     * {@inheritDoc}
     */
    @Override
    public void deleteAttachment( final Attachment att ) throws ProviderException {
        cachingManager.remove( CachingManager.CACHE_ATTACHMENTS_COLLECTION, att.getParentName() );
        cachingManager.remove( CachingManager.CACHE_ATTACHMENTS, att.getName() );
        provider.deleteAttachment( att );
        attachments.decrementAndGet();
    }

    /**
     * Gets the provider class name, and cache statistics (misscount and hitcount of the attachment cache).
     *
     * @return A plain string with all the above-mentioned values.
     */
    @Override
    public synchronized String getProviderInfo() {
        final CacheInfo attCacheInfo = cachingManager.info( CachingManager.CACHE_ATTACHMENTS );
        final CacheInfo attColCacheInfo = cachingManager.info( CachingManager.CACHE_ATTACHMENTS_COLLECTION );
        return "Real provider: " + provider.getClass().getName() +
                ". Attachment cache hits: " + attCacheInfo.getHits() +
                ". Attachment cache misses: " + attCacheInfo.getMisses() +
                ". Attachment collection cache hits: " + attColCacheInfo.getHits() +
                ". Attachment collection cache misses: " + attColCacheInfo.getMisses();
    }

    /**
     *  Returns the WikiAttachmentProvider that this caching provider delegates to.
     *
     *  @return The real provider underneath this one.
     */
    public AttachmentProvider getRealProvider() {
        return provider;
    }

    /**
     * {@inheritDoc}
     */
    @Override
<<<<<<< HEAD
    public void moveAttachmentsForPage(final Page oldParent, final String newParent ) throws ProviderException {
        m_provider.moveAttachmentsForPage( oldParent, newParent );
        m_cache.remove( newParent );
        m_cache.remove( oldParent );
=======
    public void moveAttachmentsForPage( final String oldParent, final String newParent ) throws ProviderException {
        provider.moveAttachmentsForPage( oldParent, newParent );
        cachingManager.remove( CachingManager.CACHE_ATTACHMENTS_COLLECTION, newParent );
        cachingManager.remove( CachingManager.CACHE_ATTACHMENTS_COLLECTION, oldParent );
>>>>>>> f46c00b6

        // This is a kludge to make sure that the pages are removed from the other cache as well.
        final String checkName = oldParent + "/";
        final List< String > names = cachingManager.keys( CachingManager.CACHE_ATTACHMENTS_COLLECTION );
        for( final String name : names ) {
            if( name.startsWith( checkName ) ) {
                cachingManager.remove( CachingManager.CACHE_ATTACHMENTS, name );
            }
        }
    }

}<|MERGE_RESOLUTION|>--- conflicted
+++ resolved
@@ -18,16 +18,8 @@
  */
 package org.apache.wiki.providers;
 
-<<<<<<< HEAD
-import net.sf.ehcache.Cache;
-import net.sf.ehcache.CacheManager;
-import net.sf.ehcache.Element;
 import org.slf4j.LoggerFactory;
 import org.slf4j.Logger;
-=======
-import org.apache.logging.log4j.LogManager;
-import org.apache.logging.log4j.Logger;
->>>>>>> f46c00b6
 import org.apache.wiki.api.core.Attachment;
 import org.apache.wiki.api.core.Engine;
 import org.apache.wiki.api.core.Page;
@@ -63,14 +55,11 @@
  */
 public class CachingAttachmentProvider implements AttachmentProvider {
 
-<<<<<<< HEAD
-    private static final Logger log = LoggerFactory.getLogger(CachingAttachmentProvider.class);
-=======
-    private static final Logger LOG = LogManager.getLogger( CachingAttachmentProvider.class );
->>>>>>> f46c00b6
+    private static final Logger LOG = LoggerFactory.getLogger(CachingAttachmentProvider.class);
+
+    private AttachmentProvider m_provider;
 
     private AttachmentProvider provider;
-    private CachingManager cachingManager;
     private boolean allRequested;
     private final AtomicLong attachments = new AtomicLong( 0L );
 
@@ -80,7 +69,7 @@
     @Override
     public void initialize( final Engine engine, final Properties properties ) throws NoRequiredPropertyException, IOException {
         LOG.info( "Initing CachingAttachmentProvider" );
-        cachingManager = engine.getManager( CachingManager.class );
+		cachingManager = engine.getManager( CachingManager.class );
 
         // Find and initialize real provider.
         final String classname;
@@ -228,17 +217,11 @@
     @Override
     public void deleteVersion( final Attachment att ) throws ProviderException {
         // This isn't strictly speaking correct, but it does not really matter
-<<<<<<< HEAD
-        m_cache.remove( att.getParentName() );
-        m_attCache.remove(att.getName());
-        m_provider.deleteVersion( att );
-=======
         cachingManager.remove( CachingManager.CACHE_ATTACHMENTS_COLLECTION, att.getParentName() );
         provider.deleteVersion( att );
         if( att.getVersion() == PageProvider.LATEST_VERSION ) {
             attachments.decrementAndGet();
         }
->>>>>>> f46c00b6
     }
 
     /**
@@ -281,17 +264,10 @@
      * {@inheritDoc}
      */
     @Override
-<<<<<<< HEAD
-    public void moveAttachmentsForPage(final Page oldParent, final String newParent ) throws ProviderException {
-        m_provider.moveAttachmentsForPage( oldParent, newParent );
-        m_cache.remove( newParent );
-        m_cache.remove( oldParent );
-=======
     public void moveAttachmentsForPage( final String oldParent, final String newParent ) throws ProviderException {
         provider.moveAttachmentsForPage( oldParent, newParent );
         cachingManager.remove( CachingManager.CACHE_ATTACHMENTS_COLLECTION, newParent );
         cachingManager.remove( CachingManager.CACHE_ATTACHMENTS_COLLECTION, oldParent );
->>>>>>> f46c00b6
 
         // This is a kludge to make sure that the pages are removed from the other cache as well.
         final String checkName = oldParent + "/";
