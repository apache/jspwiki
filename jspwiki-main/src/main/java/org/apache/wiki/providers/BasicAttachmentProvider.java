--- conflicted
+++ resolved
@@ -82,7 +82,6 @@
  */
 public class BasicAttachmentProvider implements AttachmentProvider {
 
-<<<<<<< HEAD
 	private Engine m_engine;
 	private String m_storageDir;
 
@@ -112,7 +111,7 @@
 	 */
 	public static final String ATTDIR_EXTENSION = "-dir";
 
-	private static final Logger log = LoggerFactory.getLogger(BasicAttachmentProvider.class);
+	private static final Logger LOG = LoggerFactory.getLogger(BasicAttachmentProvider.class);
 
 	private final ReentrantReadWriteLock attachmentLock = new ReentrantReadWriteLock();
 
@@ -292,8 +291,8 @@
 
 			final File newfile = new File(attDir, versionNumber + "." + getFileExtension(att.getFileName()));
 			try (final OutputStream out = Files.newOutputStream(newfile.toPath())) {
-				log.info("Uploading attachment " + att.getFileName() + " to page " + att.getParentName());
-				log.info("Saving attachment contents to " + newfile.getAbsolutePath());
+            LOG.info( "Uploading attachment " + att.getFileName() + " to page " + att.getParentName() );
+            LOG.info( "Saving attachment contents to " + newfile.getAbsolutePath() );
 				FileUtil.copyContents(data, out);
 
 				final Properties props = getPageProperties(att);
@@ -370,7 +369,7 @@
 				return Files.newInputStream(f.toPath());
 			}
 			catch (final FileNotFoundException e) {
-				log.error("File not found: " + e.getMessage());
+				LOG.error("File not found: " + e.getMessage());
 				throw new ProviderException("No such page was found.");
 			}
 		}
@@ -492,7 +491,7 @@
 			final Attachment att = new org.apache.wiki.attachment.Attachment(m_engine, page.getName(), name);
 			final File dir = findAttachmentDir(att);
 			if (!dir.exists()) {
-				// log.debug("Attachment dir not found - thus no attachment can exist.");
+            // LOG.debug("Attachment dir not found - thus no attachment can exist.");
 				return null;
 			}
 
@@ -524,11 +523,11 @@
 				att.setLastModified(new Date(f.lastModified()));
 			}
 			catch (final FileNotFoundException e) {
-				log.error("Can't get attachment properties for " + att, e);
+				LOG.error("Can't get attachment properties for " + att, e);
 				return null;
 			}
 			catch (final IOException e) {
-				log.error("Can't read page properties", e);
+				LOG.error("Can't read page properties", e);
 				throw new ProviderException("Cannot read page properties: " + e.getMessage());
 			}
 			// FIXME: Check for existence of this particular version.
@@ -563,7 +562,7 @@
 				}
 			}
 			catch (final ProviderException e) {
-				log.error("Getting version history failed for page: " + att, e);
+				LOG.error("Getting version history failed for page: " + att, e);
 				// FIXME: Should this fail?
 			}
 
@@ -668,11 +667,11 @@
 			final File srcDir = findPageDir(oldParent.getName());
 			final File destDir = findPageDir(newParent);
 
-			log.debug("Trying to move all attachments from " + srcDir + " to " + destDir);
+        LOG.debug( "Trying to move all attachments from " + srcDir + " to " + destDir );
 
 			// If it exists, we're overwriting an old page (this has already been confirmed at a higher level), so delete any existing attachments.
 			if (destDir.exists()) {
-				log.error("Page rename failed because target directory " + destDir + " exists");
+				LOG.error("Page rename failed because target directory " + destDir + " exists");
 			}
 			else {
 				// destDir.getParentFile().mkdir();
@@ -683,498 +682,4 @@
 			attachmentLock.writeLock().unlock();
 		}
 	}
-=======
-    private Engine m_engine;
-    private String m_storageDir;
-    
-    /*
-     * Disable client cache for files with patterns
-     * since 2.5.96
-     */
-    private Pattern m_disableCache;
-    
-    /** The property name for specifying which attachments are not cached.  Value is <tt>{@value}</tt>. */
-    public static final String PROP_DISABLECACHE = "jspwiki.basicAttachmentProvider.disableCache";
-
-    /** The name of the property file. */
-    public static final String PROPERTY_FILE = "attachment.properties";
-
-    /** The default extension for the page attachment directory name. */
-    public static final String DIR_EXTENSION = "-att";
-    
-    /** The default extension for the attachment directory. */
-    public static final String ATTDIR_EXTENSION = "-dir";
-    
-    private static final Logger LOG = LogManager.getLogger( BasicAttachmentProvider.class );
-
-    /**
-     *  {@inheritDoc}
-     */
-    @Override
-    public void initialize( final Engine engine, final Properties properties ) throws NoRequiredPropertyException, IOException {
-        m_engine = engine;
-        m_storageDir = TextUtil.getCanonicalFilePathProperty( properties, PROP_STORAGEDIR,
-                                                       System.getProperty("user.home") + File.separator + "jspwiki-files");
-
-        final String patternString = engine.getWikiProperties().getProperty( PROP_DISABLECACHE );
-        if ( patternString != null ) {
-            m_disableCache = Pattern.compile(patternString);
-        }
-
-        //  Check if the directory exists - if it doesn't, create it.
-        final File f = new File( m_storageDir );
-        if( !f.exists() ) {
-            f.mkdirs();
-        }
-
-        // Some sanity checks
-        if( !f.exists() ) {
-            throw new IOException( "Could not find or create attachment storage directory '" + m_storageDir + "'" );
-        }
-
-        if( !f.canWrite() ) {
-            throw new IOException( "Cannot write to the attachment storage directory '" + m_storageDir + "'" );
-        }
-
-        if( !f.isDirectory() ) {
-            throw new IOException( "Your attachment storage points to a file, not a directory: '" + m_storageDir + "'" );
-        }
-    }
-
-    /**
-     *  Finds storage dir, and if it exists, makes sure that it is valid.
-     *
-     *  @param wikipage Page to which this attachment is attached.
-     */
-    private File findPageDir( String wikipage ) throws ProviderException {
-        wikipage = mangleName( wikipage );
-
-        final File f = new File( m_storageDir, wikipage + DIR_EXTENSION );
-        if( f.exists() && !f.isDirectory() ) {
-            throw new ProviderException( "Storage dir '" + f.getAbsolutePath() + "' is not a directory!" );
-        }
-
-        return f;
-    }
-
-    private static String mangleName( final String wikiname ) {
-        return TextUtil.urlEncodeUTF8( wikiname );
-    }
-
-    private static String unmangleName( final String filename )
-    {
-        return TextUtil.urlDecodeUTF8( filename );
-    }
-    
-    /**
-     *  Finds the dir in which the attachment lives.
-     */
-    private File findAttachmentDir( final Attachment att ) throws ProviderException {
-        File f = new File( findPageDir( att.getParentName() ), mangleName( att.getFileName() + ATTDIR_EXTENSION ) );
-
-        //  Migration code for earlier versions of JSPWiki. Originally, we used plain filename.  Then we realized we need
-        //  to urlencode it.  Then we realized that we have to use a postfix to make sure illegal file names are never formed.
-        if( !f.exists() ) {
-            File oldf = new File( findPageDir( att.getParentName() ), mangleName( att.getFileName() ) );
-            if( oldf.exists() ) {
-                f = oldf;
-            } else {
-                oldf = new File( findPageDir( att.getParentName() ), att.getFileName() );
-                if( oldf.exists() ) {
-                    f = oldf;
-                }
-            }
-        }
-
-        return f;
-    }
-
-    /**
-     * Goes through the repository and decides which version is the newest one in that directory.
-     *
-     * @return Latest version number in the repository, or 0, if there is no page in the repository.
-     */
-    private int findLatestVersion( final Attachment att ) throws ProviderException {
-        final File attDir  = findAttachmentDir( att );
-        final String[] pages = attDir.list( new AttachmentVersionFilter() );
-        if( pages == null ) {
-            return 0; // No such thing found.
-        }
-
-        int version = 0;
-        for( final String page : pages ) {
-            final int cutpoint = page.indexOf( '.' );
-            final String pageNum = ( cutpoint > 0 ) ? page.substring( 0, cutpoint ) : page;
-
-            try {
-                final int res = Integer.parseInt( pageNum );
-
-                if( res > version ) {
-                    version = res;
-                }
-            } catch( final NumberFormatException e ) {
-            } // It's okay to skip these.
-        }
-
-        return version;
-    }
-
-    /**
-     *  Returns the file extension.  For example "test.png" returns "png".
-     *  <p>
-     *  If file has no extension, will return "bin"
-     *  
-     *  @param filename The file name to check
-     *  @return The extension.  If no extension is found, returns "bin".
-     */
-    protected static String getFileExtension( final String filename ) {
-        String fileExt = "bin";
-
-        final int dot = filename.lastIndexOf('.');
-        if( dot >= 0 && dot < filename.length()-1 ) {
-            fileExt = mangleName( filename.substring( dot+1 ) );
-        }
-
-        return fileExt;
-    }
-
-    /**
-     *  Writes the page properties back to the file system.
-     *  Note that it WILL overwrite any previous properties.
-     */
-    private void putPageProperties( final Attachment att, final Properties properties ) throws IOException, ProviderException {
-        final File attDir = findAttachmentDir( att );
-        final File propertyFile = new File( attDir, PROPERTY_FILE );
-        try( final OutputStream out = Files.newOutputStream( propertyFile.toPath() ) ) {
-            properties.store( out, " JSPWiki page properties for " + att.getName() + ". DO NOT MODIFY!" );
-        }
-    }
-
-    /**
-     *  Reads page properties from the file system.
-     */
-    private Properties getPageProperties( final Attachment att ) throws IOException, ProviderException {
-        final Properties props = new Properties();
-        final File propertyFile = new File( findAttachmentDir(att), PROPERTY_FILE );
-        if( propertyFile.exists() ) {
-            try( final InputStream in = Files.newInputStream( propertyFile.toPath() ) ) {
-                props.load( in );
-            }
-        }
-        
-        return props;
-    }
-
-    /**
-     *  {@inheritDoc}
-     */
-    @Override
-    public void putAttachmentData( final Attachment att, final InputStream data ) throws ProviderException, IOException {
-        final File attDir = findAttachmentDir( att );
-
-        if( !attDir.exists() ) {
-            attDir.mkdirs();
-        }
-        final int latestVersion = findLatestVersion( att );
-        final int versionNumber = latestVersion + 1;
-
-        final File newfile = new File( attDir, versionNumber + "." + getFileExtension( att.getFileName() ) );
-        try( final OutputStream out = Files.newOutputStream( newfile.toPath() ) ) {
-            LOG.info( "Uploading attachment " + att.getFileName() + " to page " + att.getParentName() );
-            LOG.info( "Saving attachment contents to " + newfile.getAbsolutePath() );
-            FileUtil.copyContents( data, out );
-
-            final Properties props = getPageProperties( att );
-
-            String author = att.getAuthor();
-            if( author == null ) {
-                author = "unknown"; // FIXME: Should be localized, but cannot due to missing WikiContext
-            }
-            props.setProperty( versionNumber + ".author", author );
-
-            final String changeNote = att.getAttribute( Page.CHANGENOTE );
-            if( changeNote != null ) {
-                props.setProperty( versionNumber + ".changenote", changeNote );
-            }
-            
-            putPageProperties( att, props );
-        } catch( final IOException e ) {
-            LOG.error( "Could not save attachment data: ", e );
-            throw (IOException) e.fillInStackTrace();
-        }
-    }
-
-    /**
-     *  {@inheritDoc}
-     */
-    @Override
-    public String getProviderInfo() {
-        return "";
-    }
-
-    private File findFile( final File dir, final Attachment att ) throws FileNotFoundException, ProviderException {
-        int version = att.getVersion();
-        if( version == WikiProvider.LATEST_VERSION ) {
-            version = findLatestVersion( att );
-        }
-
-        final String ext = getFileExtension( att.getFileName() );
-        File f = new File( dir, version + "." + ext );
-
-        if( !f.exists() ) {
-            if( "bin".equals( ext ) ) {
-                final File fOld = new File( dir, version + "." );
-                if( fOld.exists() ) {
-                    f = fOld;
-                }
-            }
-            if( !f.exists() ) {
-                throw new FileNotFoundException( "No such file: " + f.getAbsolutePath() + " exists." );
-            }
-        }
-
-        return f;
-    }
-
-    /**
-     *  {@inheritDoc}
-     */
-    @Override
-    public InputStream getAttachmentData( final Attachment att ) throws IOException, ProviderException {
-        final File attDir = findAttachmentDir( att );
-        try {
-            final File f = findFile( attDir, att );
-            return Files.newInputStream( f.toPath() );
-        } catch( final FileNotFoundException e ) {
-            LOG.error( "File not found: " + e.getMessage() );
-            throw new ProviderException( "No such page was found." );
-        }
-    }
-
-    /**
-     *  {@inheritDoc}
-     */
-    @Override
-    public List< Attachment > listAttachments( final Page page ) throws ProviderException {
-        final List< Attachment > result = new ArrayList<>();
-        final File dir = findPageDir( page.getName() );
-        final String[] attachments = dir.list();
-        if( attachments != null ) {
-            //  We now have a list of all potential attachments in the directory.
-            for( final String attachment : attachments ) {
-                final File f = new File( dir, attachment );
-                if( f.isDirectory() ) {
-                    String attachmentName = unmangleName( attachment );
-
-                    //  Is it a new-stylea attachment directory?  If yes, we'll just deduce the name.  If not, however,
-                    //  we'll check if there's a suitable property file in the directory.
-                    if( attachmentName.endsWith( ATTDIR_EXTENSION ) ) {
-                        attachmentName = attachmentName.substring( 0, attachmentName.length() - ATTDIR_EXTENSION.length() );
-                    } else {
-                        final File propFile = new File( f, PROPERTY_FILE );
-                        if( !propFile.exists() ) {
-                            //  This is not obviously a JSPWiki attachment, so let's just skip it.
-                            continue;
-                        }
-                    }
-
-                    final Attachment att = getAttachmentInfo( page, attachmentName, WikiProvider.LATEST_VERSION );
-                    //  Sanity check - shouldn't really be happening, unless you mess with the repository directly.
-                    if( att == null ) {
-                        throw new ProviderException( "Attachment disappeared while reading information:"
-                                + " if you did not touch the repository, there is a serious bug somewhere. " + "Attachment = " + attachment
-                                + ", decoded = " + attachmentName );
-                    }
-
-                    result.add( att );
-                }
-            }
-        }
-
-        return result;
-    }
-
-    /**
-     *  {@inheritDoc}
-     */
-    @Override
-    public Collection< Attachment > findAttachments( final QueryItem[] query ) {
-        return new ArrayList<>();
-    }
-
-    /**
-     *  {@inheritDoc}
-     */
-    // FIXME: Very unoptimized.
-    @Override
-    public List< Attachment > listAllChanged( final Date timestamp ) throws ProviderException {
-        final File attDir = new File( m_storageDir );
-        if( !attDir.exists() ) {
-            throw new ProviderException( "Specified attachment directory " + m_storageDir + " does not exist!" );
-        }
-
-        final ArrayList< Attachment > list = new ArrayList<>();
-        final String[] pagesWithAttachments = attDir.list( new AttachmentFilter() );
-
-        if( pagesWithAttachments != null ) {
-            for( final String pagesWithAttachment : pagesWithAttachments ) {
-                String pageId = unmangleName( pagesWithAttachment );
-                pageId = pageId.substring( 0, pageId.length() - DIR_EXTENSION.length() );
-
-                final Collection< Attachment > c = listAttachments( Wiki.contents().page( m_engine, pageId ) );
-                for( final Attachment att : c ) {
-                    if( att.getLastModified().after( timestamp ) ) {
-                        list.add( att );
-                    }
-                }
-            }
-        }
-
-        list.sort( new PageTimeComparator() );
-
-        return list;
-    }
-
-    /**
-     *  {@inheritDoc}
-     */
-    @Override
-    public Attachment getAttachmentInfo( final Page page, final String name, int version ) throws ProviderException {
-        final Attachment att = new org.apache.wiki.attachment.Attachment( m_engine, page.getName(), name );
-        final File dir = findAttachmentDir( att );
-        if( !dir.exists() ) {
-            // LOG.debug("Attachment dir not found - thus no attachment can exist.");
-            return null;
-        }
-        
-        if( version == WikiProvider.LATEST_VERSION ) {
-            version = findLatestVersion(att);
-        }
-
-        att.setVersion( version );
-        
-        // Should attachment be cachable by the client (browser)?
-        if( m_disableCache != null ) {
-            final Matcher matcher = m_disableCache.matcher( name );
-            if( matcher.matches() ) {
-                att.setCacheable( false );
-            }
-        }
-
-        // System.out.println("Fetching info on version "+version);
-        try {
-            final Properties props = getPageProperties( att );
-            att.setAuthor( props.getProperty( version+".author" ) );
-            final String changeNote = props.getProperty( version+".changenote" );
-            if( changeNote != null ) {
-                att.setAttribute( Page.CHANGENOTE, changeNote );
-            }
-
-            final File f = findFile( dir, att );
-            att.setSize( f.length() );
-            att.setLastModified( new Date( f.lastModified() ) );
-        } catch( final FileNotFoundException e ) {
-            LOG.error( "Can't get attachment properties for " + att, e );
-            return null;
-        } catch( final IOException e ) {
-            LOG.error("Can't read page properties", e );
-            throw new ProviderException("Cannot read page properties: "+e.getMessage());
-        }
-        // FIXME: Check for existence of this particular version.
-
-        return att;
-    }
-
-    /**
-     *  {@inheritDoc}
-     */
-    @Override
-    public List< Attachment > getVersionHistory( final Attachment att ) {
-        final ArrayList< Attachment > list = new ArrayList<>();
-        try {
-            final int latest = findLatestVersion( att );
-            for( int i = latest; i >= 1; i-- ) {
-                final Attachment a = getAttachmentInfo( Wiki.contents().page( m_engine, att.getParentName() ), att.getFileName(), i );
-                if( a != null ) {
-                    list.add( a );
-                }
-            }
-        } catch( final ProviderException e ) {
-            LOG.error( "Getting version history failed for page: " + att, e );
-            // FIXME: Should this fail?
-        }
-
-        return list;
-    }
-
-    /**
-     *  {@inheritDoc}
-     */
-    @Override
-    public void deleteVersion( final Attachment att ) throws ProviderException {
-        // FIXME: Does nothing yet.
-    }
-
-    /**
-     *  {@inheritDoc}
-     */
-    @Override
-    public void deleteAttachment( final Attachment att ) throws ProviderException {
-        final File dir = findAttachmentDir( att );
-        final String[] files = dir.list();
-        for( final String s : files ) {
-            final File file = new File( dir.getAbsolutePath() + "/" + s );
-            file.delete();
-        }
-        dir.delete();
-    }
-
-    /**
-     *  Returns only those directories that contain attachments.
-     */
-    public static class AttachmentFilter implements FilenameFilter {
-        /**
-         *  {@inheritDoc}
-         */
-        @Override
-        public boolean accept( final File dir, final String name )
-        {
-            return name.endsWith( DIR_EXTENSION );
-        }
-    }
-
-    /**
-     *  Accepts only files that are actual versions, no control files.
-     */
-    public static class AttachmentVersionFilter implements FilenameFilter {
-        /**
-         *  {@inheritDoc}
-         */
-        @Override
-        public boolean accept( final File dir, final String name )
-        {
-            return !name.equals( PROPERTY_FILE );
-        }
-    }
-
-    /**
-     *  {@inheritDoc}
-     */
-    @Override
-    public void moveAttachmentsForPage( final String oldParent, final String newParent ) throws ProviderException {
-        final File srcDir = findPageDir( oldParent );
-        final File destDir = findPageDir( newParent );
-
-        LOG.debug( "Trying to move all attachments from " + srcDir + " to " + destDir );
-
-        // If it exists, we're overwriting an old page (this has already been confirmed at a higher level), so delete any existing attachments.
-        if( destDir.exists() ) {
-            LOG.error( "Page rename failed because target directory " + destDir + " exists" );
-        } else {
-            // destDir.getParentFile().mkdir();
-            srcDir.renameTo( destDir );
-        }
-    }
-
->>>>>>> f46c00b6
 }
