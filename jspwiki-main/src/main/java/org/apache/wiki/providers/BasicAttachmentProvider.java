--- conflicted
+++ resolved
@@ -82,7 +82,6 @@
  */
 public class BasicAttachmentProvider implements AttachmentProvider {
 
-<<<<<<< HEAD
 	private Engine m_engine;
 	private String m_storageDir;
 
@@ -269,6 +268,8 @@
 		if (propertyFile.exists()) {
 			try (final InputStream in = Files.newInputStream(propertyFile.toPath())) {
 				props.load(in);
+            } catch( final IOException ioe ) {
+                LOG.error( ioe.getMessage() );
 			}
 		}
 
@@ -292,206 +293,6 @@
 
 			final File newfile = new File(attDir, versionNumber + "." + getFileExtension(att.getFileName()));
 			try (final OutputStream out = Files.newOutputStream(newfile.toPath())) {
-=======
-    private Engine m_engine;
-    private String m_storageDir;
-    
-    /*
-     * Disable client cache for files with patterns
-     * since 2.5.96
-     */
-    private Pattern m_disableCache;
-    
-    /** The property name for specifying which attachments are not cached.  Value is <tt>{@value}</tt>. */
-    public static final String PROP_DISABLECACHE = "jspwiki.basicAttachmentProvider.disableCache";
-
-    /** The name of the property file. */
-    public static final String PROPERTY_FILE = "attachment.properties";
-
-    /** The default extension for the page attachment directory name. */
-    public static final String DIR_EXTENSION = "-att";
-    
-    /** The default extension for the attachment directory. */
-    public static final String ATTDIR_EXTENSION = "-dir";
-    
-    private static final Logger LOG = LogManager.getLogger( BasicAttachmentProvider.class );
-
-    /**
-     *  {@inheritDoc}
-     */
-    @Override
-    public void initialize( final Engine engine, final Properties properties ) throws NoRequiredPropertyException, IOException {
-        m_engine = engine;
-        m_storageDir = TextUtil.getCanonicalFilePathProperty( properties, PROP_STORAGEDIR,
-                                                       System.getProperty("user.home") + File.separator + "jspwiki-files");
-
-        final String patternString = engine.getWikiProperties().getProperty( PROP_DISABLECACHE );
-        if ( patternString != null ) {
-            m_disableCache = Pattern.compile(patternString);
-        }
-
-        //  Check if the directory exists - if it doesn't, create it.
-        final File f = new File( m_storageDir );
-        if( !f.exists() ) {
-            f.mkdirs();
-        }
-
-        // Some sanity checks
-        if( !f.exists() ) {
-            throw new IOException( "Could not find or create attachment storage directory '" + m_storageDir + "'" );
-        }
-
-        if( !f.canWrite() ) {
-            throw new IOException( "Cannot write to the attachment storage directory '" + m_storageDir + "'" );
-        }
-
-        if( !f.isDirectory() ) {
-            throw new IOException( "Your attachment storage points to a file, not a directory: '" + m_storageDir + "'" );
-        }
-    }
-
-    /**
-     *  Finds storage dir, and if it exists, makes sure that it is valid.
-     *
-     *  @param wikipage Page to which this attachment is attached.
-     */
-    private File findPageDir( String wikipage ) throws ProviderException {
-        wikipage = mangleName( wikipage );
-
-        final File f = new File( m_storageDir, wikipage + DIR_EXTENSION );
-        if( f.exists() && !f.isDirectory() ) {
-            throw new ProviderException( "Storage dir '" + f.getAbsolutePath() + "' is not a directory!" );
-        }
-
-        return f;
-    }
-
-    private static String mangleName( final String wikiname ) {
-        return TextUtil.urlEncodeUTF8( wikiname );
-    }
-
-    private static String unmangleName( final String filename )
-    {
-        return TextUtil.urlDecodeUTF8( filename );
-    }
-    
-    /**
-     *  Finds the dir in which the attachment lives.
-     */
-    private File findAttachmentDir( final Attachment att ) throws ProviderException {
-        File f = new File( findPageDir( att.getParentName() ), mangleName( att.getFileName() + ATTDIR_EXTENSION ) );
-
-        //  Migration code for earlier versions of JSPWiki. Originally, we used plain filename.  Then we realized we need
-        //  to urlencode it.  Then we realized that we have to use a postfix to make sure illegal file names are never formed.
-        if( !f.exists() ) {
-            File oldf = new File( findPageDir( att.getParentName() ), mangleName( att.getFileName() ) );
-            if( oldf.exists() ) {
-                f = oldf;
-            } else {
-                oldf = new File( findPageDir( att.getParentName() ), att.getFileName() );
-                if( oldf.exists() ) {
-                    f = oldf;
-                }
-            }
-        }
-
-        return f;
-    }
-
-    /**
-     * Goes through the repository and decides which version is the newest one in that directory.
-     *
-     * @return Latest version number in the repository, or 0, if there is no page in the repository.
-     */
-    private int findLatestVersion( final Attachment att ) throws ProviderException {
-        final File attDir  = findAttachmentDir( att );
-        final String[] pages = attDir.list( new AttachmentVersionFilter() );
-        if( pages == null ) {
-            return 0; // No such thing found.
-        }
-
-        int version = 0;
-        for( final String page : pages ) {
-            final int cutpoint = page.indexOf( '.' );
-            final String pageNum = ( cutpoint > 0 ) ? page.substring( 0, cutpoint ) : page;
-
-            try {
-                final int res = Integer.parseInt( pageNum );
-
-                if( res > version ) {
-                    version = res;
-                }
-            } catch( final NumberFormatException e ) {
-            } // It's okay to skip these.
-        }
-
-        return version;
-    }
-
-    /**
-     *  Returns the file extension.  For example "test.png" returns "png".
-     *  <p>
-     *  If file has no extension, will return "bin"
-     *  
-     *  @param filename The file name to check
-     *  @return The extension.  If no extension is found, returns "bin".
-     */
-    protected static String getFileExtension( final String filename ) {
-        String fileExt = "bin";
-
-        final int dot = filename.lastIndexOf('.');
-        if( dot >= 0 && dot < filename.length()-1 ) {
-            fileExt = mangleName( filename.substring( dot+1 ) );
-        }
-
-        return fileExt;
-    }
-
-    /**
-     *  Writes the page properties back to the file system.
-     *  Note that it WILL overwrite any previous properties.
-     */
-    private void putPageProperties( final Attachment att, final Properties properties ) throws IOException, ProviderException {
-        final File attDir = findAttachmentDir( att );
-        final File propertyFile = new File( attDir, PROPERTY_FILE );
-        try( final OutputStream out = Files.newOutputStream( propertyFile.toPath() ) ) {
-            properties.store( out, " JSPWiki page properties for " + att.getName() + ". DO NOT MODIFY!" );
-        }
-    }
-
-    /**
-     *  Reads page properties from the file system.
-     */
-    private Properties getPageProperties( final Attachment att ) throws IOException, ProviderException {
-        final Properties props = new Properties();
-        final File propertyFile = new File( findAttachmentDir(att), PROPERTY_FILE );
-        if( propertyFile.exists() ) {
-            try( final InputStream in = Files.newInputStream( propertyFile.toPath() ) ) {
-                props.load( in );
-            } catch( final IOException ioe ) {
-                LOG.error( ioe.getMessage() );
-            }
-        }
-        
-        return props;
-    }
-
-    /**
-     *  {@inheritDoc}
-     */
-    @Override
-    public void putAttachmentData( final Attachment att, final InputStream data ) throws ProviderException, IOException {
-        final File attDir = findAttachmentDir( att );
-
-        if( !attDir.exists() ) {
-            attDir.mkdirs();
-        }
-        final int latestVersion = findLatestVersion( att );
-        final int versionNumber = latestVersion + 1;
-
-        final File newfile = new File( attDir, versionNumber + "." + getFileExtension( att.getFileName() ) );
-        try( final OutputStream out = Files.newOutputStream( newfile.toPath() ) ) {
->>>>>>> 75024462
             LOG.info( "Uploading attachment " + att.getFileName() + " to page " + att.getParentName() );
             LOG.info( "Saving attachment contents to " + newfile.getAbsolutePath() );
 				FileUtil.copyContents(data, out);
