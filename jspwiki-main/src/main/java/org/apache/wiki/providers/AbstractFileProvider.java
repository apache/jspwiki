--- conflicted
+++ resolved
@@ -66,11 +66,7 @@
  */
 public abstract class AbstractFileProvider implements PageProvider {
 
-<<<<<<< HEAD
-    private static final Logger log = LoggerFactory.getLogger(AbstractFileProvider.class);
-=======
-    private static final Logger LOG = LogManager.getLogger(AbstractFileProvider.class);
->>>>>>> f46c00b6
+    private static final Logger LOG = LoggerFactory.getLogger(AbstractFileProvider.class);
     private String m_pageDirectory = "/tmp/";
     protected String m_encoding;
 
@@ -118,7 +114,7 @@
      */
     @Override
     public void initialize( final Engine engine, final Properties properties ) throws NoRequiredPropertyException, IOException, FileNotFoundException {
-        LOG.debug( "Initing FileSystemProvider" );
+		LOG.debug( "Initing FileSystemProvider" );
         m_pageDirectory = TextUtil.getCanonicalFilePathProperty( properties, PROP_PAGEDIR,
                                                           System.getProperty( "user.home" ) + File.separator + "jspwiki-files" );
 
@@ -148,7 +144,7 @@
         MAX_PROPKEYLENGTH = TextUtil.getIntegerProperty( properties, PROP_CUSTOMPROP_MAXKEYLENGTH, DEFAULT_MAX_PROPKEYLENGTH );
         MAX_PROPVALUELENGTH = TextUtil.getIntegerProperty( properties, PROP_CUSTOMPROP_MAXVALUELENGTH, DEFAULT_MAX_PROPVALUELENGTH );
 
-        LOG.info( "Wikipages are read from '" + m_pageDirectory + "'" );
+		LOG.info( "Wikipages are read from '" + m_pageDirectory + "'" );
     }
 
 
