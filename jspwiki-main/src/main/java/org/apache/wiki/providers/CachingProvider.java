/*
    Licensed to the Apache Software Foundation (ASF) under one
    or more contributor license agreements.  See the NOTICE file
    distributed with this work for additional information
    regarding copyright ownership.  The ASF licenses this file
    to you under the Apache License, Version 2.0 (the
    "License"); you may not use this file except in compliance
    with the License.  You may obtain a copy of the License at

       http://www.apache.org/licenses/LICENSE-2.0

    Unless required by applicable law or agreed to in writing,
    software distributed under the License is distributed on an
    "AS IS" BASIS, WITHOUT WARRANTIES OR CONDITIONS OF ANY
    KIND, either express or implied.  See the License for the
    specific language governing permissions and limitations
    under the License.
 */
package org.apache.wiki.providers;

<<<<<<< HEAD
import net.sf.ehcache.Cache;
import net.sf.ehcache.CacheManager;
import net.sf.ehcache.Element;
import org.slf4j.LoggerFactory;
import org.slf4j.Logger;
=======
import org.apache.logging.log4j.LogManager;
import org.apache.logging.log4j.Logger;
>>>>>>> f46c00b6
import org.apache.wiki.api.core.Context;
import org.apache.wiki.api.core.Engine;
import org.apache.wiki.api.core.Page;
import org.apache.wiki.api.exceptions.NoRequiredPropertyException;
import org.apache.wiki.api.exceptions.ProviderException;
import org.apache.wiki.api.providers.PageProvider;
import org.apache.wiki.api.search.QueryItem;
import org.apache.wiki.api.search.SearchResult;
import org.apache.wiki.api.spi.Wiki;
import org.apache.wiki.cache.CacheInfo;
import org.apache.wiki.cache.CachingManager;
import org.apache.wiki.pages.PageManager;
import org.apache.wiki.parser.MarkupParser;
import org.apache.wiki.render.RenderingManager;
import org.apache.wiki.util.ClassUtil;
import org.apache.wiki.util.TextUtil;

import java.io.IOException;
import java.util.Collection;
import java.util.Date;
import java.util.List;
import java.util.NoSuchElementException;
import java.util.Properties;
import java.util.TreeSet;
import java.util.concurrent.atomic.AtomicLong;


/**
 *  Provides a caching page provider.  This class rests on top of a real provider class and provides a cache to speed things up.  Only
 *  if the cache copy of the page text has expired, we fetch it from the provider.
 *  <p>
 *  This class does not detect if someone has modified the page externally, not through JSPWiki routines.
 *  <p>
 *  Heavily based on ideas by Chris Brooking.
 *  <p>
 *  Since 2.10 uses the Ehcache library.
 *
 *  @since 1.6.4
 */
public class CachingProvider implements PageProvider {

<<<<<<< HEAD
    private static final Logger log = LoggerFactory.getLogger( CachingProvider.class );

    private CacheManager m_cacheManager;

    private PageProvider m_provider;
    // FIXME: Find another way to the search engine to use instead of from Engine?
    private Engine m_engine;

    private Cache m_cache;
    /** Name of the regular page cache. */
    public static final String CACHE_NAME = "jspwiki.pageCache";

    private Cache            m_textCache;
    /** Name of the page text cache. */
    public static final String TEXTCACHE_NAME = "jspwiki.pageTextCache";

    private Cache            m_historyCache;
    /** Name of the page history cache. */
    public static final String HISTORYCACHE_NAME = "jspwiki.pageHistoryCache";

    private long             m_cacheMisses;
    private long             m_cacheHits;

    private long             m_historyCacheMisses;
    private long             m_historyCacheHits;

    // FIXME: This MUST be cached somehow.

    private boolean          m_gotall;

    // The default settings of the caches, if you want something else, provide an "ehcache.xml" file
    // Please note that JSPWiki ships with a default "ehcache.xml" in the classpath
    public static final int   DEFAULT_CACHECAPACITY   = 50000; // Good for most wikis
    public static final int   DEFAULT_CACHETIMETOLIVESECONDS = 24*3600;
    public static final int   DEFAULT_CACHETIMETOIDLESECONDS = 24*3600;
=======
    private static final Logger LOG = LogManager.getLogger( CachingProvider.class );

    private CachingManager cachingManager;
    private PageProvider provider;
    private Engine engine;

    private boolean allRequested;
    private final AtomicLong pages = new AtomicLong( 0L );
>>>>>>> f46c00b6

    /**
     *  {@inheritDoc}
     */
    @Override
    public void initialize( final Engine engine, final Properties properties ) throws NoRequiredPropertyException, IOException {
        LOG.debug( "Initing CachingProvider" );

        if (System.getProperty("ehcacheConfig") != null) {
            m_cacheManager = CacheManager.create(System.getProperty("ehcacheConfig"));
            log.info("Using custom ehcache destination: " + System.getProperty("ehcacheConfig"));
        }
        else {
            m_cacheManager = CacheManager.getInstance();
        }

        // engine is used for getting the search engine
        this.engine = engine;
        cachingManager = this.engine.getManager( CachingManager.class );

        //  Find and initialize real provider.
        final String classname;
        try {
            classname = TextUtil.getRequiredProperty( properties, PageManager.PROP_PAGEPROVIDER );
        } catch( final NoSuchElementException e ) {
            throw new NoRequiredPropertyException( e.getMessage(), PageManager.PROP_PAGEPROVIDER );
        }

        try {
            provider = ClassUtil.buildInstance( "org.apache.wiki.providers", classname );
            LOG.debug( "Initializing real provider class {}", provider );
            provider.initialize( engine, properties );
        } catch( final ReflectiveOperationException e ) {
            LOG.error( "Unable to instantiate provider class {}", classname, e );
            throw new IllegalArgumentException( "illegal provider class", e );
        }
    }

    private Page getPageInfoFromCache( final String name ) throws ProviderException {
        // Sanity check; seems to occur sometimes
        if( name == null ) {
            return null;
        }
        return cachingManager.get( CachingManager.CACHE_PAGES, name, () -> provider.getPageInfo( name, PageProvider.LATEST_VERSION ) );
    }


    /**
     *  {@inheritDoc}
     */
    @Override
    public boolean pageExists( final String pageName, final int version ) {
        if( pageName == null ) {
            return false;
        }

        final Page p;
        try {
            p = getPageInfoFromCache( pageName );
        } catch( final ProviderException e ) {
            LOG.info( "Provider failed while trying to check if page exists: {}", pageName );
            return false;
        }

        if( p != null ) {
            final int latestVersion = p.getVersion();
            if( version == latestVersion || version == LATEST_VERSION ) {
                return true;
            }

            return provider.pageExists( pageName, version );
        }

        try {
            return getPageInfo( pageName, version ) != null;
        } catch( final ProviderException e ) {
            LOG.info( "Provider failed while retrieving {}", pageName );
        }

        return false;
    }

    /**
     *  {@inheritDoc}
     */
    @Override
    public boolean pageExists( final String pageName ) {
        if( pageName == null ) {
            return false;
        }

        final Page p;
        try {
            p = getPageInfoFromCache( pageName );
        } catch( final ProviderException e ) {
            LOG.info( "Provider failed while trying to check if page exists: {}", pageName );
            return false;
        }

        //  A null item means that the page either does not exist, or has not yet been cached; a non-null means that the page does exist.
        if( p != null ) {
            return true;
        }

        //  If we have a list of all pages in memory, then any page not in the cache must be non-existent.
        if( pages.get() < cachingManager.info( CachingManager.CACHE_PAGES ).getMaxElementsAllowed() ) {
            return false;
        }

        //  We could add the page to the cache here as well, but in order to understand whether that is a good thing or not we would
        //  need to analyze the JSPWiki calling patterns extensively.  Presumably it would be a good thing if pageExists() is called
        //  many times before the first getPageText() is called, and the whole page is cached.
        return provider.pageExists( pageName );
    }

    /**
     *  {@inheritDoc}
     */
    @Override
    public String getPageText( final String pageName, final int version ) throws ProviderException {
        if( pageName == null ) {
            return null;
        }

        final String result;
        if( version == PageProvider.LATEST_VERSION ) {
            result = getTextFromCache( pageName );
        } else {
            final Page p = getPageInfoFromCache( pageName );

            //  Or is this the latest version fetched by version number?
            if( p != null && p.getVersion() == version ) {
                result = getTextFromCache( pageName );
            } else {
                result = provider.getPageText( pageName, version );
            }
        }

        return result;
    }

    private String getTextFromCache( final String pageName ) throws ProviderException {
        if( pageName == null ) {
            return null;
        }

        return cachingManager.get( CachingManager.CACHE_PAGES_TEXT, pageName, () -> {
            if( pageExists( pageName ) ) {
                return provider.getPageText( pageName, PageProvider.LATEST_VERSION );
            }
            return null;
        } );
    }

    /**
     *  {@inheritDoc}
     */
    @Override
    public void putPageText( final Page page, final String text ) throws ProviderException {
        synchronized( this ) {
            provider.putPageText( page, text );
            page.setLastModified( new Date() );

            // Refresh caches properly
            cachingManager.remove( CachingManager.CACHE_PAGES, page.getName() );
            cachingManager.remove( CachingManager.CACHE_PAGES_TEXT, page.getName() );
            cachingManager.remove( CachingManager.CACHE_PAGES_HISTORY, page.getName() );

            getPageInfoFromCache( page.getName() );
        }
        pages.incrementAndGet();
    }

    /**
     *  {@inheritDoc}
     */
    @Override
    public Collection< Page > getAllPages() throws ProviderException {
        final Collection< Page > all;
        if ( !allRequested ) {
            all = provider.getAllPages();
            // Make sure that all pages are in the cache.
            synchronized( this ) {
                for( final Page p : all ) {
                    cachingManager.put( CachingManager.CACHE_PAGES,  p.getName(), p );
                }
                allRequested = true;
            }
            pages.set( all.size() );
        } else {
            final List< String > keys = cachingManager.keys( CachingManager.CACHE_PAGES );
            all = new TreeSet<>();
            for( final String key : keys ) {
<<<<<<< HEAD
                final Element element = m_cache.get( key );
                if (element == null) continue;
                final Page cachedPage = ( Page )element.getObjectValue();
=======
                final Page cachedPage = cachingManager.get( CachingManager.CACHE_PAGES, key, () -> null );
>>>>>>> f46c00b6
                if( cachedPage != null ) {
                    all.add( cachedPage );
                }
            }
        }

        if( cachingManager.enabled( CachingManager.CACHE_PAGES )
                && pages.get() >= cachingManager.info( CachingManager.CACHE_PAGES ).getMaxElementsAllowed() ) {
            LOG.warn( "seems {} can't hold all pages from your page repository, " +
                    "so we're delegating on the underlying provider instead. Please consider increasing " +
                    "your cache sizes on the ehcache configuration file to avoid this behaviour", CachingManager.CACHE_PAGES );
            return provider.getAllPages();
        }

        return all;
    }

    /**
     *  {@inheritDoc}
     */
    @Override
    public Collection< Page > getAllChangedSince( final Date date ) {
        return provider.getAllChangedSince( date );
    }

    /**
     *  {@inheritDoc}
     */
    @Override
    public int getPageCount() throws ProviderException {
        return provider.getPageCount();
    }

    /**
     *  {@inheritDoc}
     */
    @Override
    public Collection< SearchResult > findPages( final QueryItem[] query ) {
        //  If the provider is a fast searcher, then just pass this request through.
        return provider.findPages( query );
        // FIXME: Does not implement fast searching
    }

    //  FIXME: Kludge: make sure that the page is also parsed and it gets all the necessary variables.
    private void refreshMetadata( final Page page, int version) {
        if( page != null && !page.hasMetadata() ) {
            final RenderingManager mgr = engine.getManager( RenderingManager.class );
            try {
<<<<<<< HEAD
                final String data;
                if (version == LATEST_VERSION) {
                    data = getTextFromCache(page.getName());
                }
                else {
                    data = m_provider.getPageText(page.getName(), version);
                }
                final Context ctx = Wiki.context().create( m_engine, page );
=======
                final String data = provider.getPageText( page.getName(), page.getVersion() );
                final Context ctx = Wiki.context().create( engine, page );
>>>>>>> f46c00b6
                final MarkupParser parser = mgr.getParser( ctx, data );

                parser.parse();
            } catch( final Exception ex ) {
                LOG.debug( "Failed to retrieve variables for wikipage {}", page );
            }
        }
    }

    /**
     *  {@inheritDoc}
     */
    @Override
    public Page getPageInfo( final String pageName, final int version ) throws ProviderException {
        final Page page;
        final Page cached = getPageInfoFromCache( pageName );
        final int latestcached = ( cached != null ) ? cached.getVersion() : Integer.MIN_VALUE;
        if( version == PageProvider.LATEST_VERSION || version == latestcached ) {
            page = cached;
        } else {
            // We do not cache old versions.
            page = provider.getPageInfo( pageName, version );
        }
        refreshMetadata( page, version);
        return page;
    }

    /**
     *  {@inheritDoc}
     */
    @Override
    public List< Page > getVersionHistory( final String pageName) throws ProviderException {
        if( pageName == null ) {
            return null;
        }
        return cachingManager.get( CachingManager.CACHE_PAGES_HISTORY, pageName, () -> provider.getVersionHistory( pageName ) );
    }

    /**
     * Gets the provider class name, and cache statistics (misscount and hitcount of page cache and history cache).
     *
     * @return A plain string with all the above-mentioned values.
     */
    @Override
    public synchronized String getProviderInfo() {
        final CacheInfo pageCacheInfo = cachingManager.info( CachingManager.CACHE_PAGES );
        final CacheInfo pageHistoryCacheInfo = cachingManager.info( CachingManager.CACHE_PAGES_HISTORY );
        return "Real provider: " + provider.getClass().getName()+
                ". Page cache hits: " + pageCacheInfo.getHits() +
                ". Page cache misses: " + pageCacheInfo.getMisses() +
                ". History cache hits: " + pageHistoryCacheInfo.getHits() +
                ". History cache misses: " + pageHistoryCacheInfo.getMisses();
    }

    /**
     *  {@inheritDoc}
     */
    @Override
    public void deleteVersion(final Page page, final int version ) throws ProviderException {
        //  Luckily, this is such a rare operation it is okay to synchronize against the whole thing.
        synchronized( this ) {
            final Page cached = getPageInfoFromCache(page.getName());
            final int latestcached = ( cached != null ) ? cached.getVersion() : Integer.MIN_VALUE;

            //  If we have this version cached, remove from cache.
            if( version == PageProvider.LATEST_VERSION || version == latestcached ) {
<<<<<<< HEAD
                m_cache.remove(page.getName());
                m_textCache.remove(page.getName());
            }

            m_provider.deleteVersion(page, version );
            m_historyCache.remove(page.getName());
=======
                cachingManager.remove( CachingManager.CACHE_PAGES, pageName );
                cachingManager.remove( CachingManager.CACHE_PAGES_TEXT, pageName );
            }

            provider.deleteVersion( pageName, version );
            cachingManager.remove( CachingManager.CACHE_PAGES_HISTORY, pageName );
        }
        if( version == PageProvider.LATEST_VERSION ) {
            pages.decrementAndGet();
>>>>>>> f46c00b6
        }
    }

    /**
     *  {@inheritDoc}
     * @param page
     */
    @Override
    public void deletePage( final Page page) throws ProviderException {
        //  See note in deleteVersion().
        synchronized( this ) {
<<<<<<< HEAD
            m_cache.put( new Element(page.getName(), null ) );
            m_textCache.put( new Element(page.getName(), null ) );
            m_historyCache.put( new Element(page.getName(), null ) );
            m_provider.deletePage(page);
=======
            cachingManager.put( CachingManager.CACHE_PAGES, pageName, null );
            cachingManager.put( CachingManager.CACHE_PAGES_TEXT, pageName, null );
            cachingManager.put( CachingManager.CACHE_PAGES_HISTORY, pageName, null );
            provider.deletePage( pageName );
>>>>>>> f46c00b6
        }
        pages.decrementAndGet();
    }

    /**
     *  {@inheritDoc}
     */
    @Override
<<<<<<< HEAD
    public void movePage(final Page from, final String to ) throws ProviderException {
        m_provider.movePage( from, to );

        synchronized( this ) {
            // Clear any cached version of the old page and new page
            m_cache.remove( from.getName() );
            m_textCache.remove( from.getName() );
            m_historyCache.remove( from.getName() );
            log.debug( "Removing to page " + to + " from cache" );
            m_cache.remove( to );
            m_textCache.remove( to );
            m_historyCache.remove( to );
=======
    public void movePage( final String from, final String to ) throws ProviderException {
        provider.movePage( from, to );
        synchronized( this ) {
            // Clear any cached version of the old page and new page
            cachingManager.remove( CachingManager.CACHE_PAGES, from );
            cachingManager.remove( CachingManager.CACHE_PAGES_TEXT, from );
            cachingManager.remove( CachingManager.CACHE_PAGES_HISTORY, from );
            LOG.debug( "Removing to page {} from cache", to );
            cachingManager.remove( CachingManager.CACHE_PAGES, to );
            cachingManager.remove( CachingManager.CACHE_PAGES_TEXT, to );
            cachingManager.remove( CachingManager.CACHE_PAGES_HISTORY, to );
>>>>>>> f46c00b6
        }
    }

    /**
     *  Returns the actual used provider.
     *
     *  @since 2.0
     *  @return The real provider.
     */
    public PageProvider getRealProvider() {
        return provider;
    }

}<|MERGE_RESOLUTION|>--- conflicted
+++ resolved
@@ -18,16 +18,11 @@
  */
 package org.apache.wiki.providers;
 
-<<<<<<< HEAD
 import net.sf.ehcache.Cache;
 import net.sf.ehcache.CacheManager;
 import net.sf.ehcache.Element;
-import org.slf4j.LoggerFactory;
-import org.slf4j.Logger;
-=======
 import org.apache.logging.log4j.LogManager;
 import org.apache.logging.log4j.Logger;
->>>>>>> f46c00b6
 import org.apache.wiki.api.core.Context;
 import org.apache.wiki.api.core.Engine;
 import org.apache.wiki.api.core.Page;
@@ -69,44 +64,7 @@
  */
 public class CachingProvider implements PageProvider {
 
-<<<<<<< HEAD
-    private static final Logger log = LoggerFactory.getLogger( CachingProvider.class );
-
-    private CacheManager m_cacheManager;
-
-    private PageProvider m_provider;
-    // FIXME: Find another way to the search engine to use instead of from Engine?
-    private Engine m_engine;
-
-    private Cache m_cache;
-    /** Name of the regular page cache. */
-    public static final String CACHE_NAME = "jspwiki.pageCache";
-
-    private Cache            m_textCache;
-    /** Name of the page text cache. */
-    public static final String TEXTCACHE_NAME = "jspwiki.pageTextCache";
-
-    private Cache            m_historyCache;
-    /** Name of the page history cache. */
-    public static final String HISTORYCACHE_NAME = "jspwiki.pageHistoryCache";
-
-    private long             m_cacheMisses;
-    private long             m_cacheHits;
-
-    private long             m_historyCacheMisses;
-    private long             m_historyCacheHits;
-
-    // FIXME: This MUST be cached somehow.
-
-    private boolean          m_gotall;
-
-    // The default settings of the caches, if you want something else, provide an "ehcache.xml" file
-    // Please note that JSPWiki ships with a default "ehcache.xml" in the classpath
-    public static final int   DEFAULT_CACHECAPACITY   = 50000; // Good for most wikis
-    public static final int   DEFAULT_CACHETIMETOLIVESECONDS = 24*3600;
-    public static final int   DEFAULT_CACHETIMETOIDLESECONDS = 24*3600;
-=======
-    private static final Logger LOG = LogManager.getLogger( CachingProvider.class );
+	private static final Logger LOG = LoggerFactory.getLogger( CachingProvider.class );
 
     private CachingManager cachingManager;
     private PageProvider provider;
@@ -114,7 +72,6 @@
 
     private boolean allRequested;
     private final AtomicLong pages = new AtomicLong( 0L );
->>>>>>> f46c00b6
 
     /**
      *  {@inheritDoc}
@@ -122,14 +79,6 @@
     @Override
     public void initialize( final Engine engine, final Properties properties ) throws NoRequiredPropertyException, IOException {
         LOG.debug( "Initing CachingProvider" );
-
-        if (System.getProperty("ehcacheConfig") != null) {
-            m_cacheManager = CacheManager.create(System.getProperty("ehcacheConfig"));
-            log.info("Using custom ehcache destination: " + System.getProperty("ehcacheConfig"));
-        }
-        else {
-            m_cacheManager = CacheManager.getInstance();
-        }
 
         // engine is used for getting the search engine
         this.engine = engine;
@@ -308,13 +257,7 @@
             final List< String > keys = cachingManager.keys( CachingManager.CACHE_PAGES );
             all = new TreeSet<>();
             for( final String key : keys ) {
-<<<<<<< HEAD
-                final Element element = m_cache.get( key );
-                if (element == null) continue;
-                final Page cachedPage = ( Page )element.getObjectValue();
-=======
                 final Page cachedPage = cachingManager.get( CachingManager.CACHE_PAGES, key, () -> null );
->>>>>>> f46c00b6
                 if( cachedPage != null ) {
                     all.add( cachedPage );
                 }
@@ -363,19 +306,8 @@
         if( page != null && !page.hasMetadata() ) {
             final RenderingManager mgr = engine.getManager( RenderingManager.class );
             try {
-<<<<<<< HEAD
-                final String data;
-                if (version == LATEST_VERSION) {
-                    data = getTextFromCache(page.getName());
-                }
-                else {
-                    data = m_provider.getPageText(page.getName(), version);
-                }
-                final Context ctx = Wiki.context().create( m_engine, page );
-=======
                 final String data = provider.getPageText( page.getName(), page.getVersion() );
                 final Context ctx = Wiki.context().create( engine, page );
->>>>>>> f46c00b6
                 final MarkupParser parser = mgr.getParser( ctx, data );
 
                 parser.parse();
@@ -442,14 +374,6 @@
 
             //  If we have this version cached, remove from cache.
             if( version == PageProvider.LATEST_VERSION || version == latestcached ) {
-<<<<<<< HEAD
-                m_cache.remove(page.getName());
-                m_textCache.remove(page.getName());
-            }
-
-            m_provider.deleteVersion(page, version );
-            m_historyCache.remove(page.getName());
-=======
                 cachingManager.remove( CachingManager.CACHE_PAGES, pageName );
                 cachingManager.remove( CachingManager.CACHE_PAGES_TEXT, pageName );
             }
@@ -459,7 +383,6 @@
         }
         if( version == PageProvider.LATEST_VERSION ) {
             pages.decrementAndGet();
->>>>>>> f46c00b6
         }
     }
 
@@ -471,17 +394,10 @@
     public void deletePage( final Page page) throws ProviderException {
         //  See note in deleteVersion().
         synchronized( this ) {
-<<<<<<< HEAD
-            m_cache.put( new Element(page.getName(), null ) );
-            m_textCache.put( new Element(page.getName(), null ) );
-            m_historyCache.put( new Element(page.getName(), null ) );
-            m_provider.deletePage(page);
-=======
             cachingManager.put( CachingManager.CACHE_PAGES, pageName, null );
             cachingManager.put( CachingManager.CACHE_PAGES_TEXT, pageName, null );
             cachingManager.put( CachingManager.CACHE_PAGES_HISTORY, pageName, null );
             provider.deletePage( pageName );
->>>>>>> f46c00b6
         }
         pages.decrementAndGet();
     }
@@ -490,20 +406,6 @@
      *  {@inheritDoc}
      */
     @Override
-<<<<<<< HEAD
-    public void movePage(final Page from, final String to ) throws ProviderException {
-        m_provider.movePage( from, to );
-
-        synchronized( this ) {
-            // Clear any cached version of the old page and new page
-            m_cache.remove( from.getName() );
-            m_textCache.remove( from.getName() );
-            m_historyCache.remove( from.getName() );
-            log.debug( "Removing to page " + to + " from cache" );
-            m_cache.remove( to );
-            m_textCache.remove( to );
-            m_historyCache.remove( to );
-=======
     public void movePage( final String from, final String to ) throws ProviderException {
         provider.movePage( from, to );
         synchronized( this ) {
@@ -515,7 +417,6 @@
             cachingManager.remove( CachingManager.CACHE_PAGES, to );
             cachingManager.remove( CachingManager.CACHE_PAGES_TEXT, to );
             cachingManager.remove( CachingManager.CACHE_PAGES_HISTORY, to );
->>>>>>> f46c00b6
         }
     }
 
