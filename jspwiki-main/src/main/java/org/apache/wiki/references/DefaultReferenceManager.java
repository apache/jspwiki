/*
    Licensed to the Apache Software Foundation (ASF) under one
    or more contributor license agreements.  See the NOTICE file
    distributed with this work for additional information
    regarding copyright ownership.  The ASF licenses this file
    to you under the Apache License, Version 2.0 (the
    "License"); you may not use this file except in compliance
    with the License.  You may obtain a copy of the License at

       http://www.apache.org/licenses/LICENSE-2.0

    Unless required by applicable law or agreed to in writing,
    software distributed under the License is distributed on an
    "AS IS" BASIS, WITHOUT WARRANTIES OR CONDITIONS OF ANY
    KIND, either express or implied.  See the License for the
    specific language governing permissions and limitations
    under the License.
 */
package org.apache.wiki.references;

import org.apache.commons.lang3.time.StopWatch;
import org.slf4j.LoggerFactory;
import org.slf4j.Logger;
import org.apache.wiki.InternalWikiException;
import org.apache.wiki.LinkCollector;
import org.apache.wiki.api.core.Attachment;
import org.apache.wiki.api.core.Context;
import org.apache.wiki.api.core.Engine;
import org.apache.wiki.api.core.Page;
import org.apache.wiki.api.exceptions.ProviderException;
import org.apache.wiki.api.filters.BasePageFilter;
import org.apache.wiki.api.providers.PageProvider;
import org.apache.wiki.api.providers.WikiProvider;
import org.apache.wiki.api.spi.Wiki;
import org.apache.wiki.attachment.AttachmentManager;
import org.apache.wiki.event.WikiEvent;
import org.apache.wiki.event.WikiEventManager;
import org.apache.wiki.event.WikiPageEvent;
import org.apache.wiki.pages.PageManager;
import org.apache.wiki.render.RenderingManager;
import org.apache.wiki.util.TextUtil;

import java.io.*;
import java.nio.charset.StandardCharsets;
import java.nio.file.Files;
import java.security.MessageDigest;
import java.security.NoSuchAlgorithmException;
import java.util.*;
import java.util.concurrent.ConcurrentHashMap;
import java.util.stream.Collectors;

/*
  BUGS

  - if a wikilink is added to a page, then removed, RefMan still thinks that the page refers to the wikilink page. Hm.

  - if a page is deleted, gets very confused.

  - Serialization causes page attributes to be missing, when InitializablePlugins are not executed properly.  Thus,
    serialization should really also mark whether a page is serializable or not...
 */


/*
   A word about synchronizing:

   I expect this object to be accessed in three situations:
   - when an Engine is created, and it scans its wikipages
   - when the Engine saves a page
   - when a JSP page accesses one of the Engine's ReferenceManagers to display a list of (un)referenced pages.

   So, access to this class is fairly rare, and usually triggered by user interaction. OTOH, the methods in this class use their storage
   objects intensively (and, sorry to say, in an unoptimized manner =). My deduction: using unsynchronized HashMaps etc. and syncing methods
   or code blocks is preferrable to using slow, synced storage objects. We don't have iterative code here, so I'm going to use synced
   methods for now.

   Please contact me if you notice problems with ReferenceManager, and especially with synchronization, or if you have suggestions about
   syncing.

   ebu@memecry.net
*/

/**
 *  Keeps track of wikipage references:
 *  <UL>
 *  <LI>What pages a given page refers to
 *  <LI>What pages refer to a given page
 *  </UL>
 *
 *  This is a quick'n'dirty approach without any finesse in storage and searching algorithms; we trust java.util.*.
 *  <P>
 *  This class contains two HashMaps, m_refersTo and m_referredBy. The first is indexed by WikiPage names and contains a Collection of all
 *  WikiPages the page refers to. (Multiple references are not counted, naturally.) The second is indexed by WikiPage names and contains
 *  a Set of all pages that refer to the indexing page. (Notice - the keys of both Maps should be kept in sync.)
 *  <P>
 *  When a page is added or edited, its references are parsed, a Collection is received, and we crudely replace anything previous with
 *  this new Collection. We then check each referenced page name and make sure they know they are referred to by the new page.
 *  <P>
 *  Based on this information, we can perform non-optimal searches for e.g. unreferenced pages, top ten lists, etc.
 *  <P>
 *  The owning class must take responsibility of filling in any pre-existing information, probably by loading each and every WikiPage
 *  and calling this class to update the references when created.
 *
 *  @since 1.6.1 (as of 2.11.0, moved to org.apache.wiki.references)
 */

// FIXME: The way that we save attributes is now a major booboo, and must be
//        replaced forthwith.  However, this is a workaround for the great deal
//        of problems that occur here...
public class DefaultReferenceManager extends BasePageFilter implements ReferenceManager, Serializable {

    /**
     *  Maps page wikiname to a Collection of pages it refers to. The Collection must contain Strings. The Collection may contain
     *  names of non-existing pages.
     */
    private Map< String, Collection< String > > m_refersTo;
    private Map< String, Collection< String > > m_unmutableRefersTo;

    /**
     *  Maps page wikiname to a Set of referring pages. The Set must contain Strings. Non-existing pages (a reference exists, but
     *  not a file for the page contents) may have an empty Set in m_referredBy.
     */
    private Map< String, Set< String > > m_referredBy;
    private Map< String, Set< String > > m_unmutableReferredBy;

    private final boolean m_matchEnglishPlurals;

<<<<<<< HEAD
    private static final Logger log = LoggerFactory.getLogger( DefaultReferenceManager.class);
=======
    private static final Logger LOG = LogManager.getLogger( DefaultReferenceManager.class);
>>>>>>> f46c00b6
    private static final String SERIALIZATION_FILE = "refmgr.ser";
    private static final String SERIALIZATION_DIR  = "refmgr-attr";
    private static final String SERIALIZATION_PROPERTY  = "jspwiki.referenceManager.serialize";


    /** We use this also a generic serialization id */
    private static final long serialVersionUID = 4L;

    /**
     *  Builds a new ReferenceManager.
     *
     *  @param engine The Engine to which this is managing references to.
     */
    public DefaultReferenceManager( final Engine engine ) {
        m_refersTo = new ConcurrentHashMap<>();
        m_referredBy = new ConcurrentHashMap<>();
        m_engine = engine;
        m_matchEnglishPlurals = TextUtil.getBooleanProperty( engine.getWikiProperties(), Engine.PROP_MATCHPLURALS, false );

        //
        //  Create two maps that contain unmutable versions of the two basic maps.
        //
        m_unmutableReferredBy = Collections.unmodifiableMap( m_referredBy );
        m_unmutableRefersTo   = Collections.unmodifiableMap( m_refersTo );
    }

    /**
     *  Does a full reference update.  Does not sync; assumes that you do it afterwards.
     */
    private void updatePageReferences( final Page page ) throws ProviderException {
        final String content = m_engine.getManager( PageManager.class ).getPageText( page.getName(), PageProvider.LATEST_VERSION );
        final Collection< String > links = scanWikiLinks( page, content );
        final TreeSet< String > res = new TreeSet<>( links );
        final List< Attachment > attachments = m_engine.getManager( AttachmentManager.class ).listAttachments( page );
        for( final Attachment att : attachments ) {
            res.add( att.getName() );
        }

        internalUpdateReferences( page.getName(), res );
    }

    /**
     *  Initializes the entire reference manager with the initial set of pages from the collection.
     *
     *  @param pages A collection of all pages you want to be included in the reference count.
     *  @since 2.2
     *  @throws ProviderException If reading of pages fails.
     */
    @Override
    public void initialize( final Collection< Page > pages ) throws ProviderException {
        LOG.debug( "Initializing new ReferenceManager with {} initial pages.", pages.size() );
        final StopWatch sw = new StopWatch();
        sw.start();
        LOG.info( "Starting cross reference scan of WikiPages" );

        //  First, try to serialize old data from disk.  If that fails, we'll go and update the entire reference lists (which'll take time)
        try {
            //  Unserialize things.  The loop below cannot be combined with the other loop below, simply because
            //  engine.getPage() has side effects such as loading initializing the user databases, which in turn want all
            //  the pages to be read already...
            //
            //  Yes, this is a kludge.  We know.  Will be fixed.
            final long saved = unserializeFromDisk();

            for( final Page page : pages ) {
                unserializeAttrsFromDisk( page );
            }

            //  Now we must check if any of the pages have been changed  while we were in the electronic la-la-land,
            //  and update the references for them.
            for( final Page page : pages ) {
                if( !( page instanceof Attachment ) ) {
                    // Refresh with the latest copy
                    final Page wp = m_engine.getManager( PageManager.class ).getPage( page.getName() );

                    if( wp.getLastModified() == null ) {
<<<<<<< HEAD
                        log.error( "Provider returns null lastModified.  Please submit a bug report." );
=======
                        LOG.fatal( "Provider returns null lastModified.  Please submit a bug report." );
>>>>>>> f46c00b6
                    } else if( wp.getLastModified().getTime() > saved ) {
                        updatePageReferences( wp );
                    }
                }
            }

        } catch( final Exception e ) {
            LOG.info( "Unable to unserialize old refmgr information, rebuilding database: {}", e.getMessage() );
            buildKeyLists( pages );

            // Scan the existing pages from disk and update references in the manager.
            for( final Page page : pages ) {
                // We cannot build a reference list from the contents of attachments, so we skip them.
                if( !( page instanceof Attachment ) ) {
                    updatePageReferences( page );
                    serializeAttrsToDisk( page );
                }
            }

            serializeToDisk();
        }

        sw.stop();
        LOG.info( "Cross reference scan done in {}", sw );

        WikiEventManager.addWikiEventListener( m_engine.getManager( PageManager.class ), this );
    }

    /**
     *  Reads the serialized data from the disk back to memory. Returns the date when the data was last written on disk
     */
    @SuppressWarnings("unchecked")
    private synchronized long unserializeFromDisk() throws IOException, ClassNotFoundException {

        if (!doSerialize()) return Long.MIN_VALUE;

        final long saved;

        final File f = new File( m_engine.getWorkDir(), SERIALIZATION_FILE );
        try( final ObjectInputStream in = new ObjectInputStream( new BufferedInputStream( Files.newInputStream( f.toPath() ) ) ) ) {
            final StopWatch sw = new StopWatch();
            sw.start();

            final long ver = in.readLong();

            if( ver != serialVersionUID ) {
                throw new IOException("File format has changed; I need to recalculate references.");
            }

            saved        = in.readLong();
            m_refersTo   = ( Map< String, Collection< String > > ) in.readObject();
            m_referredBy = ( Map< String, Set< String > > ) in.readObject();

            m_unmutableReferredBy = Collections.unmodifiableMap( m_referredBy );
            m_unmutableRefersTo   = Collections.unmodifiableMap( m_refersTo );

            sw.stop();
            LOG.debug( "Read serialized data successfully in {}", sw );
        }

        return saved;
    }

    /**
     *  Serializes hashmaps to disk.  The format is private, don't touch it.
     */
    private synchronized void serializeToDisk() {

        if (!doSerialize()) return;

        final File f = new File( m_engine.getWorkDir(), SERIALIZATION_FILE );
        try( final ObjectOutputStream out = new ObjectOutputStream( new BufferedOutputStream( Files.newOutputStream( f.toPath() ) ) ) ) {
            final StopWatch sw = new StopWatch();
            sw.start();

            out.writeLong( serialVersionUID );
            out.writeLong( System.currentTimeMillis() ); // Timestamp
            out.writeObject( m_refersTo );
            out.writeObject( m_referredBy );

            sw.stop();

            LOG.debug( "serialization done - took {}", sw );
        } catch( final IOException ioe ) {
            LOG.error( "Unable to serialize!", ioe );
        }
    }

    private String getHashFileName( final String pageName ) {
        if( pageName == null ) {
            return null;
        }
		try {
            final MessageDigest digest = MessageDigest.getInstance( "MD5" );
            final byte[] dig = digest.digest( pageName.getBytes( StandardCharsets.UTF_8 ) );

	        return TextUtil.toHexString( dig ) + ".cache";
		} catch( final NoSuchAlgorithmException e ) {
<<<<<<< HEAD
			log.error( "What do you mean - no such algorithm?", e );
=======
			LOG.fatal( "What do you mean - no such algorithm?", e );
>>>>>>> f46c00b6
			return null;
		}
    }

    private boolean doSerialize() {
        return "true".equals(m_engine.getWikiProperties().getProperty(SERIALIZATION_PROPERTY, "true"));
    }

    /**
     *  Reads the serialized data from the disk back to memory. Returns the date when the data was last written on disk
     */
    private synchronized long unserializeAttrsFromDisk( final Page p ) throws IOException, ClassNotFoundException {

        if (!doSerialize()) return Long.MIN_VALUE;

        long saved = 0L;

        //  Find attribute cache, and check if it exists
        final String hashName = getHashFileName( p.getName() );
        if( hashName != null ) {
        	File f = new File( m_engine.getWorkDir(), SERIALIZATION_DIR );
            f = new File( f, hashName );
            if( !f.exists() ) {
                return 0L;
            }

            try( final ObjectInputStream in = new ObjectInputStream( new BufferedInputStream( Files.newInputStream( f.toPath() ) ) ) ) {
                final StopWatch sw = new StopWatch();
                sw.start();
                LOG.debug( "Deserializing attributes for {}", p.getName() );

                final long ver = in.readLong();
                if( ver != serialVersionUID ) {
                    LOG.debug( "File format has changed; cannot deserialize." );
                    return 0L;
                }

                saved = in.readLong();
                final String name  = in.readUTF();
                if( !name.equals( p.getName() ) ) {
                    LOG.debug( "File name does not match ({}), skipping...", name );
                    return 0L; // Not here
                }

                final long entries = in.readLong();
                for( int i = 0; i < entries; i++ ) {
                    final String key   = in.readUTF();
                    final Object value = in.readObject();
                    p.setAttribute( key, value );
                    LOG.debug( "   attr: {}={}", key, value );
                }

                sw.stop();
                LOG.debug( "Read serialized data for {} successfully in {}", name, sw );
                p.setHasMetadata();
            }
        }

        return saved;
    }

    /**
     *  Serializes hashmaps to disk.  The format is private, don't touch it.
     */
    private synchronized void serializeAttrsToDisk( final Page p ) {

        if (!doSerialize()) return;

        final StopWatch sw = new StopWatch();
        sw.start();

        final String hashName = getHashFileName( p.getName() );
        if( hashName != null ) {
        	File f = new File( m_engine.getWorkDir(), SERIALIZATION_DIR );
            if( !f.exists() ) {
                f.mkdirs();
            }

            //  Create a digest for the name
            f = new File( f, hashName );

            try( final ObjectOutputStream out =  new ObjectOutputStream( new BufferedOutputStream( Files.newOutputStream( f.toPath() ) ) ) ) {
                // new Set to avoid concurrency issues
                final Set< Map.Entry < String, Object > > entries = new HashSet<>( p.getAttributes().entrySet() );

                if(entries.isEmpty()) {
                    //  Nothing to serialize, therefore we will just simply remove the serialization file so that the
                    //  next time we boot, we don't deserialize old data.
                    f.delete();
                    return;
                }

                out.writeLong( serialVersionUID );
                out.writeLong( System.currentTimeMillis() ); // Timestamp
                out.writeUTF( p.getName() );
                out.writeLong( entries.size() );

                for( final Map.Entry< String, Object > e : entries ) {
                    if( e.getValue() instanceof Serializable ) {
                        out.writeUTF( e.getKey() );
                        out.writeObject( e.getValue() );
                    }
                }

            } catch( final IOException e ) {
                LOG.error( "Unable to serialize!", e );
            } finally {
                sw.stop();
                LOG.debug( "serialization for {} done - took {}", p.getName(), sw );
            }
        }

    }

    /**
     *  After the page has been saved, updates the reference lists.
     *
     *  @param context {@inheritDoc}
     *  @param content {@inheritDoc}
     */
    @Override
	public void postSave( final Context context, final String content ) {
        final Page page = context.getPage();
        updateReferences( page.getName(), scanWikiLinks( page, content ) );
        serializeAttrsToDisk( page );
    }

    /**
     *  Reads a WikiPageful of data from a String and returns all links internal to this Wiki in a Collection.
     *
     *  @param page The WikiPage to scan
     *  @param pagedata The page contents
     *  @return a Collection of Strings
     */
    @Override
    public Collection< String > scanWikiLinks( final Page page, final String pagedata ) {
        final LinkCollector localCollector = new LinkCollector();
        m_engine.getManager( RenderingManager.class ).textToHTML( Wiki.context().create( m_engine, page ),
                                                                  pagedata,
                                                                  localCollector,
                                                                  null,
                                                                  localCollector,
                                                                  false,
                                                                  true );

        return localCollector.getLinks();
    }

    /**
     * Updates the m_referedTo and m_referredBy hashmaps when a page has been deleted.
     * <P>
     * Within the m_refersTo map the pagename is a key. The whole key-value-set has to be removed to keep the map clean.
     * Within the m_referredBy map the name is stored as a value. Since a key can have more than one value we have to
     * delete just the key-value-pair referring page:deleted page.
     *
     *  @param page Name of the page to remove from the maps.
     */
    @Override
    public void pageRemoved( final Page page ) {
        pageRemoved( page.getName() );
    }

    private void pageRemoved( final String pageName ) {
        final Collection< String > refTo = m_refersTo.get( pageName );
        if( refTo != null ) {
            for( final String referredPageName : refTo ) {
                final Set< String > refBy = m_referredBy.get( referredPageName );
                if( refBy == null ) {
                    throw new InternalWikiException( "Refmgr out of sync: page " + pageName +
                                                     " refers to " + referredPageName + ", which has null referrers." );
                }

                refBy.remove( pageName );
                m_referredBy.remove( referredPageName );

                // We won't put it back again if it becomes empty and does not exist.  It will be added
                // later on anyway, if it becomes referenced again.
                if( !( refBy.isEmpty() && !m_engine.getManager( PageManager.class ).wikiPageExists( referredPageName ) ) ) {
                    m_referredBy.put( referredPageName, refBy );
                }
            }

            LOG.debug( "Removing from m_refersTo HashMap key:value {}:{}", pageName, m_refersTo.get( pageName ) );
            m_refersTo.remove( pageName );
        }

        final Set< String > refBy = m_referredBy.get( pageName );
        if( refBy == null || refBy.isEmpty() ) {
            m_referredBy.remove( pageName );
        }

        //  Remove any traces from the disk, too
        serializeToDisk();

        final String hashName = getHashFileName( pageName );
        if( hashName != null ) {
        	File f = new File( m_engine.getWorkDir(), SERIALIZATION_DIR );
            f = new File( f, getHashFileName( pageName ) );
            if( f.exists() ) {
                f.delete();
            }
        }
    }

    /**
     *  Updates all references for the given page.
     *
     *  @param page wiki page for which references should be updated
     */
    @Override
    public void updateReferences( final Page page ) {
        final String pageData = m_engine.getManager( PageManager.class ).getPureText( page.getName(), WikiProvider.LATEST_VERSION );
        updateReferences( page.getName(), scanWikiLinks( page, pageData ) );
    }

    /**
     *  Updates the referred pages of a new or edited WikiPage. If a refersTo entry for this page already exists, it is removed
     *  and a new one is built from scratch. Also calls updateReferredBy() for each referenced page.
     *  <P>
     *  This is the method to call when a new page has been created, and we want to a) set up its references and b) notify the
     *  referred pages of the references. Use this method during run-time.
     *
     *  @param page Name of the page to update.
     *  @param references A Collection of Strings, each one pointing to a page this page references.
     */
    @Override
    public void updateReferences( final String page, final Collection< String > references ) {
        internalUpdateReferences( page, references );
        serializeToDisk();
    }

    /**
     *  Updates the referred pages of a new or edited WikiPage. If a refersTo entry for this page already exists, it is
     *  removed and a new one is built from scratch. Also calls updateReferredBy() for each referenced page.
     *  <p>
     *  This method does not synchronize the database to disk.
     *
     *  @param page Name of the page to update.
     *  @param references A Collection of Strings, each one pointing to a page this page references.
     */
    private void internalUpdateReferences( String page, final Collection< String > references) {
        page = getFinalPageName( page );

        // Create a new entry in m_refersTo.
        final Collection< String > oldRefTo = m_refersTo.get( page );
        m_refersTo.remove( page );

        final TreeSet< String > cleanedRefs = references.stream().map(this::getFinalPageName).collect(Collectors.toCollection(TreeSet::new));

        m_refersTo.put( page, cleanedRefs );

        //  We know the page exists, since it's making references somewhere. If an entry for it didn't exist previously
        //  in m_referredBy, make sure one is added now.
        if( !m_referredBy.containsKey( page ) ) {
            m_referredBy.put( page, new TreeSet<>() );
        }

        //  Get all pages that used to be referred to by 'page' and remove that reference. (We don't want to try to figure out
        //  which particular references were removed...)
        cleanReferredBy( page, oldRefTo);

        //  Notify all referred pages of their referinesshoodicity.
        for( final String referredPageName : cleanedRefs ) {
            updateReferredBy( getFinalPageName( referredPageName ), page );
        }
    }

    /**
     * Returns the refers-to list. For debugging.
     *
     * @return The refers-to list.
     */
    protected Map< String, Collection< String > > getRefersTo() {
        return m_refersTo;
    }

    /**
     * Returns the referred-by list. For debugging.
     *
     * @return Referred-by lists.
     */
    protected Map< String, Set< String > > getReferredBy() {
        return m_referredBy;
    }

    /**
     * Cleans the 'referred by' list, removing references by 'referrer' to any other page. Called after 'referrer' is removed.
     *
     * Two ways to go about this. One is to look up all pages previously referred by referrer and remove referrer
     * from their lists, and let the update put them back in (except possibly removed ones).
     *
     * The other is to get the old referred-to list, compare to the new, and tell the ones missing in the latter to remove referrer from
     * their list.
     *
     * We'll just try the first for now. Need to come back and optimize this a bit.
     */
    private void cleanReferredBy( final String referrer,
                                  final Collection< String > oldReferred ) {
        if( oldReferred == null ) {
            return;
        }

        for( final String referredPage : oldReferred ) {
            final Set< String > oldRefBy = m_referredBy.get( referredPage );
            if( oldRefBy != null ) {
                oldRefBy.remove( referrer );
            }

            // If the page is referred to by no one AND it doesn't even exist, we might just as well forget about this
            // entry. It will be added again elsewhere if new references appear.
            if( ( oldRefBy == null || oldRefBy.isEmpty() ) && !m_engine.getManager( PageManager.class ).wikiPageExists( referredPage ) ) {
                m_referredBy.remove( referredPage );
            }
        }
    }

    /**
     * When initially building a ReferenceManager from scratch, call this method BEFORE calling updateReferences() with
     * a full list of existing page names. It builds the refersTo and referredBy key lists, thus enabling updateReferences()
     * to function correctly.
     * <P>
     * This method should NEVER be called after initialization. It clears all mappings from the reference tables.
     *
     * @param pages a Collection containing WikiPage objects.
     */
    private void buildKeyLists( final Collection< Page > pages ) {
        m_refersTo.clear();
        m_referredBy.clear();
        if( pages == null ) {
            return;
        }

        try {
            for( final Page page : pages ) {
                // We add a non-null entry to referredBy to indicate the referred page exists
                m_referredBy.put( page.getName(), new TreeSet<>() );
                // Just add a key to refersTo; the keys need to be in sync with referredBy.
                m_refersTo.put( page.getName(), new TreeSet<>() );
            }
        } catch( final ClassCastException e ) {
<<<<<<< HEAD
            log.error( "Invalid collection entry in ReferenceManager.buildKeyLists().", e );
=======
            LOG.fatal( "Invalid collection entry in ReferenceManager.buildKeyLists().", e );
>>>>>>> f46c00b6
        }
    }


    /**
     * Marks the page as referred to by the referrer. If the page does not exist previously, nothing is done. (This means
     * that some page, somewhere, has a link to a page that does not exist.)
     */
    private void updateReferredBy( final String page, final String referrer ) {
        // We're not really interested in first level self-references.
        /*
        if( page.equals( referrer ) )
        {
            return;
        }
        */
        // Neither are we interested if plural forms refer to each other.
        if( m_matchEnglishPlurals ) {
            final String p2 = page.endsWith( "s" ) ? page.substring( 0, page.length() - 1 ) : page + "s";
            if( referrer.equals( p2 ) ) {
                return;
            }
        }

        // Even if 'page' has not been created yet, it can still be referenced. This requires we don't use m_referredBy
        // keys when looking up missing pages, of course.
        final Set< String > referrers = m_referredBy.computeIfAbsent( page, k -> new TreeSet<>() );
        referrers.add( referrer );
    }


    /**
     * Clears the references to a certain page, so it's no longer in the map.
     *
     * @param pagename  Name of the page to clear references for.
     */
    @Override
    public void clearPageEntries( String pagename ) {
        pagename = getFinalPageName( pagename );

        //  Remove this item from the referredBy list of any page which this item refers to.
        final Collection< String > c = m_refersTo.get( pagename );
        if( c != null ) {
            for( final String key : c ) {
                final Collection< ? > dref = m_referredBy.get( key );
                dref.remove( pagename );
            }
        }

        //  Finally, remove direct references.
        m_referredBy.remove( pagename );
        m_refersTo.remove( pagename );
    }


    /**
     *  Finds all unreferenced pages. This requires a linear scan through m_referredBy to locate keys with null or empty values.
     *
     *  @return The Collection of Strings
     */
    @Override
    public Collection< String > findUnreferenced() {
        final ArrayList< String > unref = new ArrayList<>();
        for( final String key : m_referredBy.keySet() ) {
            final Set< ? > refs = getReferenceList( m_referredBy, key );
            if( refs == null || refs.isEmpty() ) {
                unref.add( key );
            }
        }

        return unref;
    }


    /**
     * Finds all references to non-existant pages. This requires a linear scan through m_refersTo values; each value
     * must have a corresponding key entry in the reference Maps, otherwise such a page has never been created.
     * <P>
     * Returns a Collection containing Strings of unreferenced page names. Each non-existant page name is shown only
     * once - we don't return information on who referred to it.
     *
     * @return A Collection of Strings
     */
    @Override
    public Collection< String > findUncreated() {
        final TreeSet< String > uncreated;

        // Go through m_refersTo values and check that m_refersTo has the corresponding keys.
        // We want to reread the code to make sure our HashMaps are in sync...
        final Collection< Collection< String > > allReferences = m_refersTo.values();
        uncreated = allReferences.stream().filter(Objects::nonNull).flatMap(Collection::stream).filter(aReference -> !m_engine.getManager(PageManager.class).wikiPageExists(aReference)).collect(Collectors.toCollection(TreeSet::new));

        return uncreated;
    }

    /**
     *  Searches for the given page in the given Map, and returns the set of references. This method also takes care of
     *  English plural matching.
     *
     *  @param coll The Map to search in
     *  @param pagename The name to find.
     *  @return The references list.
     */
    private < T > Set< T > getReferenceList( final Map< String, Set< T > > coll, final String pagename ) {
        Set< T > refs = coll.get( pagename );

        if( m_matchEnglishPlurals ) {
            //  We'll add also matches from the "other" page.
            final Set< T > refs2;

            if( pagename.endsWith( "s" ) ) {
                refs2 = coll.get( pagename.substring( 0, pagename.length() - 1 ) );
            } else {
                refs2 = coll.get( pagename + "s" );
            }

            if( refs2 != null ) {
                if( refs != null ) {
                    refs.addAll( refs2 );
                } else {
                    refs = refs2;
                }
            }
        }
        return refs;
    }

    /**
     * Find all pages that refer to this page. Returns null if the page does not exist or is not referenced at all,
     * otherwise returns a collection containing page names (String) that refer to this one.
     * <p>
     * @param pagename The page to find referrers for.
     * @return A Set of Strings.  May return null, if the page does not exist, or if it has no references.
     */
    @Override
    public Set< String > findReferrers( final String pagename ) {
        final Set< String > refs = getReferenceList( m_referredBy, pagename );
        if( refs == null || refs.isEmpty() ) {
            return null;
        }

        return refs;
    }

    /**
     *  Returns all pages that refer to this page.  Note that this method returns an unmodifiable Map, which may be abruptly changed.
     *  So any access to any iterator may result in a ConcurrentModificationException.
     *  <p>
     *  The advantages of using this method over findReferrers() is that it is very fast, as it does not create a new object.
     *  The disadvantages are that it does not do any mapping between plural names, and you may end up getting a
     *  ConcurrentModificationException.
     *
     * @param pageName Page name to query.
     * @return A Set of Strings containing the names of all the pages that refer to this page.  May return null, if the page does
     *         not exist or has not been indexed yet.
     * @since 2.2.33
     */
    @Override
    public Set< String > findReferredBy( final String pageName ) {
        return m_unmutableReferredBy.get( getFinalPageName(pageName) );
    }

    /**
     *  Returns all pages that this page refers to.  You can use this as a quick way of getting the links from a page, but note
     *  that it does not link any InterWiki, image, or external links.  It does contain attachments, though.
     *  <p>
     *  The Collection returned is unmutable, so you cannot change it.  It does reflect the current status and thus is a live
     *  object.  So, if you are using any kind of an iterator on it, be prepared for ConcurrentModificationExceptions.
     *  <p>
     *  The returned value is a Collection, because a page may refer to another page multiple times.
     *
     * @param pageName Page name to query
     * @return A Collection of Strings containing the names of the pages that this page refers to. May return null, if the page
     *         does not exist or has not been indexed yet.
     * @since 2.2.33
     */
    @Override
    public Collection< String > findRefersTo( final String pageName ) {
        return m_unmutableRefersTo.get( getFinalPageName( pageName ) );
    }

    /**
     * This 'deepHashCode' can be used to determine if there were any modifications made to the underlying to and by maps of the
     * ReferenceManager. The maps of the ReferenceManager are not synchronized, so someone could add/remove entries in them while the
     * hashCode is being computed.
     *
     * This method traps and retries if a concurrent modification occurs.
     *
     * @return Sum of the hashCodes for the to and by maps of the ReferenceManager
     * @since 2.3.24
     */
    //
    //   TODO: It is unnecessary to calculate the hashcode; it should be calculated only when the hashmaps are changed.  This is slow.
    //
    public int deepHashCode() {
        boolean failed = true;
        int signature = 0;

        while( failed ) {
            signature = 0;
            try {
                signature ^= m_referredBy.hashCode();
                signature ^= m_refersTo.hashCode();
                failed = false;
            } catch ( final ConcurrentModificationException e) {
                Thread.yield();
            }
        }

        return signature;
    }

    /**
     *  Returns a list of all pages that the ReferenceManager knows about. This should be roughly equivalent to
     *  PageManager.getAllPages(), but without the potential disk access overhead.  Note that this method is not guaranteed
     *  to return a Set of really all pages (especially during startup), but it is very fast.
     *
     *  @return A Set of all defined page names that ReferenceManager knows about.
     *  @since 2.3.24
     */
    @Override
    public Set< String > findCreated() {
        return new HashSet<>( m_refersTo.keySet() );
    }

    private String getFinalPageName( final String orig ) {
        try {
            final String s = m_engine.getFinalPageName( orig );
            return s != null ? s : orig;
        } catch( final ProviderException e ) {
            LOG.error( "Error while trying to fetch a page name; trying to cope with the situation.", e );
            return orig;
        }
    }

    /**
     *  {@inheritDoc}
     */
    @Override
	public void actionPerformed( final WikiEvent event ) {
        if( event instanceof WikiPageEvent && event.getType() == WikiPageEvent.PAGE_DELETED ) {
            final String pageName = ( ( WikiPageEvent ) event ).getPageName();
            if( pageName != null ) {
                pageRemoved( pageName );
            }
        }
    }

}<|MERGE_RESOLUTION|>--- conflicted
+++ resolved
@@ -125,11 +125,7 @@
 
     private final boolean m_matchEnglishPlurals;
 
-<<<<<<< HEAD
-    private static final Logger log = LoggerFactory.getLogger( DefaultReferenceManager.class);
-=======
-    private static final Logger LOG = LogManager.getLogger( DefaultReferenceManager.class);
->>>>>>> f46c00b6
+    private static final Logger LOG = LoggerFactory.getLogger( DefaultReferenceManager.class);
     private static final String SERIALIZATION_FILE = "refmgr.ser";
     private static final String SERIALIZATION_DIR  = "refmgr-attr";
     private static final String SERIALIZATION_PROPERTY  = "jspwiki.referenceManager.serialize";
@@ -206,11 +202,7 @@
                     final Page wp = m_engine.getManager( PageManager.class ).getPage( page.getName() );
 
                     if( wp.getLastModified() == null ) {
-<<<<<<< HEAD
-                        log.error( "Provider returns null lastModified.  Please submit a bug report." );
-=======
-                        LOG.fatal( "Provider returns null lastModified.  Please submit a bug report." );
->>>>>>> f46c00b6
+						LOG.fatal( "Provider returns null lastModified.  Please submit a bug report." );
                     } else if( wp.getLastModified().getTime() > saved ) {
                         updatePageReferences( wp );
                     }
@@ -309,11 +301,7 @@
 
 	        return TextUtil.toHexString( dig ) + ".cache";
 		} catch( final NoSuchAlgorithmException e ) {
-<<<<<<< HEAD
-			log.error( "What do you mean - no such algorithm?", e );
-=======
-			LOG.fatal( "What do you mean - no such algorithm?", e );
->>>>>>> f46c00b6
+			LOG.error( "What do you mean - no such algorithm?", e );
 			return null;
 		}
     }
@@ -654,11 +642,7 @@
                 m_refersTo.put( page.getName(), new TreeSet<>() );
             }
         } catch( final ClassCastException e ) {
-<<<<<<< HEAD
-            log.error( "Invalid collection entry in ReferenceManager.buildKeyLists().", e );
-=======
-            LOG.fatal( "Invalid collection entry in ReferenceManager.buildKeyLists().", e );
->>>>>>> f46c00b6
+			LOG.error( "Invalid collection entry in ReferenceManager.buildKeyLists().", e );
         }
     }
 
