--- conflicted
+++ resolved
@@ -58,11 +58,7 @@
 
     public static final String COOKIE_USER_PREFS_NAME = "JSPWikiUserPrefs";
 
-<<<<<<< HEAD
-    private static final Logger log = LoggerFactory.getLogger( Preferences.class );
-=======
-    private static final Logger LOG = LogManager.getLogger( Preferences.class );
->>>>>>> f46c00b6
+    private static final Logger LOG = LoggerFactory.getLogger( Preferences.class );
 
     /**
      *  This is an utility method which is called to make sure that the
