--- conflicted
+++ resolved
@@ -87,20 +87,13 @@
  */
 public class DefaultPageManager implements PageManager {
 
-<<<<<<< HEAD
     private static final Logger LOG = LoggerFactory.getLogger( DefaultPageManager.class );
 
-=======
-    private static final Logger LOG = LogManager.getLogger( DefaultPageManager.class );
->>>>>>> f46c00b6
     private final PageProvider m_provider;
     private final Engine m_engine;
-<<<<<<< HEAD
 
     protected ConcurrentHashMap< String, PageLock > m_pageLocks = new ConcurrentHashMap<>();
 
-=======
->>>>>>> f46c00b6
     private final int m_expiryTime;
     protected final ConcurrentHashMap< String, PageLock > m_pageLocks = new ConcurrentHashMap<>();
     private final PageSorter pageSorter = new PageSorter();
