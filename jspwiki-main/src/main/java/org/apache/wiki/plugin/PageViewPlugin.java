/*
    Licensed to the Apache Software Foundation (ASF) under one
    or more contributor license agreements.  See the NOTICE file
    distributed with this work for additional information
    regarding copyright ownership.  The ASF licenses this file
    to you under the Apache License, Version 2.0 (the
    "License"); you may not use this file except in compliance
    with the License.  You may obtain a copy of the License at

       http://www.apache.org/licenses/LICENSE-2.0

    Unless required by applicable law or agreed to in writing,
    software distributed under the License is distributed on an
    "AS IS" BASIS, WITHOUT WARRANTIES OR CONDITIONS OF ANY
    KIND, either express or implied.  See the License for the
    specific language governing permissions and limitations
    under the License.  
 */
package org.apache.wiki.plugin;

import org.apache.commons.lang3.StringUtils;
import org.apache.commons.lang3.math.NumberUtils;
import org.slf4j.LoggerFactory;
import org.slf4j.Logger;
import org.apache.oro.text.GlobCompiler;
import org.apache.oro.text.regex.MalformedPatternException;
import org.apache.oro.text.regex.Pattern;
import org.apache.oro.text.regex.PatternCompiler;
import org.apache.oro.text.regex.PatternMatcher;
import org.apache.oro.text.regex.Perl5Matcher;
import org.apache.wiki.WikiBackgroundThread;
import org.apache.wiki.api.core.Context;
import org.apache.wiki.api.core.ContextEnum;
import org.apache.wiki.api.core.Engine;
import org.apache.wiki.api.core.Page;
import org.apache.wiki.api.exceptions.PluginException;
import org.apache.wiki.api.plugin.InitializablePlugin;
import org.apache.wiki.api.plugin.Plugin;
import org.apache.wiki.event.WikiEngineEvent;
import org.apache.wiki.event.WikiEvent;
import org.apache.wiki.event.WikiEventListener;
import org.apache.wiki.event.WikiPageEvent;
import org.apache.wiki.event.WikiPageRenameEvent;
import org.apache.wiki.references.ReferenceManager;
import org.apache.wiki.render.RenderingManager;
import org.apache.wiki.util.TextUtil;

import java.io.File;
import java.io.IOException;
import java.io.InputStream;
import java.io.OutputStream;
import java.nio.file.Files;
import java.text.MessageFormat;
import java.util.Collection;
import java.util.Comparator;
import java.util.HashSet;
import java.util.Iterator;
import java.util.Map;
import java.util.Map.Entry;
import java.util.Properties;
import java.util.TreeMap;


/**
 * This plugin counts the number of times a page has been viewed.<br/>
 * Parameters:
 * <ul>
 * <li>count=yes|no</li>
 * <li>show=none|count|list</li>
 * <li>entries=maximum number of list entries to be returned</li>
 * <li>min=minimum page count to be listed</li>
 * <li>max=maximum page count to be listed</li>
 * <li>sort=name|count</li>
 * </ul>
 * Default values:<br/>
 * <code>show=none  sort=name</code>
 * 
 * @since 2.8
 */
public class PageViewPlugin extends AbstractReferralPlugin implements Plugin, InitializablePlugin {

<<<<<<< HEAD
    private static final Logger log = LoggerFactory.getLogger( PageViewPlugin.class );
=======
    private static final Logger LOG = LogManager.getLogger( PageViewPlugin.class );
>>>>>>> f46c00b6

    /** The page view manager. */
    private static PageViewManager c_singleton;

    /** Constant for the 'count' parameter / value. */
    private static final String PARAM_COUNT = "count";

    /** Name of the 'entries' parameter. */
    private static final String PARAM_MAX_ENTRIES = "entries";

    /** Name of the 'max' parameter. */
    private static final String PARAM_MAX_COUNT = "max";

    /** Name of the 'min' parameter. */
    private static final String PARAM_MIN_COUNT = "min";

    /** Name of the 'refer' parameter. */
    private static final String PARAM_REFER = "refer";

    /** Name of the 'sort' parameter. */
    private static final String PARAM_SORT = "sort";

    /** Constant for the 'none' parameter value. */
    private static final String STR_NONE = "none";

    /** Constant for the 'list' parameter value. */
    private static final String STR_LIST = "list";

    /** Constant for the 'yes' parameter value. */
    private static final String STR_YES = "yes";

    /** Constant for empty string. */
    private static final String STR_EMPTY = "";

    /** Constant for Wiki markup separator. */
    private static final String STR_SEPARATOR = "----";

    /** Constant for comma-separated list separator. */
    private static final String STR_COMMA = ",";

    /** Constant for no-op glob expression. */
    private static final String STR_GLOBSTAR = "*";

    /** Constant for file storage. */
    private static final String COUNTER_PAGE = "PageCount.txt";

    /** Constant for storage interval in seconds. */
    private static final int STORAGE_INTERVAL = 60;

    /**
     * Initialize the PageViewPlugin and its singleton.
     * 
     * @param engine The wiki engine.
     */
    @Override
    public void initialize( final Engine engine ) {
        LOG.info( "initializing PageViewPlugin" );
        synchronized( this ) {
            if( c_singleton == null ) {
                c_singleton = new PageViewManager();
            }
            c_singleton.initialize( engine );
        }
    }

    /**
     * Cleanup the singleton reference.
     */
    private void cleanup() {
        LOG.info( "cleaning up PageView Manager" );
        c_singleton = null;
    }

    /**
     *  {@inheritDoc}
     */
    @Override
    public String execute( final Context context, final Map< String, String > params ) throws PluginException {
        final PageViewManager manager = c_singleton;
        String result = STR_EMPTY;

        if( manager != null ) {
            result = manager.execute( context, params );
        }

        return result;
    }

    /**
     * Page view manager, handling all storage.
     */
    public final class PageViewManager implements WikiEventListener {
        /** Are we initialized? */
        private boolean m_initialized;

        /** The page counters. */
        private Map<String, Counter> m_counters;

        /** The page counters in storage format. */
        private Properties m_storage;

        /** Are all changes stored? */
        private boolean m_dirty;

        /** The page count storage background thread. */
        private Thread m_pageCountSaveThread;

        /** The work directory. */
        private String m_workDir;

        /** Comparator for descending sort on page count. */
        private final Comparator< Object > m_compareCountDescending = ( o1, o2 ) -> {
            final int v1 = getCount( o1 );
            final int v2 = getCount( o2 );
            return ( v1 == v2 ) ? ( ( String )o1 ).compareTo( ( String )o2 ) : ( v1 < v2 ) ? 1 : -1;
        };

        /**
         * Initialize the page view manager.
         * 
         * @param engine The wiki engine.
         */
        public synchronized void initialize( final Engine engine ) {
            LOG.info( "initializing PageView Manager" );
            m_workDir = engine.getWorkDir();
            engine.addWikiEventListener( this );
            if( m_counters == null ) {
                // Load the counters into a collection
                m_storage = new Properties();
                m_counters = new TreeMap<>();

                loadCounters();
            }

            // backup counters every 5 minutes
            if( m_pageCountSaveThread == null ) {
                m_pageCountSaveThread = new CounterSaveThread( engine, 5 * STORAGE_INTERVAL, this );
                m_pageCountSaveThread.start();
            }

            m_initialized = true;
        }

        /**
         * Handle the shutdown event via the page counter thread.
         */
        private synchronized void handleShutdown() {
            LOG.info( "handleShutdown: The counter store thread was shut down." );

            cleanup();

            if( m_counters != null ) {

                m_dirty = true;
                storeCounters();

                m_counters.clear();
                m_counters = null;

                m_storage.clear();
                m_storage = null;
            }

            m_initialized = false;

            m_pageCountSaveThread = null;
        }

        /**
         * Inspect wiki events for shutdown.
         * 
         * @param event The wiki event to inspect.
         */
        @Override
        public void actionPerformed( final WikiEvent event ) {
            if( event instanceof WikiEngineEvent ) {
                if( event.getType() == WikiEngineEvent.SHUTDOWN ) {
                    LOG.info( "Detected wiki engine shutdown" );
                    handleShutdown();
                }
            } else if( ( event instanceof WikiPageRenameEvent ) && ( event.getType() == WikiPageRenameEvent.PAGE_RENAMED ) ) {
                final String oldPageName = ( ( WikiPageRenameEvent )event ).getOldPageName();
                final String newPageName = ( ( WikiPageRenameEvent )event ).getNewPageName();
                final Counter oldCounter = m_counters.get( oldPageName );
                if( oldCounter != null ) {
                    m_storage.remove( oldPageName );
                    m_counters.put( newPageName, oldCounter );
                    m_storage.setProperty( newPageName, oldCounter.toString() );
                    m_counters.remove( oldPageName );
                    m_dirty = true;
                }
            } else if( ( event instanceof WikiPageEvent ) && ( event.getType() == WikiPageEvent.PAGE_DELETED ) ) {
                final String pageName = ( ( WikiPageEvent )event ).getPageName();
                m_storage.remove( pageName );
                m_counters.remove( pageName );
            }
        }

        /**
         * Count a page hit, present a pages' counter or output a list of page counts.
         * 
         * @param context the wiki context
         * @param params the plugin parameters
         * @return String Wiki page snippet
         * @throws PluginException Malformed pattern parameter.
         */
        public String execute( final Context context, final Map< String, String > params ) throws PluginException {
            final Engine engine = context.getEngine();
            final Page page = context.getPage();
            String result = STR_EMPTY;

            if( page != null ) {
                // get parameters
                final String pagename = page.getName();
                String count = params.get( PARAM_COUNT );
                final String show = params.get( PARAM_SHOW );
                int entries = TextUtil.parseIntParameter( params.get( PARAM_MAX_ENTRIES ), Integer.MAX_VALUE );
                final int max = TextUtil.parseIntParameter( params.get( PARAM_MAX_COUNT ), Integer.MAX_VALUE );
                final int min = TextUtil.parseIntParameter( params.get( PARAM_MIN_COUNT ), Integer.MIN_VALUE );
                final String sort = params.get( PARAM_SORT );
                final String body = params.get( DefaultPluginManager.PARAM_BODY );
                final Pattern[] exclude = compileGlobs( PARAM_EXCLUDE, params.get( PARAM_EXCLUDE ) );
                final Pattern[] include = compileGlobs( PARAM_INCLUDE, params.get( PARAM_INCLUDE ) );
                final Pattern[] refer = compileGlobs( PARAM_REFER, params.get( PARAM_REFER ) );
                final PatternMatcher matcher = (null != exclude || null != include || null != refer) ? new Perl5Matcher() : null;
                boolean increment = false;

                // increment counter?
                if( STR_YES.equals( count ) ) {
                    increment = true;
                } else {
                    count = null;
                }

                // default increment counter?
                if( ( show == null || STR_NONE.equals( show ) ) && count == null ) {
                    increment = true;
                }

                // filter on referring pages?
                Collection< String > referrers = null;

                if( refer != null ) {
                    final ReferenceManager refManager = engine.getManager( ReferenceManager.class );
                    for( final String name : refManager.findCreated() ) {
                        boolean use = false;
                        for( int n = 0; !use && n < refer.length; n++ ) {
                            use = matcher.matches( name, refer[ n ] );
                        }

                        if( use ) {
                            final Collection< String > refs = engine.getManager( ReferenceManager.class ).findReferrers( name );
                            if( refs != null && !refs.isEmpty() ) {
                                if( referrers == null ) {
                                    referrers = new HashSet<>();
                                }
                                referrers.addAll( refs );
                            }
                        }
                    }
                }

                synchronized( this ) {
                    Counter counter = m_counters.get( pagename );

                    // only count in view mode, keep storage values in sync
                    if( increment && ContextEnum.PAGE_VIEW.getRequestContext().equalsIgnoreCase( context.getRequestContext() ) ) {
                        if( counter == null ) {
                            counter = new Counter();
                            m_counters.put( pagename, counter );
                        }
                        counter.increment();
                        m_storage.setProperty( pagename, counter.toString() );
                        m_dirty = true;
                    }

                    if( show == null || STR_NONE.equals( show ) ) {
                        // nothing to show

                    } else if( PARAM_COUNT.equals( show ) ) {
                        // show page count
                        if( counter == null ) {
                            counter = new Counter();
                            m_counters.put( pagename, counter );
                            m_storage.setProperty( pagename, counter.toString() );
                            m_dirty = true;
                        }
                        result = counter.toString();

                    } else if( body != null && !body.isEmpty() && STR_LIST.equals( show ) ) {
                        // show list of counts
                        String header = STR_EMPTY;
                        String line = body;
                        String footer = STR_EMPTY;
                        int start = body.indexOf( STR_SEPARATOR );

                        // split body into header, line, footer on ---- separator
                        if( 0 < start ) {
                            header = body.substring( 0, start );
                            start = skipWhitespace( start + STR_SEPARATOR.length(), body );
                            int end = body.indexOf( STR_SEPARATOR, start );
                            if( start >= end ) {
                                line = body.substring( start );
                            } else {
                                line = body.substring( start, end );
                                end = skipWhitespace( end + STR_SEPARATOR.length(), body );
                                footer = body.substring( end );
                            }
                        }

                        // sort on name or count?
                        Map< String, Counter > sorted = m_counters;
                        if( PARAM_COUNT.equals( sort ) ) {
                            sorted = new TreeMap<>( m_compareCountDescending );
                            sorted.putAll( m_counters );
                        }

                        // build a messagebuffer with the list in wiki markup
                        final StringBuffer buf = new StringBuffer( header );
                        final MessageFormat fmt = new MessageFormat( line );
                        final Object[] args = new Object[] { pagename, STR_EMPTY, STR_EMPTY };
                        final Iterator< Entry< String, Counter > > iter = sorted.entrySet().iterator();

                        while( 0 < entries && iter.hasNext() ) {
                            final Entry< String, Counter > entry = iter.next();
                            final String name = entry.getKey();

                            // check minimum/maximum count
                            final int value = entry.getValue().getValue();
                            boolean use = min <= value && value <= max;

                            // did we specify a refer-to page?
                            if( use && referrers != null ) {
                                use = referrers.contains( name );
                            }

                            // did we specify what pages to include?
                            if( use && include != null ) {
                                use = false;

                                for( int n = 0; !use && n < include.length; n++ ) {
                                    use = matcher.matches( name, include[ n ] );
                                }
                            }

                            // did we specify what pages to exclude?
                            if( use && null != exclude ) {
                                for( int n = 0; use && n < exclude.length; n++ ) {
                                    use = !matcher.matches( name, exclude[ n ] );
                                }
                            }

                            if( use ) {
                                args[ 1 ] = engine.getManager( RenderingManager.class ).beautifyTitle( name );
                                args[ 2 ] = entry.getValue();

                                fmt.format( args, buf, null );

                                entries--;
                            }
                        }
                        buf.append( footer );

                        // let the engine render the list
                        result = engine.getManager( RenderingManager.class ).textToHTML( context, buf.toString() );
                    }
                }
            }
            return result;
        }

        /**
         * Compile regexp parameter.
         * 
         * @param name The name of the parameter.
         * @param value The parameter value.
         * @return Pattern[] The compiled patterns, or <code>null</code>.
         * @throws PluginException On malformed patterns.
         */
        private Pattern[] compileGlobs( final String name, final String value ) throws PluginException {
            Pattern[] result = null;
            if( value != null && !value.isEmpty() && !STR_GLOBSTAR.equals( value ) ) {
                try {
                    final PatternCompiler pc = new GlobCompiler();
                    final String[] ptrns = StringUtils.split( value, STR_COMMA );
                    result = new Pattern[ ptrns.length ];

                    for( int n = 0; n < ptrns.length; n++ ) {
                        result[ n ] = pc.compile( ptrns[ n ] );
                    }
                } catch( final MalformedPatternException e ) {
                    throw new PluginException( "Parameter " + name + " has a malformed pattern: " + e.getMessage() );
                }
            }

            return result;
        }

        /**
         * Adjust offset skipping whitespace.
         * 
         * @param offset The offset in value to adjust.
         * @param value String in which offset points.
         * @return int Adjusted offset into value.
         */
        private int skipWhitespace( int offset, final String value ) {
            while( Character.isWhitespace( value.charAt( offset ) ) ) {
                offset++;
            }
            return offset;
        }

        /**
         * Retrieve a page count.
         * 
         * @return int The page count for the given key.
         * @param key the key for the Counter
         */
        int getCount( final Object key )
        {
            return m_counters.get( key ).getValue();
        }

        /**
         * Load the page view counters from file.
         */
        private void loadCounters() {
            if( m_counters != null && m_storage != null ) {
                LOG.info( "Loading counters." );
                synchronized( this ) {
                    try( final InputStream fis = Files.newInputStream( new File( m_workDir, COUNTER_PAGE ).toPath() ) ) {
                        m_storage.load( fis );
                    } catch( final IOException ioe ) {
                        LOG.error( "Can't load page counter store: " + ioe.getMessage() + " , will create a new one!" );
                    }

                    // Copy the collection into a sorted map
                    for( final Entry< ?, ? > entry : m_storage.entrySet() ) {
                        m_counters.put( ( String )entry.getKey(), new Counter( ( String )entry.getValue() ) );
                    }
                    
                    LOG.info( "Loaded " + m_counters.size() + " counter values." );
                }
            }
        }

        /**
         * Save the page view counters to file.
         */
        void storeCounters() {
            if( m_counters != null && m_storage != null && m_dirty ) {
                LOG.info( "Storing " + m_counters.size() + " counter values." );
                synchronized( this ) {
                    // Write out the collection of counters
                    try( final OutputStream fos = Files.newOutputStream( new File( m_workDir, COUNTER_PAGE ).toPath() ) ) {
                        m_storage.store( fos, "\n# The number of times each page has been viewed.\n# Do not modify.\n" );
                        fos.flush();

                        m_dirty = false;
                    } catch( final IOException ioe ) {
                        LOG.error( "Couldn't store counters values: " + ioe.getMessage() );
                    }
                }
            }
        }

        /**
         * Is the given thread still current?
         *
         * @param thrd thread that can be the current background thread.
         * @return boolean <code>true</code> if the thread is still the current background thread.
         */
        private synchronized boolean isRunning( final Thread thrd )
        {
            return m_initialized && thrd == m_pageCountSaveThread;
        }

    }

    /** Counter for page hits collection. */
    private static final class Counter {

        /** The count value. */
        private int m_count;

        /**
         * Create a new counter.
         */
        public Counter() {
        }

        /**
         * Create and initialize a new counter.
         * 
         * @param value Count value.
         */
        public Counter( final String value )
        {
            setValue( value );
        }

        /**
         * Increment counter.
         */
        public void increment()
        {
            m_count++;
        }

        /**
         * Get the count value.
         * 
         * @return int
         */
        public int getValue()
        {
            return m_count;
        }

        /**
         * Set the count value.
         * 
         * @param value String representation of the count.
         */
        public void setValue( final String value )
        {
            m_count = NumberUtils.toInt( value );
        }

        /**
         * @return String representation of the count.
         */
        @Override
        public String toString()
        {
            return String.valueOf( m_count );
        }

    }

    /**
     * Background thread storing the page counters.
     */
    static final class CounterSaveThread extends WikiBackgroundThread {

        /** The page view manager. */
        private final PageViewManager m_manager;

        /**
         * Create a wiki background thread to store the page counters.
         * 
         * @param engine The wiki engine.
         * @param interval Delay in seconds between saves.
         * @param pageViewManager page view manager.
         */
        public CounterSaveThread( final Engine engine, final int interval, final PageViewManager pageViewManager ) {
            super( engine, interval );
            if( pageViewManager == null ) {
                throw new IllegalArgumentException( "Manager cannot be null" );
            }

            m_manager = pageViewManager;
        }

        /**
         * Save the page counters to file.
         */
        @Override
        public void backgroundTask() {
            if( m_manager.isRunning( this ) ) {
                m_manager.storeCounters();
            }
        }
    }
}<|MERGE_RESOLUTION|>--- conflicted
+++ resolved
@@ -79,11 +79,7 @@
  */
 public class PageViewPlugin extends AbstractReferralPlugin implements Plugin, InitializablePlugin {
 
-<<<<<<< HEAD
-    private static final Logger log = LoggerFactory.getLogger( PageViewPlugin.class );
-=======
-    private static final Logger LOG = LogManager.getLogger( PageViewPlugin.class );
->>>>>>> f46c00b6
+    private static final Logger LOG = LoggerFactory.getLogger( PageViewPlugin.class );
 
     /** The page view manager. */
     private static PageViewManager c_singleton;
