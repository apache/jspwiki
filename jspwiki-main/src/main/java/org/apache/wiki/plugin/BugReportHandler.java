/*
    Licensed to the Apache Software Foundation (ASF) under one
    or more contributor license agreements.  See the NOTICE file
    distributed with this work for additional information
    regarding copyright ownership.  The ASF licenses this file
    to you under the Apache License, Version 2.0 (the
    "License"); you may not use this file except in compliance
    with the License.  You may obtain a copy of the License at

       http://www.apache.org/licenses/LICENSE-2.0

    Unless required by applicable law or agreed to in writing,
    software distributed under the License is distributed on an
    "AS IS" BASIS, WITHOUT WARRANTIES OR CONDITIONS OF ANY
    KIND, either express or implied.  See the License for the
    specific language governing permissions and limitations
    under the License.
 */
package org.apache.wiki.plugin;

import org.slf4j.LoggerFactory;
import org.slf4j.Logger;
import org.apache.wiki.api.core.Context;
import org.apache.wiki.api.core.Engine;
import org.apache.wiki.api.core.Page;
import org.apache.wiki.api.exceptions.PluginException;
import org.apache.wiki.api.exceptions.RedirectException;
import org.apache.wiki.api.exceptions.WikiException;
import org.apache.wiki.api.plugin.Plugin;
import org.apache.wiki.api.spi.Wiki;
import org.apache.wiki.pages.PageManager;
import org.apache.wiki.parser.MarkupParser;
import org.apache.wiki.preferences.Preferences;
import org.apache.wiki.util.TextUtil;

import java.io.PrintWriter;
import java.io.StringWriter;
import java.security.Principal;
import java.text.MessageFormat;
import java.text.SimpleDateFormat;
import java.util.Date;
import java.util.Map;
import java.util.Properties;
import java.util.ResourceBundle;
import java.util.StringTokenizer;

/**
 *  Provides a handler for bug reports.  Still under construction.
 *
 *  <p>Parameters : </p>
 *  <ul>
 *  <li><b>title</b> -  title of the bug, this is required.  If it is empty (as in "")  it is a signal to the handler to return quietly.</li>
 *  <li><b>description</b> - description of the bug.</li>
 *  <li><b>version</b> - version</li>
 *  <li><b>map</b> - I have no idea </li>
 *  <li><b>page</b> - The name of the page to be created for this bug report </li>
 *  </ul>
 *
 */
public class BugReportHandler implements Plugin {

<<<<<<< HEAD
    private static final Logger log = LoggerFactory.getLogger( BugReportHandler.class );
=======
    private static final Logger LOG = LogManager.getLogger( BugReportHandler.class );
>>>>>>> f46c00b6
    private static final String DEFAULT_DATEFORMAT = "dd-MMM-yyyy HH:mm:ss zzz";

    /** Parameter name for setting the title.  Value is <tt>{@value}</tt>. */
    public static final String PARAM_TITLE          = "title";
    /** Parameter name for setting the description.  Value is <tt>{@value}</tt>. */
    public static final String PARAM_DESCRIPTION    = "description";
    /** Parameter name for setting the version.  Value is <tt>{@value}</tt>. */
    public static final String PARAM_VERSION        = "version";
    /** Parameter name for setting the map.  Value is <tt>{@value}</tt>. */
    public static final String PARAM_MAPPINGS       = "map";
    /** Parameter name for setting the page.  Value is <tt>{@value}</tt>. */
    public static final String PARAM_PAGE           = "page";

    /**
     *  {@inheritDoc}
     */
    @Override
    public String execute( final Context context, final Map< String, String > params ) throws PluginException {
        final String title = params.get( PARAM_TITLE );
        String description = params.get( PARAM_DESCRIPTION );
        String version = params.get( PARAM_VERSION );
        String submitter = null;
        final SimpleDateFormat format = new SimpleDateFormat( DEFAULT_DATEFORMAT );
        final ResourceBundle rb = Preferences.getBundle( context, Plugin.CORE_PLUGINS_RESOURCEBUNDLE );
        final Principal wup = context.getCurrentUser();

        if( wup != null ) {
            submitter = wup.getName();
        }

        if( title == null ) {
            throw new PluginException(rb.getString("bugreporthandler.titlerequired"));
        }
        if( title.isEmpty() ) {
            return "";
        }

        if( description == null ) {
            description = "";
        }
        if( version == null ) {
            version = "unknown";
        }

        final Properties mappings = parseMappings( params.get( PARAM_MAPPINGS ) );

        //  Start things
        try {
            final StringWriter str = new StringWriter();
            final PrintWriter out = new PrintWriter( str );
            final Date d = new Date();

            //  Outputting of basic data
            out.println( "|" + mappings.getProperty(PARAM_TITLE,"Title" ) + "|" + title );
            out.println( "|" + mappings.getProperty("date","Date" ) + "|" + format.format( d ) );
            out.println( "|" + mappings.getProperty(PARAM_VERSION,"Version" ) + "|" + version );
            if( submitter != null ) {
                out.println("|"+mappings.getProperty("submitter","Submitter") + "|" + submitter );
            }

            //  Outputting the other parameters added to this.
            for( final Map.Entry< String, String > entry : params.entrySet() ) {
                if( !( entry.getKey().equals( PARAM_TITLE ) ||
                       entry.getKey().equals( PARAM_DESCRIPTION ) ||
                       entry.getKey().equals( PARAM_VERSION ) ||
                       entry.getKey().equals( PARAM_MAPPINGS ) ||
                       entry.getKey().equals( PARAM_PAGE ) ||
                       entry.getKey().startsWith( "_" )
                     ) ) {
                    //  If no mapping has been defined, just ignore it.
                    final String head = mappings.getProperty( entry.getKey(), entry.getKey() );
                    if( !head.isEmpty() ) {
                        out.println( "|" + head + "|" + entry.getValue() );
                    }
                }
            }

            out.println();
            out.println( description );
            out.close();

            //  Now create a new page for this bug report
            final String pageName = findNextPage( context, title, TextUtil.replaceEntities(params.get( PARAM_PAGE )) );
            final Page newPage = Wiki.contents().page( context.getEngine(), pageName );
            final Context newContext = context.clone();
            newContext.setPage( newPage );
            context.getEngine().getManager( PageManager.class ).saveText( newContext, str.toString() );

            final MessageFormat formatter = new MessageFormat("");
            formatter.applyPattern( rb.getString("bugreporthandler.new") );
            final String[] args = { "<a href=\""+context.getViewURL(pageName)+"\">"+pageName+"</a>" };

            return formatter.format( args );
        } catch( final RedirectException e ) {
            LOG.info("Saving not allowed, reason: '"+e.getMessage()+"', can't redirect to "+e.getRedirect());
            throw new PluginException("Saving not allowed, reason: "+e.getMessage());
        } catch( final WikiException e ) {
            LOG.error( "Unable to save page!", e );
            return rb.getString("bugreporthandler.unable" );
        }
    }

    /**
     *  Finds a free page name for adding the bug report.  Tries to construct a page, and if it's found, adds a number to it
     *  and tries again.
     */
    private synchronized String findNextPage( final Context context, final String title, final String baseName ) {
        final String basicPageName = ( ( baseName != null ) ? baseName : "Bug" ) + MarkupParser.cleanLink( title );
        final Engine engine = context.getEngine();

        String pageName = basicPageName;
        long   lastbug  = 2;
        while( engine.getManager( PageManager.class ).wikiPageExists( pageName ) ) {
            pageName = basicPageName + lastbug++;
        }

        return pageName;
    }

    /**
     *  Just parses a mappings list in the form of "a=b;b=c;c=d".
     *  <p>
     *  FIXME: Should probably be in TextUtil or somewhere.
     */
    private Properties parseMappings( final String mappings ) {
        final Properties props = new Properties();
        if( mappings == null ) {
            return props;
        }

        final StringTokenizer tok = new StringTokenizer( mappings, ";" );
        while( tok.hasMoreTokens() ) {
            final String t = tok.nextToken();
            final int colon = t.indexOf("=");
            final String key;
            final String value;

            if( colon > 0 ) {
                key = t.substring(0,colon);
                value = t.substring(colon+1);
            } else {
                key = t;
                value = "";
            }

            props.setProperty( key, value );
        }
        return props;
    }

}<|MERGE_RESOLUTION|>--- conflicted
+++ resolved
@@ -59,11 +59,7 @@
  */
 public class BugReportHandler implements Plugin {
 
-<<<<<<< HEAD
-    private static final Logger log = LoggerFactory.getLogger( BugReportHandler.class );
-=======
-    private static final Logger LOG = LogManager.getLogger( BugReportHandler.class );
->>>>>>> f46c00b6
+    private static final Logger LOG = LoggerFactory.getLogger( BugReportHandler.class );
     private static final String DEFAULT_DATEFORMAT = "dd-MMM-yyyy HH:mm:ss zzz";
 
     /** Parameter name for setting the title.  Value is <tt>{@value}</tt>. */
