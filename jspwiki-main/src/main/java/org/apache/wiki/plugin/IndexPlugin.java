--- conflicted
+++ resolved
@@ -33,11 +33,6 @@
 import org.jdom2.output.Format;
 import org.jdom2.output.XMLOutputter;
 
-<<<<<<< HEAD
-import java.util.ArrayList;
-import java.util.HashMap;
-=======
->>>>>>> f46c00b6
 import java.util.List;
 import java.util.Map;
 import java.util.Set;
@@ -64,94 +59,7 @@
  */
 public class IndexPlugin extends AbstractReferralPlugin implements Plugin {
 
-<<<<<<< HEAD
-	private static final Logger log = LoggerFactory.getLogger(IndexPlugin.class);
-=======
-    private static final Logger LOG = LogManager.getLogger(IndexPlugin.class);
-
-    private final Namespace xmlns_XHTML = Namespace.getNamespace("http://www.w3.org/1999/xhtml");
-    
-    /**
-     * {@inheritDoc}
-     */
-    @Override
-    public String execute( final Context context, final Map<String,String> params ) throws PluginException {
-        final String include = params.get(PARAM_INCLUDE);
-        final String exclude = params.get(PARAM_EXCLUDE);
-        
-        final Element masterDiv = getElement("div","index");
-        final Element indexDiv = getElement("div","header");
-        masterDiv.addContent(indexDiv);
-        try {
-            final List<String> pages = listPages(context,include,exclude);
-            context.getEngine().getManager( PageManager.class ).getPageSorter().sort(pages);
-            char initialChar = ' ';
-            Element currentDiv = new Element("div",xmlns_XHTML);            
-            for( final String name : pages ) {
-                if( StringUtils.isNotBlank( name ) &&  name.charAt(0) != initialChar ) {
-                    if ( initialChar != ' ' ) {
-                        indexDiv.addContent(" - ");
-                    }                    
-                    initialChar = name.charAt(0);
-                    masterDiv.addContent(makeHeader(String.valueOf(initialChar)));
-                    currentDiv = getElement("div","body");
-                    masterDiv.addContent(currentDiv);
-                    indexDiv.addContent(getLink("#"+initialChar,String.valueOf(initialChar)));
-                } else {
-                    currentDiv.addContent(", ");
-                }
-                currentDiv.addContent( getLink( context.getURL( ContextEnum.PAGE_VIEW.getRequestContext(), name ), name ) );
-            }
-            
-        } catch( final ProviderException e ) {
-            LOG.warn("could not load page index",e);
-            throw new PluginException( e.getMessage() );
-        }
-        // serialize to raw format string (no changes to whitespace)
-        final XMLOutputter out = new XMLOutputter(Format.getRawFormat());
-        return out.outputString(masterDiv);
-    }
-
-    private Element getLink( final String href, final String content ) {
-        final Element a = new Element( "a", xmlns_XHTML );
-        a.setAttribute( "href", href );
-        a.addContent( content );
-        return a;
-    }
-
-    private Element makeHeader( final String initialChar ) {
-        final Element span = getElement( "span", "section" );
-        final Element a = new Element( "a", xmlns_XHTML );
-        a.setAttribute( "id", initialChar );
-        a.addContent( initialChar );
-        span.addContent( a );
-        return span;
-    }
-
-    private Element getElement( final String gi, final String classValue ) {
-        final Element elt = new Element( gi, xmlns_XHTML );
-        elt.setAttribute( "class", classValue );
-        return elt;
-    }
-
-    /**
-     *  Grabs a list of all pages and filters them according to the include/exclude patterns.
-     *  
-     * @param context
-     * @param include
-     * @param exclude
-     * @return A list containing page names which matched the filters.
-     * @throws ProviderException
-     */
-    private List<String> listPages( final Context context, final String include, final String exclude ) throws ProviderException {
-        final Pattern includePtrn = include != null ? Pattern.compile( include ) : Pattern.compile(".*");
-        final Pattern excludePtrn = exclude != null ? Pattern.compile( exclude ) : Pattern.compile("\\p{Cntrl}"); // there are no control characters in page names
-        final List< String > result;
-        final Set< String > pages = context.getEngine().getManager( ReferenceManager.class ).findCreated();
-        result = pages.stream().filter(pageName -> !excludePtrn.matcher(pageName).matches()).filter(pageName -> includePtrn.matcher(pageName).matches()).collect(Collectors.toList());
-        return result;
-    }
->>>>>>> f46c00b6
+	private static final Logger LOG = LoggerFactory.getLogger(IndexPlugin.class);
 
 	private final Namespace xmlns_XHTML = Namespace.getNamespace("http://www.w3.org/1999/xhtml");
 
@@ -200,7 +108,7 @@
 			}
 		}
 		catch (final ProviderException e) {
-			log.warn("could not load page index", e);
+			LOG.warn("could not load page index", e);
 			throw new PluginException(e.getMessage());
 		}
 		// serialize to raw format string (no changes to whitespace)
@@ -244,7 +152,7 @@
 	private List<String> listPages(final Context context, final String include, final String exclude, final Pattern pattern) throws ProviderException {
 		final Pattern includePtrn = include != null ? Pattern.compile(include) : Pattern.compile(".*");
 		final Pattern excludePtrn = exclude != null ? Pattern.compile(exclude) : Pattern.compile("\\p{Cntrl}"); // there are no control characters in page names
-		final List<String> result = new ArrayList<>();
+        final List< String > result;
 		final Set<String> pages = context.getEngine().getManager(ReferenceManager.class).findCreated();
 		Map<String, String> pageNamePrefix = new HashMap<>();
 		for (final String pageName : pages) {
