/*
    Licensed to the Apache Software Foundation (ASF) under one
    or more contributor license agreements.  See the NOTICE file
    distributed with this work for additional information
    regarding copyright ownership.  The ASF licenses this file
    to you under the Apache License, Version 2.0 (the
    "License"); you may not use this file except in compliance
    with the License.  You may obtain a copy of the License at

       http://www.apache.org/licenses/LICENSE-2.0

    Unless required by applicable law or agreed to in writing,
    software distributed under the License is distributed on an
    "AS IS" BASIS, WITHOUT WARRANTIES OR CONDITIONS OF ANY
    KIND, either express or implied.  See the License for the
    specific language governing permissions and limitations
    under the License.
 */
package org.apache.wiki.plugin;

import org.apache.commons.lang3.StringUtils;
import org.slf4j.LoggerFactory;
import org.slf4j.Logger;
import org.apache.oro.text.GlobCompiler;
import org.apache.oro.text.regex.MalformedPatternException;
import org.apache.oro.text.regex.Pattern;
import org.apache.oro.text.regex.PatternCompiler;
import org.apache.oro.text.regex.PatternMatcher;
import org.apache.oro.text.regex.Perl5Matcher;
import org.apache.wiki.StringTransmutator;
import org.apache.wiki.api.core.Context;
import org.apache.wiki.api.core.Engine;
import org.apache.wiki.api.core.Page;
import org.apache.wiki.api.exceptions.PluginException;
import org.apache.wiki.api.plugin.Plugin;
import org.apache.wiki.pages.PageManager;
import org.apache.wiki.pages.PageSorter;
import org.apache.wiki.parser.MarkupParser;
import org.apache.wiki.parser.WikiDocument;
import org.apache.wiki.preferences.Preferences;
import org.apache.wiki.preferences.Preferences.TimeFormat;
import org.apache.wiki.render.RenderingManager;
import org.apache.wiki.util.TextUtil;
import org.apache.wiki.util.comparators.CollatorComparator;
import org.apache.wiki.util.comparators.HumanComparator;
import org.apache.wiki.util.comparators.JavaNaturalComparator;
import org.apache.wiki.util.comparators.LocaleComparator;

import java.io.IOException;
import java.text.Collator;
import java.text.ParseException;
import java.text.RuleBasedCollator;
import java.text.SimpleDateFormat;
import java.util.ArrayList;
import java.util.Arrays;
import java.util.Collection;
import java.util.Date;
import java.util.Iterator;
import java.util.List;
import java.util.Map;
import java.util.stream.Collectors;

/**
 *  This is a base class for all plugins using referral things.
 *
 *  <p>Parameters (also valid for all subclasses of this class) : </p>
 *  <ul>
 *  <li><b>maxwidth</b> - maximum width of generated links</li>
 *  <li><b>separator</b> - separator between generated links (wikitext)</li>
 *  <li><b>after</b> - output after the link</li>
 *  <li><b>before</b> - output before the link</li>
 *  <li><b>exclude</b> -  a regular expression of pages to exclude from the list. </li>
 *  <li><b>include</b> -  a regular expression of pages to include in the list. </li>
 *  <li><b>show</b> - value is either "pages" (default) or "count".  When "count" is specified, shows only the count
 *      of pages which match. (since 2.8)</li>
 *  <li><b>columns</b> - How many columns should the output be displayed on.</li>
 *  <li><b>showLastModified</b> - When show=count, shows also the last modified date. (since 2.8)</li>
 *  <li><b>sortOrder</b> - specifies the sort order for the resulting list.  Options are
 *  'human', 'java', 'locale' or a <code>RuleBasedCollator</code> rule string. (since 2.8.3)</li>
 *  </ul>
 *
 */
public abstract class AbstractReferralPlugin implements Plugin {

<<<<<<< HEAD
    private static final Logger log = LoggerFactory.getLogger( AbstractReferralPlugin.class );
=======
    private static final Logger LOG = LogManager.getLogger( AbstractReferralPlugin.class );
>>>>>>> f46c00b6

    /** Magic value for rendering all items. */
    public static final int    ALL_ITEMS              = -1;

    /** Parameter name for setting the maximum width.  Value is <tt>{@value}</tt>. */
    public static final String PARAM_MAXWIDTH         = "maxwidth";

    /** Parameter name for the separator string.  Value is <tt>{@value}</tt>. */
    public static final String PARAM_SEPARATOR        = "separator";

    /** Parameter name for the output after the link.  Value is <tt>{@value}</tt>. */
    public static final String PARAM_AFTER            = "after";

    /** Parameter name for the output before the link.  Value is <tt>{@value}</tt>. */
    public static final String PARAM_BEFORE           = "before";

    /** Parameter name for setting the list of excluded patterns.  Value is <tt>{@value}</tt>. */
    public static final String PARAM_EXCLUDE          = "exclude";

    /** Parameter name for setting the list of included patterns.  Value is <tt>{@value}</tt>. */
    public static final String PARAM_INCLUDE          = "include";

    /** Parameter name for the show parameter.  Value is <tt>{@value}</tt>. */
    public static final String PARAM_SHOW             = "show";

    /** Parameter name for setting show to "pages".  Value is <tt>{@value}</tt>. */
    public static final String PARAM_SHOW_VALUE_PAGES = "pages";

    /** Parameter name for setting show to "count".  Value is <tt>{@value}</tt>. */
    public static final String PARAM_SHOW_VALUE_COUNT = "count";

    /** Parameter name for showing the last modification count.  Value is <tt>{@value}</tt>. */
    public static final String PARAM_LASTMODIFIED     = "showLastModified";

    /** Parameter name for setting the number of columns that will be displayed by the plugin.  Value is <tt>{@value}</tt>. Available since 2.11.0. */
    public static final String PARAM_COLUMNS          = "columns";

    /** Parameter name for specifying the sort order.  Value is <tt>{@value}</tt>. */
    protected static final String PARAM_SORTORDER        = "sortOrder";
    protected static final String PARAM_SORTORDER_HUMAN  = "human";
    protected static final String PARAM_SORTORDER_JAVA   = "java";
    protected static final String PARAM_SORTORDER_LOCALE = "locale";

    protected int m_maxwidth = Integer.MAX_VALUE;
    protected String m_before = ""; // null not blank
    protected String m_separator = ""; // null not blank
    protected String m_after = "\\\\";
    protected int items;

    protected Pattern[]  m_exclude;
    protected Pattern[]  m_include;
    protected PageSorter m_sorter;

    protected String m_show = "pages";
    protected boolean m_lastModified;
    // the last modified date of the page that has been last modified:
    protected Date m_dateLastModified = new Date(0);
    protected SimpleDateFormat m_dateFormat;

    protected Engine m_engine;

    /**
     * @param context the wiki context
     * @param params parameters for initializing the plugin
     * @throws PluginException if any of the plugin parameters are malformed
     */
    // FIXME: The compiled pattern strings should really be cached somehow.
    public void initialize( final Context context, final Map< String, String > params ) throws PluginException {
        m_dateFormat = Preferences.getDateFormat( context, TimeFormat.DATETIME );
        m_engine = context.getEngine();
        m_maxwidth = TextUtil.parseIntParameter( params.get( PARAM_MAXWIDTH ), Integer.MAX_VALUE );
        if( m_maxwidth < 0 ) {
            m_maxwidth = 0;
        }

        String s = params.get( PARAM_SEPARATOR );
        if( s != null ) {
            m_separator = TextUtil.replaceEntities( s );
            // pre-2.1.145 there was a separator at the end of the list
            // if they set the parameters, we use the new format of
            // before Item1 after separator before Item2 after separator before Item3 after
            m_after = "";
        }

        s = params.get( PARAM_BEFORE );
        if( s != null ) {
            m_before = s;
        }

        s = params.get( PARAM_AFTER );
        if( s != null ) {
            m_after = s;
        }

        s = params.get( PARAM_COLUMNS );
        if( s!= null ) {
            items = TextUtil.parseIntParameter( s, 0 );
        }

        s = params.get( PARAM_EXCLUDE );
        if ( s != null ) {
            try {
                final PatternCompiler pc = new GlobCompiler();
                final String[] ptrns = StringUtils.split( s, "," );
                m_exclude = new Pattern[ ptrns.length ];
                for ( int i = 0; i < ptrns.length; i++ ) {
                    m_exclude[ i ] = pc.compile( ptrns[ i ] );
                }
            } catch ( final MalformedPatternException e ) {
                throw new PluginException( "Exclude-parameter has a malformed pattern: " + e.getMessage() );
            }
        }

        // TODO: Cut-n-paste, refactor
        s = params.get( PARAM_INCLUDE );
        if ( s != null ) {
            try {
                final PatternCompiler pc = new GlobCompiler();
                final String[] ptrns = StringUtils.split( s, "," );
                m_include = new Pattern[ ptrns.length ];
                for ( int i = 0; i < ptrns.length; i++ ) {
                    m_include[ i ] = pc.compile( ptrns[ i ] );
                }
            } catch ( final MalformedPatternException e ) {
                throw new PluginException( "Include-parameter has a malformed pattern: " + e.getMessage() );
            }
        }

        // LOG.debug( "Requested maximum width is "+m_maxwidth );
        s = params.get(PARAM_SHOW);
        if ( s != null ) {
            if ( s.equalsIgnoreCase( "count" ) ) {
                m_show = "count";
            }
        }

        s = params.get( PARAM_LASTMODIFIED );
        if ( s != null ) {
            if ( s.equalsIgnoreCase( "true" ) ) {
                if ( m_show.equals( "count" ) ) {
                    m_lastModified = true;
                } else {
                    throw new PluginException( "showLastModified=true is only valid if show=count is also specified" );
                }
            }
        }

        initSorter( context, params );
    }

    protected List< Page > filterWikiPageCollection( final Collection< Page > pages ) {
        final List< String > pageNames = filterCollection( pages.stream()
                                                                .map( Page::getName )
                                                                .collect( Collectors.toList() ) );
        return pages.stream()
                    .filter( wikiPage -> pageNames.contains( wikiPage.getName() ) )
                    .collect( Collectors.toList() );
    }

    /**
     *  Filters a collection according to the include and exclude parameters.
     *
     *  @param c The collection to filter.
     *  @return A filtered collection.
     */
    protected List< String > filterCollection( final Collection< String > c ) {
        final ArrayList< String > result = new ArrayList<>();
        final PatternMatcher pm = new Perl5Matcher();
        for( final String pageName : c ) {
            //
            //  If include parameter exists, then by default we include only those
            //  pages in it (excluding the ones in the exclude pattern list).
            //
            //  include='*' means the same as no include.
            //
            boolean includeThis = m_include == null;

            if( m_include != null ) {
                includeThis = Arrays.stream(m_include).anyMatch(pattern -> pm.matches(pageName, pattern)) ? true : m_include == null;
            }

            if( m_exclude != null ) {
                // The inner loop, continue on the next item
                if (Arrays.stream(m_exclude).anyMatch(pattern -> pm.matches(pageName, pattern))) {
                    includeThis = false;
                }
            }

            if( includeThis ) {
                result.add( pageName );
                //  if we want to show the last modified date of the most recently change page, we keep a "high watermark" here:
                final Page page;
                if( m_lastModified ) {
                    page = m_engine.getManager( PageManager.class ).getPage( pageName );
                    if( page != null ) {
                        final Date lastModPage = page.getLastModified();
                        LOG.debug( "lastModified Date of page {} : {}", pageName, m_dateLastModified );
                        if( lastModPage.after( m_dateLastModified ) ) {
                            m_dateLastModified = lastModPage;
                        }
                    }
                }
            }
        }

        return result;
    }

    /**
     *  Filters and sorts a collection according to the include and exclude parameters.
     *
     *  @param c The collection to filter.
     *  @return A filtered and sorted collection.
     */
    protected List< String > filterAndSortCollection( final Collection< String > c ) {
        final List< String > result = filterCollection( c );
        result.sort( m_sorter );
        return result;
    }

    /**
     *  Makes WikiText from a Collection.
     *
     *  @param links Collection to make into WikiText.
     *  @param separator Separator string to use.
     *  @param numItems How many items to show.
     *  @return The WikiText
     */
    protected String wikitizeCollection( final Collection< String > links, final String separator, final int numItems ) {
        if( links == null || links.isEmpty() ) {
            return "";
        }

        final StringBuilder output = new StringBuilder();

        final Iterator< String > it = links.iterator();
        int count = 0;

        //  The output will be B Item[1] A S B Item[2] A S B Item[3] A
        while( it.hasNext() && ( (count < numItems) || ( numItems == ALL_ITEMS ) ) ) {
            final String value = it.next();
            if( count > 0 ) {
                output.append( m_after );
                output.append( separator );
            }

            output.append( m_before );

            // Make a Wiki markup link. See TranslatorReader.
            output.append( "[" )
                  .append( m_engine.getManager( RenderingManager.class ).beautifyTitle( value ) )
                  .append( "|" )
                  .append( value )
                  .append( "]" );
            count++;
        }

        //  Output final item - if there have been none, no "after" is printed
        if( count > 0 ) {
            output.append( m_after );
        }

        return output.toString();
    }

    /**
     *  Makes HTML with common parameters.
     *
     *  @param context The WikiContext
     *  @param wikitext The wikitext to render
     *  @return HTML
     *  @since 1.6.4
     */
    protected String makeHTML( final Context context, final String wikitext ) {
        String result = "";

        final RenderingManager mgr = m_engine.getManager( RenderingManager.class );

        try {
            final MarkupParser parser = mgr.getParser( context, wikitext );
            parser.addLinkTransmutator( new CutMutator( m_maxwidth ) );
            parser.enableImageInlining( false );

            final WikiDocument doc = parser.parse();
            result = mgr.getHTML( context, doc );
        } catch( final IOException e ) {
            LOG.error("Failed to convert page data to HTML", e);
        }

        return result;
    }

    protected String applyColumnsStyle( final String result ) {
        if( items > 1 ) {
            return "<div style=\"columns:" + items + ";" +
                                "-moz-columns:" + items + ";" +
                                "-webkit-columns:" + items + ";" + "\">"
                    + result + "</div>";
        }
        return result;
    }

    /**
     *  A simple class that just cuts a String to a maximum
     *  length, adding three dots after the cutpoint.
     */
    private static class CutMutator implements StringTransmutator {

        private final int m_length;

        public CutMutator( final int length ) {
            m_length = length;
        }

        @Override
        public String mutate( final Context context, final String text ) {
            if( text.length() > m_length ) {
                return text.substring( 0, m_length ) + "...";
            }

            return text;
        }
    }

    /**
     * Helper method to initialize the comparator for this page.
     */
    private void initSorter( final Context context, final Map< String, String > params ) {
        final String order = params.get( PARAM_SORTORDER );
        if( order == null || order.isEmpty() ) {
            // Use the configured comparator
            m_sorter = context.getEngine().getManager( PageManager.class ).getPageSorter();
        } else if( order.equalsIgnoreCase( PARAM_SORTORDER_JAVA ) ) {
            // use Java "natural" ordering
            m_sorter = new PageSorter( JavaNaturalComparator.DEFAULT_JAVA_COMPARATOR );
        } else if( order.equalsIgnoreCase( PARAM_SORTORDER_LOCALE ) ) {
            // use this locale's ordering
            m_sorter = new PageSorter( LocaleComparator.DEFAULT_LOCALE_COMPARATOR );
        } else if( order.equalsIgnoreCase( PARAM_SORTORDER_HUMAN ) ) {
            // use human ordering
            m_sorter = new PageSorter( HumanComparator.DEFAULT_HUMAN_COMPARATOR );
        } else {
            try {
                final Collator collator = new RuleBasedCollator( order );
                collator.setStrength( Collator.PRIMARY );
                m_sorter = new PageSorter( new CollatorComparator( collator ) );
            } catch( final ParseException pe ) {
                LOG.info( "Failed to parse requested collator - using default ordering", pe );
                m_sorter = context.getEngine().getManager( PageManager.class ).getPageSorter();
            }
        }
    }

}<|MERGE_RESOLUTION|>--- conflicted
+++ resolved
@@ -82,11 +82,7 @@
  */
 public abstract class AbstractReferralPlugin implements Plugin {
 
-<<<<<<< HEAD
-    private static final Logger log = LoggerFactory.getLogger( AbstractReferralPlugin.class );
-=======
-    private static final Logger LOG = LogManager.getLogger( AbstractReferralPlugin.class );
->>>>>>> f46c00b6
+    private static final Logger LOG = LoggerFactory.getLogger( AbstractReferralPlugin.class );
 
     /** Magic value for rendering all items. */
     public static final int    ALL_ITEMS              = -1;
