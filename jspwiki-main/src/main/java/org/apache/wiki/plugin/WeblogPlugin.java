--- conflicted
+++ resolved
@@ -87,11 +87,7 @@
 
 public class WeblogPlugin implements Plugin, ParserStagePlugin {
 
-<<<<<<< HEAD
     private static final Logger log = LoggerFactory.getLogger(WeblogPlugin.class);
-=======
-    private static final Logger LOG = LogManager.getLogger(WeblogPlugin.class);
->>>>>>> f46c00b6
     private static final Pattern HEADINGPATTERN;
 
     /** How many days are considered by default.  Default value is {@value} */
