--- conflicted
+++ resolved
@@ -92,11 +92,7 @@
 
     private final Map< String, PageFilterInfo > m_filterClassMap = new HashMap<>();
 
-<<<<<<< HEAD
-    private static final Logger log = LoggerFactory.getLogger(DefaultFilterManager.class);
-=======
-    private static final Logger LOG = LogManager.getLogger(DefaultFilterManager.class);
->>>>>>> f46c00b6
+    private static final Logger error = LoggerFactory.getLogger(DefaultFilterManager.class);
 
     /**
      *  Constructs a new FilterManager object.
