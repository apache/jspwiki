/*
    Licensed to the Apache Software Foundation (ASF) under one
    or more contributor license agreements.  See the NOTICE file
    distributed with this work for additional information
    regarding copyright ownership.  The ASF licenses this file
    to you under the Apache License, Version 2.0 (the
    "License"); you may not use this file except in compliance
    with the License.  You may obtain a copy of the License at

       http://www.apache.org/licenses/LICENSE-2.0

    Unless required by applicable law or agreed to in writing,
    software distributed under the License is distributed on an
    "AS IS" BASIS, WITHOUT WARRANTIES OR CONDITIONS OF ANY
    KIND, either express or implied.  See the License for the
    specific language governing permissions and limitations
    under the License.
 */
package org.apache.wiki.attachment;

import java.io.File;
import java.io.IOException;
import java.io.InputStream;
import java.io.OutputStream;
import java.net.SocketException;
import java.nio.charset.StandardCharsets;
import java.security.Permission;
import java.security.Principal;
import java.util.ArrayList;
import java.util.List;
import java.util.Properties;

import javax.servlet.ServletConfig;
import javax.servlet.ServletContext;
import javax.servlet.ServletException;
import javax.servlet.http.HttpServlet;
import javax.servlet.http.HttpServletRequest;
import javax.servlet.http.HttpServletResponse;

import org.apache.commons.fileupload.FileItem;
import org.apache.commons.fileupload.FileItemFactory;
import org.apache.commons.fileupload.FileUploadException;
import org.apache.commons.fileupload.ProgressListener;
import org.apache.commons.fileupload.disk.DiskFileItemFactory;
import org.apache.commons.fileupload.servlet.ServletFileUpload;
import org.slf4j.LoggerFactory;
import org.slf4j.Logger;
import org.apache.wiki.api.core.Attachment;
import org.apache.wiki.api.core.Context;
import org.apache.wiki.api.core.ContextEnum;
import org.apache.wiki.api.core.Engine;
import org.apache.wiki.api.core.Page;
import org.apache.wiki.api.core.Session;
import org.apache.wiki.api.exceptions.ProviderException;
import org.apache.wiki.api.exceptions.RedirectException;
import org.apache.wiki.api.exceptions.WikiException;
import org.apache.wiki.api.providers.WikiProvider;
import org.apache.wiki.api.spi.Wiki;
import org.apache.wiki.auth.AuthorizationManager;
import org.apache.wiki.auth.permissions.PermissionFactory;
import org.apache.wiki.i18n.InternationalizationManager;
import org.apache.wiki.preferences.Preferences;
import org.apache.wiki.ui.progress.ProgressItem;
import org.apache.wiki.ui.progress.ProgressManager;
import org.apache.wiki.util.HttpUtil;
import org.apache.wiki.util.TextUtil;


/**
 *  This is the chief JSPWiki attachment management servlet.  It is used for
 *  both uploading new content and downloading old content.  It can handle
 *  most common cases, e.g. check for modifications and return 304's as necessary.
 *  <p>
 *  Authentication is done using JSPWiki's normal AAA framework.
 *  <p>
 *  This servlet is also capable of managing dynamically created attachments.
 *
 *
 *  @since 1.9.45.
 */
public class AttachmentServlet extends HttpServlet {

    private static final long serialVersionUID = 3257282552187531320L;
    private static final int BUFFER_SIZE = 8192;

    private Engine m_engine;
<<<<<<< HEAD
    private static final Logger log = LoggerFactory.getLogger( AttachmentServlet.class );

    private static final String HDR_VERSION     = "version";
    // private static final String HDR_NAME        = "page";

    /** Default expiry period is 1 day */
    protected static final long DEFAULT_EXPIRY = 1 * 24 * 60 * 60 * 1000;
=======
    private static final Logger LOG = LogManager.getLogger( AttachmentServlet.class );
    private static final String HDR_VERSION = "version";
>>>>>>> f46c00b6

    /** The maximum size that an attachment can be. */
    private int m_maxSize = Integer.MAX_VALUE;

    /** List of attachment types which are allowed */
    private String[] m_allowedPatterns;
    private String[] m_forbiddenPatterns;

    //
    // Not static as DateFormat objects are not thread safe.
    // Used to handle the RFC date format = Sat, 13 Apr 2002 13:23:01 GMT
    //
    //private final DateFormat rfcDateFormat = new SimpleDateFormat("EEE, dd MMM yyyy HH:mm:ss z");

    /**
     *  Initializes the servlet from Engine properties.
     */
    @Override
    public void init( final ServletConfig config ) throws ServletException {
        m_engine = Wiki.engine().find( config );
        final Properties props = m_engine.getWikiProperties();
        final String tmpDir = m_engine.getWorkDir() + File.separator + "attach-tmp";
        final String allowed = TextUtil.getStringProperty( props, AttachmentManager.PROP_ALLOWEDEXTENSIONS, null );
        m_maxSize = TextUtil.getIntegerProperty( props, AttachmentManager.PROP_MAXSIZE, Integer.MAX_VALUE );

        if( allowed != null && !allowed.isEmpty() ) {
            m_allowedPatterns = allowed.toLowerCase().split( "\\s" );
        } else {
            m_allowedPatterns = new String[ 0 ];
        }

        final String forbidden = TextUtil.getStringProperty( props, AttachmentManager.PROP_FORBIDDENEXTENSIONS,null );
        if( forbidden != null && !forbidden.isEmpty() ) {
            m_forbiddenPatterns = forbidden.toLowerCase().split("\\s");
        } else {
            m_forbiddenPatterns = new String[0];
        }

        final File f = new File( tmpDir );
        if( !f.exists() ) {
            f.mkdirs();
        } else if( !f.isDirectory() ) {
<<<<<<< HEAD
            log.error( "A file already exists where the temporary dir is supposed to be: " + tmpDir + ".  Please remove it." );
=======
            LOG.fatal( "A file already exists where the temporary dir is supposed to be: {}. Please remove it.", tmpDir );
>>>>>>> f46c00b6
        }

        LOG.debug( "UploadServlet initialized. Using {} for temporary storage.", tmpDir );
    }

    private boolean isTypeAllowed( String name )
    {
        if( name == null || name.isEmpty() ) return false;

        name = name.toLowerCase();

        for( final String m_forbiddenPattern : m_forbiddenPatterns ) {
            if( name.endsWith( m_forbiddenPattern ) && !m_forbiddenPattern.isEmpty() )
                return false;
        }

        for( final String m_allowedPattern : m_allowedPatterns ) {
            if( name.endsWith( m_allowedPattern ) && !m_allowedPattern.isEmpty() )
                return true;
        }

        return m_allowedPatterns.length == 0;
    }

    /**
     *  Implements the OPTIONS method.
     *
     *  @param req The servlet request
     *  @param res The servlet response
     */

    @Override
    protected void doOptions( final HttpServletRequest req, final HttpServletResponse res ) {
        res.setHeader( "Allow", "GET, PUT, POST, OPTIONS, PROPFIND, PROPPATCH, MOVE, COPY, DELETE");
        res.setStatus( HttpServletResponse.SC_OK );
    }

    /**
     *  Serves a GET with two parameters: 'wikiname' specifying the wikiname
     *  of the attachment, 'version' specifying the version indicator.
     *
     */
    // FIXME: Messages would need to be localized somehow.
    @Override
    public void doGet( final HttpServletRequest  req, final HttpServletResponse res ) throws IOException {
        final Context context = Wiki.context().create( m_engine, req, ContextEnum.PAGE_ATTACH.getRequestContext() );
        final AttachmentManager mgr = m_engine.getManager( AttachmentManager.class );
        final AuthorizationManager authmgr = m_engine.getManager( AuthorizationManager.class );
        final String version = req.getParameter( HDR_VERSION );
        final String nextPage = req.getParameter( "nextpage" );
        final String page = context.getPage().getName();
        int ver = WikiProvider.LATEST_VERSION;

        if( page == null ) {
            LOG.info( "Invalid attachment name." );
            res.sendError( HttpServletResponse.SC_BAD_REQUEST );
            return;
        }

        try( final OutputStream out = res.getOutputStream() ) {
            LOG.debug("Attempting to download att "+page+", version "+version);
            if( version != null ) {
                ver = Integer.parseInt( version );
            }

            final Attachment att = mgr.getAttachmentInfo( page, ver );
            if( att != null ) {
                //
                //  Check if the user has permission for this attachment
                //

                final Permission permission = PermissionFactory.getPagePermission( att, "view" );
                if( !authmgr.checkPermission( context.getWikiSession(), permission ) ) {
                    LOG.debug("User does not have permission for this");
                    res.sendError( HttpServletResponse.SC_FORBIDDEN );
                    return;
                }

                //
                //  Check if the client already has a version of this attachment.
                //
                if( HttpUtil.checkFor304( req, att.getName(), att.getLastModified() ) ) {
                    LOG.debug( "Client has latest version already, sending 304..." );
                    res.sendError( HttpServletResponse.SC_NOT_MODIFIED );
                    return;
                }

                final String mimetype = getMimeType( context, att.getFileName() );
                res.setContentType( mimetype );

                final String contentDisposition = getContentDisposition( att );
                res.addHeader( "Content-Disposition", contentDisposition );
                res.addDateHeader("Last-Modified",att.getLastModified().getTime());

                if( !att.isCacheable() ) {
                    res.addHeader( "Pragma", "no-cache" );
                    res.addHeader( "Cache-control", "no-cache" );
                }

                // If a size is provided by the provider, report it.
                if( att.getSize() >= 0 ) {
                    // LOG.info("size:"+att.getSize());
                    res.setContentLength( (int)att.getSize() );
                }

                try( final InputStream  in = mgr.getAttachmentStream( context, att ) ) {
                    int read;
                    final byte[] buffer = new byte[ BUFFER_SIZE ];

                    while( ( read = in.read( buffer ) ) > -1 ) {
                        out.write( buffer, 0, read );
                    }
                }
                LOG.debug( "Attachment {} sent to {} on {}", att.getFileName(), req.getRemoteUser(), HttpUtil.getRemoteAddress(req) );
                if( nextPage != null ) {
                    res.sendRedirect(
                        validateNextPage(
                            TextUtil.urlEncodeUTF8(nextPage),
                            m_engine.getURL( ContextEnum.WIKI_ERROR.getRequestContext(), "", null )
                        )
                    );
                }

            } else {
                final String msg = "Attachment '" + page + "', version " + ver + " does not exist.";
                LOG.info( msg );
                res.sendError( HttpServletResponse.SC_NOT_FOUND, msg );
            }
        } catch( final ProviderException pe ) {
            LOG.debug("Provider failed while reading", pe);
            //
            //  This might fail, if the response is already committed.  So in that
            //  case we just log it.
            //
            sendError( res, "Provider error: "+ pe.getMessage() );
        } catch( final NumberFormatException nfe ) {
            LOG.warn( "Invalid version number: " + version );
            res.sendError( HttpServletResponse.SC_BAD_REQUEST, "Invalid version number" );
        } catch( final SocketException se ) {
            //
            //  These are very common in download situations due to aggressive
            //  clients.  No need to try and send an error.
            //
            LOG.debug( "I/O exception during download", se );
        } catch( final IOException ioe ) {
            //
            //  Client dropped the connection or something else happened.
            //  We don't know where the error came from, so we'll at least
            //  try to send an error and catch it quietly if it doesn't quite work.
            //
            LOG.debug( "I/O exception during download", ioe );
            sendError( res, "Error: " + ioe.getMessage() );
        }
    }

    String getContentDisposition( final Attachment att ) {
        // We use 'inline' instead of 'attachment' so that user agents can try to automatically open the file,
        // except those cases in which we want to enforce the file download.
        String contentDisposition = "inline; filename=\"";
        if( m_engine.getManager( AttachmentManager.class ).forceDownload( att.getFileName() ) ) {
            contentDisposition = "attachment; filename=\"";
        }
        contentDisposition += att.getFileName() + "\";";
        return contentDisposition;
    }

    void sendError( final HttpServletResponse res, final String message ) throws IOException {
        try {
            res.sendError( HttpServletResponse.SC_INTERNAL_SERVER_ERROR, message );
        } catch( final IllegalStateException e ) {
            // ignore
        }
    }

    /**
     *  Returns the mime type for this particular file.  Case does not matter.
     *
     * @param ctx WikiContext; required to access the ServletContext of the request.
     * @param fileName The name to check for.
     * @return A valid mime type, or application/binary, if not recognized
     */
    private static String getMimeType( final Context ctx, final String fileName ) {
        String mimetype = null;

        final HttpServletRequest req = ctx.getHttpRequest();
        if( req != null ) {
            final ServletContext s = req.getSession().getServletContext();

            if( s != null ) {
                mimetype = s.getMimeType( fileName.toLowerCase() );
            }
        }

        if( mimetype == null ) {
            mimetype = "application/binary";
        }

        return mimetype;
    }


    /**
     * Grabs mime/multipart data and stores it into the temporary area.
     * Uses other parameters to determine which name to store as.
     *
     * <p>The input to this servlet is generated by an HTML FORM with
     * two parts. The first, named 'page', is the WikiName identifier
     * for the parent file. The second, named 'content', is the binary
     * content of the file.
     *
     */
    @Override
    public void doPost( final HttpServletRequest req, final HttpServletResponse res ) throws IOException {
        try {
            final String nextPage = upload( req );
            req.getSession().removeAttribute("msg");
            res.sendRedirect( nextPage );
        } catch( final RedirectException e ) {
            final Session session = Wiki.session().find( m_engine, req );
            session.addMessage( e.getMessage() );

            req.getSession().setAttribute("msg", e.getMessage());
            res.sendRedirect( e.getRedirect() );
        }
    }

    /**
     *  Validates the next page to be on the same server as this webapp.
     *  Fixes [JSPWIKI-46].
     */
    private String validateNextPage( String nextPage, final String errorPage ) {
        if( nextPage.contains( "://" ) ) {
            // It's an absolute link, so unless it starts with our address, we'll log an error.
            if( !nextPage.startsWith( m_engine.getBaseURL() ) ) {
                LOG.warn("Detected phishing attempt by redirecting to an unsecure location: "+nextPage);
                nextPage = errorPage;
            }
        }

        return nextPage;
    }

    /**
     *  Uploads a specific mime multipart input set, intercepts exceptions.
     *
     *  @param req The servlet request
     *  @return The page to which we should go next.
     *  @throws RedirectException If there's an error and a redirection is needed
     *  @throws IOException If upload fails
     */
    protected String upload( final HttpServletRequest req ) throws RedirectException, IOException {
        final String msg;
        final String attName = "(unknown)";
        final String errorPage = m_engine.getURL( ContextEnum.WIKI_ERROR.getRequestContext(), "", null ); // If something bad happened, Upload should be able to take care of most stuff
        String nextPage = errorPage;
        final String progressId = req.getParameter( "progressid" );

        // Check that we have a file upload request
        if( !ServletFileUpload.isMultipartContent(req) ) {
            throw new RedirectException( "Not a file upload", errorPage );
        }

        try {
            final FileItemFactory factory = new DiskFileItemFactory();

            // Create the context _before_ Multipart operations, otherwise strict servlet containers may fail when setting encoding.
            final Context context = Wiki.context().create( m_engine, req, ContextEnum.PAGE_ATTACH.getRequestContext() );
            final UploadListener pl = new UploadListener();

            if (progressId != null) {
                m_engine.getManager( ProgressManager.class ).startProgress( pl, progressId );
            }

            final ServletFileUpload upload = new ServletFileUpload( factory );
            upload.setHeaderEncoding( StandardCharsets.UTF_8.name() );
            if( !context.hasAdminPermissions() ) {
                upload.setFileSizeMax( m_maxSize );
            }
            upload.setProgressListener( pl );
            final List<FileItem> items = upload.parseRequest( req );

            String   wikipage   = null;
            String   changeNote = null;
            //FileItem actualFile = null;
            final List<FileItem> fileItems = new ArrayList<>();

            for( final FileItem item : items ) {
                if( item.isFormField() ) {
                    switch( item.getFieldName() ) {
                    case "page":
                        // FIXME: Kludge alert.  We must end up with the parent page name, if this is an upload of a new revision
                        wikipage = item.getString( StandardCharsets.UTF_8.name() );
                        final int x = wikipage.indexOf( "/" );
                        if( x != -1 ) {
                            wikipage = wikipage.substring( 0, x );
                        }
                        break;
                    case "changenote":
                        changeNote = item.getString( StandardCharsets.UTF_8.name() );
                        if( changeNote != null ) {
                            changeNote = TextUtil.replaceEntities( changeNote );
                        }
                        break;
                    case "nextpage":
                        nextPage = validateNextPage( item.getString( StandardCharsets.UTF_8.name() ), errorPage );
                        break;
                    }
                } else {
                    fileItems.add( item );
                }
            }

            if(fileItems.isEmpty()) {
                throw new RedirectException( "Broken file upload", errorPage );

            } else {
                for( final FileItem actualFile : fileItems ) {
                    final String filename = actualFile.getName();
                    final long   fileSize = actualFile.getSize();
                    try( final InputStream in  = actualFile.getInputStream() ) {
                        executeUpload( context, in, filename, nextPage, wikipage, changeNote, fileSize );
                    }
                }
            }

        } catch( final ProviderException e ) {
            msg = "Upload failed because the provider failed: "+e.getMessage();
            LOG.warn( msg + " (attachment: " + attName + ")", e );

            throw new IOException( msg );
        } catch( final IOException e ) {
            // Show the submit page again, but with a bit more intimidating output.
            msg = "Upload failure: " + e.getMessage();
            LOG.warn( msg + " (attachment: " + attName + ")", e );

            throw e;
        } catch( final FileUploadException e ) {
            // Show the submit page again, but with a bit more intimidating output.
            msg = "Upload failure: " + e.getMessage();
            LOG.warn( msg + " (attachment: " + attName + ")", e );

            throw new IOException( msg, e );
        } finally {
            if (progressId != null) {
                m_engine.getManager( ProgressManager.class ).stopProgress( progressId );
                // FIXME: In case of exceptions should absolutely remove the uploaded file.
            }
        }

        return nextPage;
    }

    /**
     *
     * @param context the wiki context
     * @param data the input stream data
     * @param filename the name of the file to upload
     * @param errorPage the place to which you want to get a redirection
     * @param parentPage the page to which the file should be attached
     * @param changenote The change note
     * @param contentLength The content length
     * @return <code>true</code> if upload results in the creation of a new page;
     * <code>false</code> otherwise
     * @throws RedirectException If the content needs to be redirected
     * @throws IOException       If there is a problem in the upload.
     * @throws ProviderException If there is a problem in the backend.
     */
    protected boolean executeUpload( final Context context, final InputStream data,
                                     String filename, final String errorPage,
                                     final String parentPage, final String changenote,
                                     final long contentLength )
            throws RedirectException, IOException, ProviderException {
        boolean created = false;

        try {
            filename = AttachmentManager.validateFileName( filename );
        } catch( final WikiException e ) {
            // this is a kludge, the exception that is caught here contains the i18n key
            // here we have the context available, so we can internationalize it properly :
            throw new RedirectException (Preferences.getBundle( context, InternationalizationManager.CORE_BUNDLE )
                    .getString( e.getMessage() ), errorPage );
        }

        //
        //  FIXME: This has the unfortunate side effect that it will receive the
        //  contents.  But we can't figure out the page to redirect to
        //  before we receive the file, due to the stupid constructor of MultipartRequest.
        //

        if( !context.hasAdminPermissions() ) {
            if( contentLength > m_maxSize ) {
                // FIXME: Does not delete the received files.
                throw new RedirectException( "File exceeds maximum size ("+m_maxSize+" bytes)", errorPage );
            }

            if( !isTypeAllowed(filename) ) {
                throw new RedirectException( "Files of this type may not be uploaded to this wiki", errorPage );
            }
        }

        final Principal user    = context.getCurrentUser();
        final AttachmentManager mgr = m_engine.getManager( AttachmentManager.class );

        LOG.debug("file="+filename);

        if( data == null ) {
            LOG.error("File could not be opened.");
            throw new RedirectException("File could not be opened.", errorPage);
        }

        //  Check whether we already have this kind of page. If the "page" parameter already defines an attachment
        //  name for an update, then we just use that file. Otherwise, we create a new attachment, and use the
        //  filename given.  Incidentally, this will also mean that if the user uploads a file with the exact
        //  same name than some other previous attachment, then that attachment gains a new version.
        Attachment att = mgr.getAttachmentInfo( context.getPage().getName() );
        if( att == null ) {
            att = new org.apache.wiki.attachment.Attachment( m_engine, parentPage, filename );
            created = true;
        }
        att.setSize( contentLength );

        //  Check if we're allowed to do this?
        final Permission permission = PermissionFactory.getPagePermission( att, "upload" );
        if( m_engine.getManager( AuthorizationManager.class ).checkPermission( context.getWikiSession(), permission ) ) {
            if( user != null ) {
                att.setAuthor( user.getName() );
            }

            if( changenote != null && !changenote.isEmpty() ) {
                att.setAttribute( Page.CHANGENOTE, changenote );
            }

            try {
                m_engine.getManager( AttachmentManager.class ).storeAttachment( att, data );
            } catch( final ProviderException pe ) {
                // this is a kludge, the exception that is caught here contains the i18n key
                // here we have the context available, so we can internationalize it properly :
                throw new ProviderException( Preferences.getBundle( context, InternationalizationManager.CORE_BUNDLE ).getString( pe.getMessage() ) );
            }

            LOG.info( "User " + user + " uploaded attachment to " + parentPage + " called "+filename+", size " + att.getSize() );
        } else {
            throw new RedirectException( "No permission to upload a file", errorPage );
        }

        return created;
    }

    /**
     *  Provides tracking for upload progress.
     *
     */
    private static class UploadListener extends ProgressItem implements ProgressListener {
        public long m_currentBytes;
        public long m_totalBytes;

        @Override
        public void update( final long recvdBytes, final long totalBytes, final int item) {
            m_currentBytes = recvdBytes;
            m_totalBytes   = totalBytes;
        }

        @Override
        public int getProgress() {
            return ( int )( ( ( float )m_currentBytes / m_totalBytes ) * 100 + 0.5 );
        }
    }

}

<|MERGE_RESOLUTION|>--- conflicted
+++ resolved
@@ -84,18 +84,9 @@
     private static final int BUFFER_SIZE = 8192;
 
     private Engine m_engine;
-<<<<<<< HEAD
-    private static final Logger log = LoggerFactory.getLogger( AttachmentServlet.class );
-
-    private static final String HDR_VERSION     = "version";
-    // private static final String HDR_NAME        = "page";
-
-    /** Default expiry period is 1 day */
-    protected static final long DEFAULT_EXPIRY = 1 * 24 * 60 * 60 * 1000;
-=======
-    private static final Logger LOG = LogManager.getLogger( AttachmentServlet.class );
+    private static final Logger LOG = LoggerFactory.getLogger( AttachmentServlet.class );
+
     private static final String HDR_VERSION = "version";
->>>>>>> f46c00b6
 
     /** The maximum size that an attachment can be. */
     private int m_maxSize = Integer.MAX_VALUE;
@@ -138,11 +129,7 @@
         if( !f.exists() ) {
             f.mkdirs();
         } else if( !f.isDirectory() ) {
-<<<<<<< HEAD
-            log.error( "A file already exists where the temporary dir is supposed to be: " + tmpDir + ".  Please remove it." );
-=======
-            LOG.fatal( "A file already exists where the temporary dir is supposed to be: {}. Please remove it.", tmpDir );
->>>>>>> f46c00b6
+            LOG.error( "A file already exists where the temporary dir is supposed to be: {}. Please remove it.", tmpDir );
         }
 
         LOG.debug( "UploadServlet initialized. Using {} for temporary storage.", tmpDir );
