--- conflicted
+++ resolved
@@ -42,11 +42,7 @@
  */
 public class RSSThread extends WikiBackgroundThread {
 
-<<<<<<< HEAD
-    private static final Logger log = LoggerFactory.getLogger( RSSThread.class );
-=======
-    private static final Logger LOG = LogManager.getLogger( RSSThread.class );
->>>>>>> f46c00b6
+    private static final Logger LOG = LoggerFactory.getLogger( RSSThread.class );
     private final File m_rssFile;
     private final RSSGenerator m_generator;
     private WatchDog m_watchdog;
