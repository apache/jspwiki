--- conflicted
+++ resolved
@@ -49,11 +49,8 @@
 import java.util.Locale;
 import java.util.Map;
 import java.util.Set;
-<<<<<<< HEAD
+import java.util.UUID;
 import java.util.WeakHashMap;
-=======
-import java.util.UUID;
->>>>>>> f46c00b6
 import java.util.concurrent.ConcurrentHashMap;
 
 
@@ -65,11 +62,7 @@
  */
 public class WikiSession implements Session {
 
-<<<<<<< HEAD
-    private static final Logger log = LoggerFactory.getLogger( WikiSession.class );
-=======
-    private static final Logger LOG = LogManager.getLogger( WikiSession.class );
->>>>>>> f46c00b6
+    private static final Logger LOG = LoggerFactory.getLogger( WikiSession.class );
 
     private static final String ALL = "*";
 
@@ -214,17 +207,6 @@
     /** {@inheritDoc} */
     @Override
     public Principal[] getPrincipals() {
-
-        // Take the first non Role as the main Principal
-<<<<<<< HEAD
-        for( final Principal principal : new ArrayList<>(m_subject.getPrincipals()) ) {
-            if ( AuthenticationManager.isUserPrincipal( principal ) ) {
-                principals.add( principal );
-            }
-        }
-=======
->>>>>>> f46c00b6
-
         return m_subject.getPrincipals().stream().filter(AuthenticationManager::isUserPrincipal).toArray(Principal[]::new);
     }
 
@@ -234,7 +216,7 @@
         final Set< Principal > roles = new HashSet<>();
 
         // Add all the Roles possessed by the Subject directly
-        roles.addAll( m_subject.getPrincipals( Role.class ) );
+        roles.addAll(m_subject.getPrincipals(Role.class));
 
         // Add all the GroupPrincipals possessed by the Subject directly
         roles.addAll( m_subject.getPrincipals( GroupPrincipal.class ) );
