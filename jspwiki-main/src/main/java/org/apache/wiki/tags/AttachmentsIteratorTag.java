--- conflicted
+++ resolved
@@ -48,11 +48,7 @@
 public class AttachmentsIteratorTag extends IteratorTag {
     private static final long serialVersionUID = 0L;
     
-<<<<<<< HEAD
-    private static final Logger log = LoggerFactory.getLogger( AttachmentsIteratorTag.class );
-=======
-    private static final Logger LOG = LogManager.getLogger( AttachmentsIteratorTag.class );
->>>>>>> f46c00b6
+    private static final Logger LOG = LoggerFactory.getLogger( AttachmentsIteratorTag.class );
 
     /**
      *  {@inheritDoc}
@@ -98,11 +94,7 @@
 
             return EVAL_BODY_BUFFERED;
         } catch( final ProviderException e ) {
-<<<<<<< HEAD
-            log.error("Provider failed while trying to iterator through history",e);
-=======
-            LOG.fatal("Provider failed while trying to iterator through history",e);
->>>>>>> f46c00b6
+			LOG.error("Provider failed while trying to iterator through history",e);
             // FIXME: THrow something.
         }
 
