/* 
    Licensed to the Apache Software Foundation (ASF) under one
    or more contributor license agreements.  See the NOTICE file
    distributed with this work for additional information
    regarding copyright ownership.  The ASF licenses this file
    to you under the Apache License, Version 2.0 (the
    "License"); you may not use this file except in compliance
    with the License.  You may obtain a copy of the License at

       http://www.apache.org/licenses/LICENSE-2.0

    Unless required by applicable law or agreed to in writing,
    software distributed under the License is distributed on an
    "AS IS" BASIS, WITHOUT WARRANTIES OR CONDITIONS OF ANY
    KIND, either express or implied.  See the License for the
    specific language governing permissions and limitations
    under the License.  
 */
package org.apache.wiki.tags;

import org.slf4j.LoggerFactory;
import org.slf4j.Logger;
import org.apache.wiki.api.exceptions.ProviderException;
import org.apache.wiki.ui.TemplateManager;
import org.apache.wiki.util.TextUtil;

import javax.servlet.ServletException;
import javax.servlet.jsp.JspException;
import java.io.IOException;

/**
 *  Includes an another JSP page, making sure that we actually pass the WikiContext correctly.
 *
 *  @since 2.0
 */
// FIXME: Perhaps unnecessary?
public class IncludeTag extends WikiTagBase {

    private static final long serialVersionUID = 0L;
<<<<<<< HEAD
    private static final Logger log = LoggerFactory.getLogger( IncludeTag.class );
=======
    private static final Logger LOG = LogManager.getLogger( IncludeTag.class );
>>>>>>> f46c00b6
    
    protected String m_page;

    @Override
    public void initTag() {
        super.initTag();
        m_page = null;
    }

    public void setPage( final String page )
    {
        m_page = page;
    }

    public String getPage()
    {
        return m_page;
    }

    @Override
    public final int doWikiStartTag() throws IOException, ProviderException {
        return SKIP_BODY;
    }

    @Override
    public final int doEndTag() throws JspException {
        try {
            final String page = m_wikiContext.getEngine().getManager( TemplateManager.class ).findJSP( pageContext,
                                                                                                 m_wikiContext.getTemplate(),
                                                                                                 m_page );

            if( page == null ) {
                pageContext.getOut().println( "No template file called '" + TextUtil.replaceEntities( m_page ) + "'" );
            } else {
                pageContext.include( page );
            }
        } catch( final ServletException e ) {
            LOG.warn( "Including failed, got a servlet exception from sub-page. Rethrowing the exception to the JSP engine.", e );
            throw new JspException( e.getMessage() );
        } catch( final IOException e ) {
            LOG.warn( "I/O exception - probably the connection was broken. Rethrowing the exception to the JSP engine.", e );
            throw new JspException( e.getMessage() );
        }

        return EVAL_PAGE;
    }

}<|MERGE_RESOLUTION|>--- conflicted
+++ resolved
@@ -37,11 +37,7 @@
 public class IncludeTag extends WikiTagBase {
 
     private static final long serialVersionUID = 0L;
-<<<<<<< HEAD
-    private static final Logger log = LoggerFactory.getLogger( IncludeTag.class );
-=======
-    private static final Logger LOG = LogManager.getLogger( IncludeTag.class );
->>>>>>> f46c00b6
+    private static final Logger LOG = LoggerFactory.getLogger( IncludeTag.class );
     
     protected String m_page;
 
