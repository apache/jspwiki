/* 
    Licensed to the Apache Software Foundation (ASF) under one
    or more contributor license agreements.  See the NOTICE file
    distributed with this work for additional information
    regarding copyright ownership.  The ASF licenses this file
    to you under the Apache License, Version 2.0 (the
    "License"); you may not use this file except in compliance
    with the License.  You may obtain a copy of the License at

       http://www.apache.org/licenses/LICENSE-2.0

    Unless required by applicable law or agreed to in writing,
    software distributed under the License is distributed on an
    "AS IS" BASIS, WITHOUT WARRANTIES OR CONDITIONS OF ANY
    KIND, either express or implied.  See the License for the
    specific language governing permissions and limitations
    under the License.  
 */
package org.apache.wiki.tags;

import org.slf4j.LoggerFactory;
import org.slf4j.Logger;
import org.apache.wiki.api.core.Context;
import org.apache.wiki.api.core.Engine;
import org.apache.wiki.diff.DifferenceManager;
import org.apache.wiki.pages.PageManager;

import javax.servlet.jsp.JspWriter;
import javax.servlet.jsp.PageContext;
import java.io.IOException;

/**
 *  Writes difference between two pages using a HTML table.  If there is
 *  no difference, includes the body.
 *
 *  <P><B>Attributes</B></P>
 *  <UL>
 *    <LI>page - Page name to refer to.  Default is the current page.
 *  </UL>
 *
 *  @since 2.0
 */
public class InsertDiffTag extends WikiTagBase {

    private static final long serialVersionUID = 0L;
<<<<<<< HEAD
    private static final Logger log = LoggerFactory.getLogger( InsertDiffTag.class );
=======
    private static final Logger LOG = LogManager.getLogger( InsertDiffTag.class );
>>>>>>> f46c00b6
    
    /** Attribute which is used to store the old page content to the Page Context */
    public static final String ATTR_OLDVERSION = "olddiff";

    /** Attribute which is used to store the new page content to the Page Context */
    public static final String ATTR_NEWVERSION = "newdiff";

    protected String m_pageName;

    /** {@inheritDoc} */
    @Override public void initTag() {
        super.initTag();
        m_pageName = null;
    }

    /**
     *  Sets the page name.
     *  @param page Page to get diff from.
     */
    public void setPage( final String page )
    {
        m_pageName = page;
    }

    /**
     *  Gets the page name.
     * @return The page name.
     */
    public String getPage()
    {
        return m_pageName;
    }

    /** {@inheritDoc} */
    @Override
    public final int doWikiStartTag() throws IOException {
        final Engine engine = m_wikiContext.getEngine();
        final Context ctx;
        
        if( m_pageName == null ) {
            ctx = m_wikiContext;
        } else {
            ctx = m_wikiContext.clone();
            ctx.setPage( engine.getManager( PageManager.class ).getPage(m_pageName) );
        }

        final Integer vernew = ( Integer )pageContext.getAttribute( ATTR_NEWVERSION, PageContext.REQUEST_SCOPE );
        final Integer verold = ( Integer )pageContext.getAttribute( ATTR_OLDVERSION, PageContext.REQUEST_SCOPE );

        LOG.debug("Request diff between version "+verold+" and "+vernew);

        if( ctx.getPage() != null ) {
            final JspWriter out = pageContext.getOut();
            final String diff = engine.getManager( DifferenceManager.class ).getDiff( ctx, vernew, verold);

            if( diff.isEmpty() ) {
                return EVAL_BODY_INCLUDE;
            }

            out.write( diff );
        }

        return SKIP_BODY;
    }

}
<|MERGE_RESOLUTION|>--- conflicted
+++ resolved
@@ -43,11 +43,7 @@
 public class InsertDiffTag extends WikiTagBase {
 
     private static final long serialVersionUID = 0L;
-<<<<<<< HEAD
-    private static final Logger log = LoggerFactory.getLogger( InsertDiffTag.class );
-=======
-    private static final Logger LOG = LogManager.getLogger( InsertDiffTag.class );
->>>>>>> f46c00b6
+    private static final Logger LOG = LoggerFactory.getLogger( InsertDiffTag.class );
     
     /** Attribute which is used to store the old page content to the Page Context */
     public static final String ATTR_OLDVERSION = "olddiff";
