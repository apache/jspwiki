/* 
    Licensed to the Apache Software Foundation (ASF) under one
    or more contributor license agreements.  See the NOTICE file
    distributed with this work for additional information
    regarding copyright ownership.  The ASF licenses this file
    to you under the Apache License, Version 2.0 (the
    "License"); you may not use this file except in compliance
    with the License.  You may obtain a copy of the License at

       http://www.apache.org/licenses/LICENSE-2.0

    Unless required by applicable law or agreed to in writing,
    software distributed under the License is distributed on an
    "AS IS" BASIS, WITHOUT WARRANTIES OR CONDITIONS OF ANY
    KIND, either express or implied.  See the License for the
    specific language governing permissions and limitations
    under the License.  
 */
package org.apache.wiki.tags;

import org.slf4j.LoggerFactory;
import org.slf4j.Logger;
import org.apache.wiki.api.core.ContextEnum;
import org.apache.wiki.api.exceptions.ProviderException;
import org.apache.wiki.ui.TemplateManager;

import javax.servlet.ServletException;
import javax.servlet.jsp.JspException;
import java.io.IOException;
import java.util.HashMap;
import java.util.Map;


/**
 *  Is used as a "super include" tag, which can include the proper context
 *  based on the wikicontext.
 *
 *  @since 2.2
 */
public class ContentTag extends WikiTagBase {

    private static final long serialVersionUID = 0L;
<<<<<<< HEAD
    private static final Logger log = LoggerFactory.getLogger( ContentTag.class );
=======
    private static final Logger LOG = LogManager.getLogger( ContentTag.class );
>>>>>>> f46c00b6
    
    private final Map<String, String> m_mappings = new HashMap<>();

    /**
     *  Set the template for the VIEW context.
     *  
     *  @param s The template name.
     */
    public void setView( final String s )
    {
        m_mappings.put( ContextEnum.PAGE_VIEW.getRequestContext(), s );
    }

    /**
     *  Set the template for the DIFF context.
     *  
     *  @param s The template name.
     */
    public void setDiff( final String s )
    {
        m_mappings.put( ContextEnum.PAGE_DIFF.getRequestContext(), s );
    }

    /**
     *  Set the template for the INFO context.
     *  
     *  @param s The template name.
     */
    public void setInfo( final String s )
    {
        m_mappings.put( ContextEnum.PAGE_INFO.getRequestContext(), s );
    }

    /**
     *  Set the template for the PREVIEW context.
     *  
     *  @param s The template name.
     */
    public void setPreview( final String s )
    {
        m_mappings.put( ContextEnum.PAGE_PREVIEW.getRequestContext(), s );
    }

    /**
     *  Set the template for the CONFLICT context.
     *  
     *  @param s The template name.
     */
    public void setConflict( final String s )
    {
        m_mappings.put( ContextEnum.PAGE_CONFLICT.getRequestContext(), s );
    }

    /**
     *  Set the template for the FIND context.
     *  
     *  @param s The template name.
     */
    public void setFind( final String s )
    {
        m_mappings.put( ContextEnum.WIKI_FIND.getRequestContext(), s );
    }

    /**
     *  Set the template for the PREFS context.
     *  
     *  @param s The template name.
     */
    public void setPrefs( final String s )
    {
        m_mappings.put( ContextEnum.WIKI_PREFS.getRequestContext(), s );
    }

    /**
     *  Set the template for the ERROR context.
     *  
     *  @param s The template name.
     */
    public void setError( final String s )
    {
        m_mappings.put( ContextEnum.WIKI_ERROR.getRequestContext(), s );
    }

    /**
     *  Set the template for the EDIT context.
     *  
     *  @param s The template name.
     */
    public void setEdit( final String s )
    {
        m_mappings.put( ContextEnum.PAGE_EDIT.getRequestContext(), s );
    }

    /**
     *  Set the template for the COMMENT context.
     *  
     *  @param s The template name.
     */
    public void setComment( final String s )
    {
        m_mappings.put( ContextEnum.PAGE_COMMENT.getRequestContext(), s );
    }

    /**
     *  {@inheritDoc}
     */
    @Override public final int doWikiStartTag()
        throws IOException,
               ProviderException
    {
        return SKIP_BODY;
    }

    /**
     *  {@inheritDoc}
     */
    @Override public final int doEndTag()
        throws JspException
    {
        try
        {
            // Check the overridden templates first
            final String requestContext = m_wikiContext.getRequestContext();
            String contentTemplate = m_mappings.get( requestContext );

            // If not found, use the defaults
            if( contentTemplate == null ) {
                contentTemplate = m_wikiContext.getContentTemplate();
            }

            // If still no, something fishy is going on
            if( contentTemplate == null ) {
                throw new JspException( "This template uses <wiki:Content/> in an unsupported context: " + requestContext );
            }

            final String page = m_wikiContext.getEngine().getManager( TemplateManager.class ).findJSP( pageContext,
                                                                                                 m_wikiContext.getTemplate(),
                                                                                                 contentTemplate );
            pageContext.include( page );
        }
        catch( final ServletException e )
        {
            LOG.warn( "Including failed, got a servlet exception from sub-page. "+
                      "Rethrowing the exception to the JSP engine.", e );
            throw new JspException( e.getMessage() );
        }
        catch( final IOException e )
        {
            LOG.warn( "I/O exception - probably the connection was broken. "+
                      "Rethrowing the exception to the JSP engine.", e );
            throw new JspException( e.getMessage() );
        }

        return EVAL_PAGE;
    }
}<|MERGE_RESOLUTION|>--- conflicted
+++ resolved
@@ -40,11 +40,7 @@
 public class ContentTag extends WikiTagBase {
 
     private static final long serialVersionUID = 0L;
-<<<<<<< HEAD
-    private static final Logger log = LoggerFactory.getLogger( ContentTag.class );
-=======
-    private static final Logger LOG = LogManager.getLogger( ContentTag.class );
->>>>>>> f46c00b6
+    private static final Logger LOG = LoggerFactory.getLogger( ContentTag.class );
     
     private final Map<String, String> m_mappings = new HashMap<>();
 
