/* 
    Licensed to the Apache Software Foundation (ASF) under one
    or more contributor license agreements.  See the NOTICE file
    distributed with this work for additional information
    regarding copyright ownership.  The ASF licenses this file
    to you under the Apache License, Version 2.0 (the
    "License"); you may not use this file except in compliance
    with the License.  You may obtain a copy of the License at

       http://www.apache.org/licenses/LICENSE-2.0

    Unless required by applicable law or agreed to in writing,
    software distributed under the License is distributed on an
    "AS IS" BASIS, WITHOUT WARRANTIES OR CONDITIONS OF ANY
    KIND, either express or implied.  See the License for the
    specific language governing permissions and limitations
    under the License.  
 */
package org.apache.wiki.tags;

import org.slf4j.LoggerFactory;
import org.slf4j.Logger;
import org.apache.wiki.api.core.Context;
import org.apache.wiki.api.core.Page;

import javax.servlet.jsp.JspWriter;
import javax.servlet.jsp.PageContext;
import javax.servlet.jsp.tagext.BodyTagSupport;
import javax.servlet.jsp.tagext.TryCatchFinally;
import java.io.IOException;
import java.util.Arrays;
import java.util.Collection;
import java.util.Iterator;


/**
 *  Iterates through tags.
 *
 *  <P><B>Attributes</B></P>
 *  <UL>
 *    <LI>list - a collection.
 *  </UL>
 *
 *  @since 2.0
 */
public abstract class IteratorTag extends BodyTagSupport implements TryCatchFinally {

	private static final long serialVersionUID = 8945334759300595321L;
	protected String m_pageName;
    protected Iterator< ? > m_iterator;
    protected Context m_wikiContext;

<<<<<<< HEAD
    private static final Logger log = LoggerFactory.getLogger( IteratorTag.class );
=======
    private static final Logger LOG = LogManager.getLogger( IteratorTag.class );
>>>>>>> f46c00b6

    /**
     *  Sets the collection that is used to form the iteration.
     *  
     *  @param arg A Collection which will be iterated.
     */
    public void setList( final Collection< ? > arg ) {
        if( arg != null ) {
            m_iterator = arg.iterator();
        }
    }

    /**
     *  Sets the collection list, but using an array.
     *
     *  @param arg An array of objects which will be iterated.
     */
    public void setList( final Object[] arg ) {
        if( arg != null ) {
            m_iterator = Arrays.asList(arg).iterator();
        }
    }

    /**
     *  Clears the iterator away.  After calling this method doStartTag() will always return SKIP_BODY
     */
    public void clearList() {
        m_iterator = null;
    }
    
    /**
     *  Override this method to reset your own iterator.
     */
    public void resetIterator() {
        // No operation here
    }
    
    /** {@inheritDoc} */
    @Override
    public int doStartTag() {
        m_wikiContext = Context.findContext(pageContext);
        resetIterator();
        if( m_iterator == null ) {
            return SKIP_BODY;
        }
        if( m_iterator.hasNext() ) {
            buildContext();
        }

        return EVAL_BODY_BUFFERED;
    }

    /**
     *  Arg, I hate globals.
     */
    private void buildContext() {
        final Context context = m_wikiContext.clone();
        final Object o = m_iterator.next();
        if( o instanceof Page ) {
            context.setPage( ( Page )o );
        }

        pageContext.setAttribute( Context.ATTR_CONTEXT, context, PageContext.REQUEST_SCOPE );
        pageContext.setAttribute( getId(), o );
    }

    /** {@inheritDoc} */
    @Override
    public int doEndTag() {
        // Return back to the original.
        pageContext.setAttribute( Context.ATTR_CONTEXT, m_wikiContext, PageContext.REQUEST_SCOPE );

        return EVAL_PAGE;
    }

    /** {@inheritDoc} */
    @Override
    public int doAfterBody() {
        if( bodyContent != null ) {
            try {
                final JspWriter out = getPreviousOut();
                out.print( bodyContent.getString() );
                bodyContent.clearBody();
            } catch( final IOException e ) {
                LOG.error( "Unable to get inner tag text", e );
                // FIXME: throw something?
            }
        }

        if( m_iterator != null && m_iterator.hasNext() ) {
            buildContext();
            return EVAL_BODY_BUFFERED;
        }

        return SKIP_BODY;
    }
    
    /**
     *  In case your tag throws an exception at any point, you can override this method and implement a custom exception handler.
     *  <p>
     *  By default, this handler does nothing.
     *  
     *  @param arg0 The Throwable that the tag threw
     *  @throws Throwable I have no idea why this would throw anything
     */
    @Override
    public void doCatch( final Throwable arg0) throws Throwable {
    }

    /**
     *  Executed after the tag has been finished.  This is a great place to put any cleanup code.  However you <b>must</b> call
     *  super.doFinally() if you override this method, or else some of the things may not work as expected.
     */
    @Override
    public void doFinally() {
        resetIterator();
        m_iterator = null;
        m_pageName = null;
        m_wikiContext = null;        
    }

}<|MERGE_RESOLUTION|>--- conflicted
+++ resolved
@@ -50,11 +50,7 @@
     protected Iterator< ? > m_iterator;
     protected Context m_wikiContext;
 
-<<<<<<< HEAD
-    private static final Logger log = LoggerFactory.getLogger( IteratorTag.class );
-=======
-    private static final Logger LOG = LogManager.getLogger( IteratorTag.class );
->>>>>>> f46c00b6
+    private static final Logger LOG = LoggerFactory.getLogger( IteratorTag.class );
 
     /**
      *  Sets the collection that is used to form the iteration.
