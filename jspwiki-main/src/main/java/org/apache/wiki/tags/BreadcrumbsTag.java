--- conflicted
+++ resolved
@@ -50,11 +50,7 @@
 {
     private static final long serialVersionUID = 0L;
 
-<<<<<<< HEAD
-    private static final Logger log = LoggerFactory.getLogger(BreadcrumbsTag.class);
-=======
-    private static final Logger LOG = LogManager.getLogger(BreadcrumbsTag.class);
->>>>>>> f46c00b6
+    private static final Logger LOG = LoggerFactory.getLogger(BreadcrumbsTag.class);
     /** The name of the session attribute representing the breadcrumbtrail */
     public static final String BREADCRUMBTRAIL_KEY = "breadCrumbTrail";
     private int m_maxQueueSize = 11;
