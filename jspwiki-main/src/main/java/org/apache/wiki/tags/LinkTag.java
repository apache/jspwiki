/*
    Licensed to the Apache Software Foundation (ASF) under one
    or more contributor license agreements.  See the NOTICE file
    distributed with this work for additional information
    regarding copyright ownership.  The ASF licenses this file
    to you under the Apache License, Version 2.0 (the
    "License"); you may not use this file except in compliance
    with the License.  You may obtain a copy of the License at

       http://www.apache.org/licenses/LICENSE-2.0

    Unless required by applicable law or agreed to in writing,
    software distributed under the License is distributed on an
    "AS IS" BASIS, WITHOUT WARRANTIES OR CONDITIONS OF ANY
    KIND, either express or implied.  See the License for the
    specific language governing permissions and limitations
    under the License.
 */
package org.apache.wiki.tags;

import org.slf4j.LoggerFactory;
import org.slf4j.Logger;
import org.apache.wiki.api.core.Attachment;
import org.apache.wiki.api.core.ContextEnum;
import org.apache.wiki.api.core.Engine;
import org.apache.wiki.api.core.Page;
import org.apache.wiki.api.exceptions.ProviderException;
import org.apache.wiki.api.providers.WikiProvider;
import org.apache.wiki.attachment.AttachmentManager;
import org.apache.wiki.pages.PageManager;
import org.apache.wiki.parser.LinkParsingOperations;
import org.apache.wiki.parser.MarkupParser;
import org.apache.wiki.util.TextUtil;

import javax.servlet.jsp.JspWriter;
import javax.servlet.jsp.tagext.BodyContent;
import javax.servlet.jsp.tagext.BodyTag;
import java.util.HashMap;
import java.util.Iterator;
import java.util.Map;

/**
 *  Provides a generic link tag for all kinds of linking purposes.
 *  <p>
 *  If parameter <i>jsp</i> is defined, constructs a URL pointing to the specified JSP page, under the baseURL known by the Engine.
 *  Any ParamTag name-value pairs contained in the body are added to this URL to provide support for arbitrary JSP calls.
 *  <p>
 *  @since 2.3.50
 */
public class LinkTag extends WikiLinkTag implements ParamHandler, BodyTag {

<<<<<<< HEAD
	static final long serialVersionUID = 0L;
    private static final Logger log = LoggerFactory.getLogger( LinkTag.class );
=======
    private static final long serialVersionUID = 0L;
    private static final Logger LOG = LogManager.getLogger( LinkTag.class );
>>>>>>> f46c00b6

    private String m_version;
    private String m_cssClass;
    private String m_style;
    private String m_title;
    private String m_target;
    private String m_compareToVersion;
    private String m_rel;
    private String m_jsp;
    private String m_ref;
    private String m_context = ContextEnum.PAGE_VIEW.getRequestContext();
    private String m_accesskey;
    private String m_tabindex;
    private String m_templatefile;

    private Map<String, String> m_containedParams;

    private BodyContent m_bodyContent;

    @Override
    public void initTag() {
        super.initTag();
        m_version = m_cssClass = m_style = m_title = m_target = m_compareToVersion = m_rel = m_jsp = m_ref = m_accesskey = m_templatefile = null;
        m_context = ContextEnum.PAGE_VIEW.getRequestContext();
        m_containedParams = new HashMap<>();
    }

    public void setTemplatefile( final String key )
    {
        m_templatefile = key;
    }

    public void setAccessKey( final String key )
    {
        m_accesskey = key;
    }

    public String getVersion()
    {
        return m_version;
    }

    public void setVersion( final String arg )
    {
        m_version = arg;
    }

    public void setCssClass( final String arg )
    {
        m_cssClass = arg;
    }

    public void setStyle( final String style )
    {
        m_style = style;
    }

    public void setTitle( final String title )
    {
        m_title = title;
    }

    public void setTarget( final String target )
    {
        m_target = target;
    }

    public void setTabindex( final String tabindex )
    {
        m_tabindex = tabindex;
    }

    public void setCompareToVersion( final String ver )
    {
        m_compareToVersion = ver;
    }

    public void setRel( final String rel )
    {
        m_rel = rel;
    }

    public void setRef( final String ref )
    {
        m_ref = ref;
    }

    public void setJsp( final String jsp )
    {
        m_jsp = jsp;
    }

    public void setContext( final String context )
    {
        m_context = context;
    }

    /**
     * Support for ParamTag supplied parameters in body.
     */
    @Override
    public void setContainedParameter( final String name, final String value ) {
        if( name != null ) {
            if( m_containedParams == null ) {
                m_containedParams = new HashMap<>();
            }
            m_containedParams.put( name, value );
        }
    }


    /**
     *  This method figures out what kind of an URL should be output.  It mirrors heavily on JSPWikiMarkupParser.handleHyperlinks();
     *
     * @return the URL
     * @throws ProviderException
     */
    private String figureOutURL() throws ProviderException {
        String url = null;
        final Engine engine = m_wikiContext.getEngine();

        if( m_pageName == null ) {
            final Page page = m_wikiContext.getPage();
            if( page != null ) {
                m_pageName = page.getName();
            }
        }

        if( m_templatefile != null ) {
            final String params = addParamsForRecipient( null, m_containedParams );
            final String template = engine.getTemplateDir();
            url = engine.getURL( ContextEnum.PAGE_NONE.getRequestContext(), "templates/"+template+"/"+m_templatefile, params );
        } else if( m_jsp != null ) {
            final String params = addParamsForRecipient( null, m_containedParams );
            //url = m_wikiContext.getURL( ContextEnum.PAGE_NONE.getRequestContext(), m_jsp, params );
            url = engine.getURL( ContextEnum.PAGE_NONE.getRequestContext(), m_jsp, params );
        } else if( m_ref != null ) {
            final int interwikipoint;
            if( new LinkParsingOperations( m_wikiContext ).isExternalLink(m_ref) ) {
                url = m_ref;
            } else if( ( interwikipoint = m_ref.indexOf( ":" ) ) != -1 ) {
                final String extWiki = m_ref.substring( 0, interwikipoint );
                final String wikiPage = m_ref.substring( interwikipoint+1 );

                url = engine.getInterWikiURL( extWiki );
                if( url != null ) {
                    url = TextUtil.replaceString( url, "%s", wikiPage );
                }
            } else if( m_ref.startsWith("#") ) {
                // Local link
            } else if( TextUtil.isNumber(m_ref) ) {
                // Reference
            } else {
                final int hashMark;

                final String parms = (m_version != null) ? "version="+getVersion() : null;

                //  Internal wiki link, but is it an attachment link?
                final Page p = engine.getManager( PageManager.class ).getPage( m_pageName );
                if( p instanceof Attachment ) {
                    url = m_wikiContext.getURL( ContextEnum.PAGE_ATTACH.getRequestContext(), m_pageName );
                } else if( (hashMark = m_ref.indexOf('#')) != -1 ) {
                    // It's an internal Wiki link, but to a named section

                    final String namedSection = m_ref.substring( hashMark+1 );
                    String reallink     = m_ref.substring( 0, hashMark );
                    reallink = MarkupParser.cleanLink( reallink );

                    String matchedLink;
                    String sectref = "";
                    if( ( matchedLink = engine.getFinalPageName( reallink ) ) != null ) {
                        sectref = "section-" + engine.encodeName( matchedLink ) + "-" + namedSection;
                        sectref = "#" + sectref.replace( '%', '_' );
                    } else {
                        matchedLink = reallink;
                    }

                    url = makeBasicURL( m_context, matchedLink, parms ) + sectref;
                } else {
                    final String reallink = MarkupParser.cleanLink( m_ref );
                    url = makeBasicURL( m_context, reallink, parms );
                }
            }
        } else if( m_pageName != null && !m_pageName.isEmpty() ) {
            final Page p = engine.getManager( PageManager.class ).getPage( m_pageName );

            String parms = (m_version != null) ? "version="+getVersion() : null;

            parms = addParamsForRecipient( parms, m_containedParams );

            if( p instanceof Attachment ) {
                String ctx = m_context;
                // Switch context appropriately when attempting to view an
                // attachment, but don't override the context setting otherwise
                if( m_context == null || m_context.equals( ContextEnum.PAGE_VIEW.getRequestContext() ) ) {
                    ctx = ContextEnum.PAGE_ATTACH.getRequestContext();
                }
                url = engine.getURL( ctx, m_pageName, parms );
                //url = m_wikiContext.getURL( ctx, m_pageName, parms );
            } else {
                url = makeBasicURL( m_context, m_pageName, parms );
            }
        } else {
            final String page = engine.getFrontPage();
            url = makeBasicURL( m_context, page, null );
        }

        return url;
    }

    private String addParamsForRecipient( final String addTo, final Map< String, String > params ) {
        if( params == null || params.isEmpty()) {
            return addTo;
        }
        final StringBuilder buf = new StringBuilder();
        final Iterator< Map.Entry< String, String > > it = params.entrySet().iterator();
        while( it.hasNext() ) {
            final Map.Entry< String, String > e = it.next();
            final String n = e.getKey();
            final String v = e.getValue();
            buf.append( n );
            buf.append( "=" );
            buf.append( v );
            if( it.hasNext() ) {
                buf.append( "&amp;" );
            }
        }
        if( addTo == null ) {
            return buf.toString();
        }
        if( !addTo.endsWith( "&amp;" ) ) {
            return addTo + "&amp;" + buf;
        }
        return addTo + buf;
    }

    private String makeBasicURL( final String context, final String page, String parms ) {
        final Engine engine = m_wikiContext.getEngine();

        if( context.equals( ContextEnum.PAGE_DIFF.getRequestContext() ) ) {
            int r1;
            int r2;

            if( DiffLinkTag.VER_LATEST.equals( getVersion() ) ) {
                final Page latest = engine.getManager( PageManager.class ).getPage( page, WikiProvider.LATEST_VERSION );

                r1 = latest.getVersion();
            } else if( DiffLinkTag.VER_PREVIOUS.equals(getVersion()) ) {
                r1 = m_wikiContext.getPage().getVersion() - 1;
                r1 = Math.max( r1, 1 );
            } else if( DiffLinkTag.VER_CURRENT.equals(getVersion()) ) {
                r1 = m_wikiContext.getPage().getVersion();
            } else {
                r1 = Integer.parseInt( getVersion() );
            }

            if( DiffLinkTag.VER_LATEST.equals(m_compareToVersion) ) {
                final Page latest = engine.getManager( PageManager.class ).getPage( page, WikiProvider.LATEST_VERSION );

                r2 = latest.getVersion();
            } else if( DiffLinkTag.VER_PREVIOUS.equals(m_compareToVersion) ) {
                r2 = m_wikiContext.getPage().getVersion() - 1;
                r2 = Math.max( r2, 1 );
            } else if( DiffLinkTag.VER_CURRENT.equals(m_compareToVersion) ) {
                r2 = m_wikiContext.getPage().getVersion();
            } else {
                r2 = Integer.parseInt( m_compareToVersion );
            }

            parms = "r1="+r1+"&amp;r2="+r2;
        }

        return engine.getURL( m_context, m_pageName, parms );
    }

    @Override
    public int doWikiStartTag() throws Exception {
        return EVAL_BODY_BUFFERED;
    }

    @Override
    public int doEndTag() {
        try {
            final Engine engine = m_wikiContext.getEngine();
            final JspWriter out = pageContext.getOut();
            final String url = figureOutURL();

            final StringBuilder sb = new StringBuilder( 20 );

            sb.append( (m_cssClass != null)   ? "class=\""+m_cssClass+"\" " : "" );
            sb.append( (m_style != null)   ? "style=\""+m_style+"\" " : "" );
            sb.append( (m_target != null ) ? "target=\""+m_target+"\" " : "" );
            sb.append( (m_title != null )  ? "title=\""+m_title+"\" " : "" );
            sb.append( (m_rel != null )    ? "rel=\""+m_rel+"\" " : "" );
            sb.append( (m_accesskey != null) ? "accesskey=\""+m_accesskey+"\" " : "" );
            sb.append( (m_tabindex != null) ? "tabindex=\""+m_tabindex+"\" " : "" );

            if( engine.getManager( PageManager.class ).getPage( m_pageName ) instanceof Attachment ) {
                sb.append( engine.getManager( AttachmentManager.class ).forceDownload( m_pageName ) ? "download " : "" );
            }

            switch( m_format ) {
              case URL:
                out.print( url );
                break;
              default:
              case ANCHOR:
                out.print("<a "+ sb +" href=\""+url+"\">");
                break;
            }

            // Add any explicit body content. This is not the intended use of LinkTag, but happens to be the way it has worked previously.
            if( m_bodyContent != null ) {
                final String linktext = m_bodyContent.getString().trim();
                out.write( linktext );
            }

            //  Finish off by closing opened anchor
            if( m_format == ANCHOR ) out.print("</a>");
        } catch( final Exception e ) {
            // Yes, we want to catch all exceptions here, including RuntimeExceptions
            LOG.error( "Tag failed", e );
        }

        return EVAL_PAGE;
    }

    @Override
    public void setBodyContent( final BodyContent bc )
    {
        m_bodyContent = bc;
    }

    @Override
    public void doInitBody() {
    }

}<|MERGE_RESOLUTION|>--- conflicted
+++ resolved
@@ -49,13 +49,8 @@
  */
 public class LinkTag extends WikiLinkTag implements ParamHandler, BodyTag {
 
-<<<<<<< HEAD
 	static final long serialVersionUID = 0L;
-    private static final Logger log = LoggerFactory.getLogger( LinkTag.class );
-=======
-    private static final long serialVersionUID = 0L;
-    private static final Logger LOG = LogManager.getLogger( LinkTag.class );
->>>>>>> f46c00b6
+    private static final Logger LOG = LoggerFactory.getLogger( LinkTag.class );
 
     private String m_version;
     private String m_cssClass;
