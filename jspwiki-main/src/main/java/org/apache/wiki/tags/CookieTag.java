--- conflicted
+++ resolved
@@ -99,11 +99,7 @@
 {
     private static final long serialVersionUID = 0L;
 
-<<<<<<< HEAD
-    private static final Logger log = LoggerFactory.getLogger( CookieTag.class );
-=======
-    private static final Logger LOG = LogManager.getLogger( CookieTag.class );
->>>>>>> f46c00b6
+    private static final Logger LOG = LoggerFactory.getLogger( CookieTag.class );
 
     /** Name of the cookie value. Required. */
     private String m_name;
