--- conflicted
+++ resolved
@@ -53,11 +53,7 @@
 public class InsertPageTag extends WikiTagBase {
 
     private static final long serialVersionUID = 0L;
-<<<<<<< HEAD
-    private static final Logger log = LoggerFactory.getLogger( InsertPageTag.class );
-=======
-    private static final Logger LOG = LogManager.getLogger( InsertPageTag.class );
->>>>>>> f46c00b6
+    private static final Logger LOG = LoggerFactory.getLogger( InsertPageTag.class );
     
     public static final int HTML  = 0;
     public static final int PLAIN = 1;
