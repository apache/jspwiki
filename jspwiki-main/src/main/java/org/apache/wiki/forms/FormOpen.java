--- conflicted
+++ resolved
@@ -70,11 +70,7 @@
  */
 public class FormOpen extends FormElement {
 
-<<<<<<< HEAD
-    private static final Logger log = LoggerFactory.getLogger( FormOpen.class );
-=======
-    private static final Logger LOG = LogManager.getLogger( FormOpen.class );
->>>>>>> f46c00b6
+    private static final Logger LOG = LoggerFactory.getLogger( FormOpen.class );
 
     /** Parameter name for setting the method (GET or POST).  Value is <tt>{@value}</tt>. */
     public static final String PARAM_METHOD = "method";
