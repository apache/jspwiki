/* 
    Licensed to the Apache Software Foundation (ASF) under one
    or more contributor license agreements.  See the NOTICE file
    distributed with this work for additional information
    regarding copyright ownership.  The ASF licenses this file
    to you under the Apache License, Version 2.0 (the
    "License"); you may not use this file except in compliance
    with the License.  You may obtain a copy of the License at

       http://www.apache.org/licenses/LICENSE-2.0

    Unless required by applicable law or agreed to in writing,
    software distributed under the License is distributed on an
    "AS IS" BASIS, WITHOUT WARRANTIES OR CONDITIONS OF ANY
    KIND, either express or implied.  See the License for the
    specific language governing permissions and limitations
    under the License.  
 */
package org.apache.wiki.content;

import org.apache.wiki.utils.WikiPageUtils;
import org.slf4j.LoggerFactory;
import org.slf4j.Logger;
import org.apache.wiki.api.core.Attachment;
import org.apache.wiki.api.core.Context;
import org.apache.wiki.api.core.Engine;
import org.apache.wiki.api.core.Page;
import org.apache.wiki.api.exceptions.ProviderException;
import org.apache.wiki.api.exceptions.WikiException;
import org.apache.wiki.attachment.AttachmentManager;
import org.apache.wiki.event.WikiEventManager;
import org.apache.wiki.event.WikiPageRenameEvent;
import org.apache.wiki.pages.PageManager;
import org.apache.wiki.parser.MarkupParser;
import org.apache.wiki.references.ReferenceManager;
import org.apache.wiki.search.SearchManager;
import org.apache.wiki.util.TextUtil;

import java.util.Collection;
import java.util.List;
import java.util.Set;
import java.util.TreeSet;
import java.util.regex.Matcher;
import java.util.regex.Pattern;

/**
 * Provides page renaming functionality. Note that there used to be a similarly named class in 2.6, but due to unclear
 * copyright, the
 * class was completely rewritten from scratch for 2.8.
 *
 * @since 2.8
 */
public class DefaultPageRenamer implements PageRenamer {

<<<<<<< HEAD
	private static final Logger log = LoggerFactory.getLogger(DefaultPageRenamer.class);

	private boolean m_camelCase;

	/**
	 * Renames a page.
	 *
	 * @param context         The current context.
	 * @param renameFrom      The name from which to rename.
	 * @param renameTo        The new name.
	 * @param changeReferrers If true, also changes all the referrers.
	 * @return The final new name (in case it had to be modified)
	 * @throws WikiException If the page cannot be renamed.
	 */
	@Override
	public String renamePage(final Context context, final String renameFrom, final String renameTo, final boolean changeReferrers) throws WikiException {
		//  Sanity checks first
		if (renameFrom == null || renameFrom.isEmpty()) {
			throw new WikiException("From name may not be null or empty");
		}
		if (renameTo == null || renameTo.isEmpty()) {
			throw new WikiException("To name may not be null or empty");
		}

		//  Clean up the "to" -name so that it does not contain anything illegal
		final String renameToClean = MarkupParser.cleanLink(renameTo.trim());
		if (renameToClean.equals(renameFrom)) {
			throw new WikiException("You cannot rename the page to itself");
		}

		//  Preconditions: "from" page must exist, and "to" page must not yet exist.
		final Engine engine = context.getEngine();
		final Page fromPage = engine.getManager(PageManager.class).getPage(renameFrom);
		if (fromPage == null) {
			throw new WikiException("No such page " + renameFrom);
		}

		// Insert actual user for versioning
		fromPage.setAuthor(context.getCurrentUser().getName());
		Page toPage = engine.getManager(PageManager.class).getPage(renameToClean);
		if (toPage != null) {
			throw new WikiException("Page already exists " + renameToClean);
		}
		//check for duplicate page names with different cases
		WikiPageUtils.checkDuplicatePagesCaseSensitive(engine, renameTo);

		final Set<String> referrers = getReferencesToChange(fromPage, engine);

		//  Do the actual rename by changing from the frompage to the topage, including all of the attachments
		//  Remove references to attachments under old name
		final List<Attachment> attachmentsOldName = engine.getManager(AttachmentManager.class)
				.listAttachments(fromPage);
		for (final Attachment att : attachmentsOldName) {
			final Page fromAttPage = engine.getManager(PageManager.class).getPage(att.getName());
			engine.getManager(ReferenceManager.class).pageRemoved(fromAttPage);
		}

		engine.getManager(PageManager.class).getProvider().movePage(fromPage, renameToClean);
		if (engine.getManager(AttachmentManager.class).attachmentsEnabled()) {
			engine.getManager(AttachmentManager.class)
					.getCurrentProvider()
					.moveAttachmentsForPage(fromPage, renameToClean);
		}

		//  Add a comment to the page notifying what changed.  This adds a new revision to the repo with no actual change.
		toPage = engine.getManager(PageManager.class).getPage(renameToClean);
		if (toPage == null) {
			throw new ProviderException("Rename seems to have failed for some strange reason - please check logs!");
		}
		toPage.setAttribute(Page.CHANGENOTE, fromPage.getName() + " ==> " + toPage.getName());
		toPage.setAuthor(context.getCurrentUser().getName());
		engine.getManager(PageManager.class)
				.putPageText(toPage, engine.getManager(PageManager.class).getPureText(toPage));

		//  Update the references
		engine.getManager(ReferenceManager.class).pageRemoved(fromPage);
		engine.getManager(ReferenceManager.class).updateReferences(toPage);

		//  Update referrers
		if (changeReferrers) {
			updateReferrers(context, fromPage, toPage, referrers);
		}

		//  re-index the page including its attachments
		engine.getManager(SearchManager.class).reindexPage(toPage);

		final Collection<Attachment> attachmentsNewName = engine.getManager(AttachmentManager.class)
				.listAttachments(toPage);
		for (final Attachment att : attachmentsNewName) {
			final Page toAttPage = engine.getManager(PageManager.class).getPage(att.getName());
			// add reference to attachment under new page name
			engine.getManager(ReferenceManager.class).updateReferences(toAttPage);
			engine.getManager(SearchManager.class).reindexPage(att);
		}

		firePageRenameEvent(renameFrom, renameToClean);

		//  Done, return the new name.
		return renameToClean;
	}

	/**
	 * Fires a WikiPageRenameEvent to all registered listeners. Currently not used internally by JSPWiki itself, but you
	 * can use it for
	 * something else.
	 *
	 * @param oldName the former page name
	 * @param newName the new page name
	 */
	@Override
	public void firePageRenameEvent(final String oldName, final String newName) {
		if (WikiEventManager.isListening(this)) {
			WikiEventManager.fireEvent(this, new WikiPageRenameEvent(this, oldName, newName));
		}
	}

	/**
	 * This method finds all the pages which have anything to do with the fromPage and
	 * change any referrers it can figure out in that page.
	 *
	 * @param context  WikiContext in which we operate
	 * @param fromPage The old page
	 * @param toPage   The new page
	 */
	private void updateReferrers(final Context context, final Page fromPage, final Page toPage, final Set<String> referrers) {
		if (referrers.isEmpty()) { // No referrers
			return;
		}

		final Engine engine = context.getEngine();
		for (String pageName : referrers) {
			//  In case the page was just changed from under us, let's do this small kludge.
			if (pageName.equals(fromPage.getName())) {
				pageName = toPage.getName();
			}

			final Page p = engine.getManager(PageManager.class).getPage(pageName);

			final String sourceText = engine.getManager(PageManager.class).getPureText(p);
			String newText = replaceReferrerString(context, sourceText, fromPage.getName(), toPage.getName());

			m_camelCase = TextUtil.getBooleanProperty(engine.getWikiProperties(), MarkupParser.PROP_CAMELCASELINKS, m_camelCase);
			if (m_camelCase) {
				newText = replaceCCReferrerString(context, newText, fromPage.getName(), toPage.getName());
			}

			if (!sourceText.equals(newText)) {
				p.setAttribute(Page.CHANGENOTE, fromPage.getName() + " ==> " + toPage.getName());
				p.setAuthor(context.getCurrentUser().getName());

				try {
					engine.getManager(PageManager.class).putPageText(p, newText);
					engine.getManager(ReferenceManager.class).updateReferences(p);
				}
				catch (final ProviderException e) {
					//  We fail with an error, but we will try to continue to rename other referrers as well.
					log.error("Unable to perform rename.", e);
				}
			}
		}
	}

	private Set<String> getReferencesToChange(final Page fromPage, final Engine engine) {
		final Set<String> referrers = new TreeSet<>();
		final Collection<String> r = engine.getManager(ReferenceManager.class).findReferrers(fromPage.getName());
		if (r != null) {
			referrers.addAll(r);
		}

		try {
			final List<Attachment> attachments = engine.getManager(AttachmentManager.class).listAttachments(fromPage);
			for (final Attachment att : attachments) {
				final Collection<String> c = engine.getManager(ReferenceManager.class).findReferrers(att.getName());
				if (c != null) {
					referrers.addAll(c);
				}
			}
		}
		catch (final ProviderException e) {
			// We will continue despite this error
			log.error("Provider error while fetching attachments for rename", e);
		}
		return referrers;
	}

	/**
	 * Replaces camelcase links.
	 */
	private String replaceCCReferrerString(final Context context, final String sourceText, final String from, final String to) {
		final StringBuilder sb = new StringBuilder(sourceText.length() + 32);
		final Pattern linkPattern = Pattern.compile("\\p{Lu}+\\p{Ll}+\\p{Lu}+[\\p{L}\\p{Digit}]*");
		final Matcher matcher = linkPattern.matcher(sourceText);
		int start = 0;

		while (matcher.find(start)) {
			final String match = matcher.group();
			sb.append(sourceText, start, matcher.start());
			final int lastOpenBrace = sourceText.lastIndexOf('[', matcher.start());
			final int lastCloseBrace = sourceText.lastIndexOf(']', matcher.start());

			if (match.equals(from) && lastCloseBrace >= lastOpenBrace) {
				sb.append(to);
			}
			else {
				sb.append(match);
			}

			start = matcher.end();
		}

		sb.append(sourceText.substring(start));

		return sb.toString();
	}

	private String replaceReferrerString(final Context context, final String sourceText, final String from, final String to) {
		final StringBuilder sb = new StringBuilder(sourceText.length() + 32);

		// This monstrosity just looks for a JSPWiki link pattern.  But it is pretty cool for a regexp, isn't it?  If you can
		// understand this in a single reading, you have way too much time in your hands.
		final Pattern linkPattern = Pattern.compile("([\\[\\~]?)\\[([^\\|\\]]*)(\\|)?([^\\|\\]]*)(\\|)?([^\\|\\]]*)\\]");
		final Matcher matcher = linkPattern.matcher(sourceText);
		int start = 0;

		while (matcher.find(start)) {
			char charBefore = (char) -1;

			if (matcher.start() > 0) {
				charBefore = sourceText.charAt(matcher.start() - 1);
			}

			if (!matcher.group(1).isEmpty() || charBefore == '~' || charBefore == '[') {
				//  Found an escape character, so I am escaping.
				sb.append(sourceText, start, matcher.end());
				start = matcher.end();
				continue;
			}

			String text = matcher.group(2);
			String link = matcher.group(4);
			final String attr = matcher.group(6);

			if (link.isEmpty()) {
				text = replaceSingleLink(context, text, from, to);
			}
			else {
				link = replaceSingleLink(context, link, from, to);

				//  A very simple substitution, but should work for quite a few cases.
				text = TextUtil.replaceString(text, from, to);
			}

			//
			//  Construct the new string
			//
			sb.append(sourceText, start, matcher.start());
			sb.append("[").append(text);
			if (!link.isEmpty()) {
				sb.append("|").append(link);
			}
			if (!attr.isEmpty()) {
				sb.append("|").append(attr);
			}
			sb.append("]");

			start = matcher.end();
		}

		sb.append(sourceText.substring(start));

		return sb.toString();
	}

	/**
	 * This method does a correct replacement of a single link, taking into account anchors and attachments.
	 */
	private String replaceSingleLink(final Context context, final String original, final String from, final String newlink) {
		final int hash = original.indexOf('#');
		final int slash = original.indexOf('/');
		String realLink = original;

		if (hash != -1) {
			realLink = original.substring(0, hash);
		}
		if (slash != -1) {
			realLink = original.substring(0, slash);
		}

		realLink = MarkupParser.cleanLink(realLink);
		final String oldStyleRealLink = MarkupParser.wikifyLink(realLink);

		//WikiPage realPage  = context.getEngine().getPage( reallink );
		// WikiPage p2 = context.getEngine().getPage( from );

		// System.out.println("   "+reallink+" :: "+ from);
		// System.out.println("   "+p+" :: "+p2);

		//
		//  Yes, these point to the same page.
		//
		if (realLink.equals(from) || original.equals(from) || oldStyleRealLink.equals(from)) {
			//
			//  if the original contains blanks, then we should introduce a link, for example:  [My Page]  =>  [My Page|My Renamed Page]
			final int blank = realLink.indexOf(" ");

			if (blank != -1) {
				return original + "|" + newlink;
			}

			return newlink + ((hash > 0) ? original.substring(hash) : "") + ((slash > 0) ? original.substring(slash) : "");
		}
=======
    private static final Logger LOG = LogManager.getLogger( DefaultPageRenamer.class );
    
    private boolean m_camelCase;
    
    /**
     *  Renames a page.
     *  
     *  @param context The current context.
     *  @param renameFrom The name from which to rename.
     *  @param renameTo The new name.
     *  @param changeReferrers If true, also changes all the referrers.
     *  @return The final new name (in case it had to be modified)
     *  @throws WikiException If the page cannot be renamed.
     */
    @Override
    public String renamePage( final Context context, final String renameFrom, final String renameTo, final boolean changeReferrers ) throws WikiException {
        //  Sanity checks first
        if( renameFrom == null || renameFrom.isEmpty() ) {
            throw new WikiException( "From name may not be null or empty" );
        }
        if( renameTo == null || renameTo.isEmpty() ) {
            throw new WikiException( "To name may not be null or empty" );
        }
       
        //  Clean up the "to" -name so that it does not contain anything illegal
        final String renameToClean = MarkupParser.cleanLink( renameTo.trim() );
        if( renameToClean.equals( renameFrom ) ) {
            throw new WikiException( "You cannot rename the page to itself" );
        }
        
        //  Preconditions: "from" page must exist, and "to" page must not yet exist.
        final Engine engine = context.getEngine();
        final Page fromPage = engine.getManager( PageManager.class ).getPage( renameFrom );
        if( fromPage == null ) {
            throw new WikiException("No such page "+renameFrom);
        }
        Page toPage = engine.getManager( PageManager.class ).getPage( renameToClean );
        if( toPage != null ) {
            throw new WikiException( "Page already exists " + renameToClean );
        }
        
        final Set< String > referrers = getReferencesToChange( fromPage, engine );

        //  Do the actual rename by changing from the frompage to the topage, including all the attachments
        //  Remove references to attachments under old name
        final List< Attachment > attachmentsOldName = engine.getManager( AttachmentManager.class ).listAttachments( fromPage );
        for( final Attachment att: attachmentsOldName ) {
            final Page fromAttPage = engine.getManager( PageManager.class ).getPage( att.getName() );
            engine.getManager( ReferenceManager.class ).pageRemoved( fromAttPage );
        }

        engine.getManager( PageManager.class ).getProvider().movePage( renameFrom, renameToClean );
        if( engine.getManager( AttachmentManager.class ).attachmentsEnabled() ) {
            engine.getManager( AttachmentManager.class ).getCurrentProvider().moveAttachmentsForPage( renameFrom, renameToClean );
        }
        
        //  Add a comment to the page notifying what changed.  This adds a new revision to the repo with no actual change.
        toPage = engine.getManager( PageManager.class ).getPage( renameToClean );
        if( toPage == null ) {
            throw new ProviderException( "Rename seems to have failed for some strange reason - please check logs!" );
        }
        toPage.setAttribute( Page.CHANGENOTE, fromPage.getName() + " ==> " + toPage.getName() );
        toPage.setAuthor( context.getCurrentUser().getName() );
        engine.getManager( PageManager.class ).putPageText( toPage, engine.getManager( PageManager.class ).getPureText( toPage ) );

        //  Update the references
        engine.getManager( ReferenceManager.class ).pageRemoved( fromPage );
        engine.getManager( ReferenceManager.class ).updateReferences( toPage );

        //  Update referrers
        if( changeReferrers ) {
            updateReferrers( context, fromPage, toPage, referrers );
        }

        //  re-index the page including its attachments
        engine.getManager( SearchManager.class ).reindexPage( toPage );
        
        final Collection< Attachment > attachmentsNewName = engine.getManager( AttachmentManager.class ).listAttachments( toPage );
        for( final Attachment att:attachmentsNewName ) {
            final Page toAttPage = engine.getManager( PageManager.class ).getPage( att.getName() );
            // add reference to attachment under new page name
            engine.getManager( ReferenceManager.class ).updateReferences( toAttPage );
            engine.getManager( SearchManager.class ).reindexPage( att );
        }

        firePageRenameEvent( renameFrom, renameToClean );

        //  Done, return the new name.
        return renameToClean;
    }

    /**
     * Fires a WikiPageRenameEvent to all registered listeners. Currently not used internally by JSPWiki itself, but you can use it for
     * something else.
     *
     * @param oldName the former page name
     * @param newName the new page name
     */
    @Override
    public void firePageRenameEvent( final String oldName, final String newName ) {
        if( WikiEventManager.isListening(this) ) {
            WikiEventManager.fireEvent(this, new WikiPageRenameEvent(this, oldName, newName ) );
        }
    }

    /**
     *  This method finds all the pages which have anything to do with the fromPage and
     *  change any referrers it can figure out in that page.
     *  
     *  @param context WikiContext in which we operate
     *  @param fromPage The old page
     *  @param toPage The new page
     */
    private void updateReferrers( final Context context, final Page fromPage, final Page toPage, final Set< String > referrers ) {
        if( referrers.isEmpty() ) { // No referrers
            return;
        }

        final Engine engine = context.getEngine();
        for( String pageName : referrers ) {
            //  In case the page was just changed from under us, let's do this small kludge.
            if( pageName.equals( fromPage.getName() ) ) {
                pageName = toPage.getName();
            }
            
            final Page p = engine.getManager( PageManager.class ).getPage( pageName );

            final String sourceText = engine.getManager( PageManager.class ).getPureText( p );
            String newText = replaceReferrerString(sourceText, fromPage.getName(), toPage.getName() );

            m_camelCase = TextUtil.getBooleanProperty( engine.getWikiProperties(), MarkupParser.PROP_CAMELCASELINKS, m_camelCase );
            if( m_camelCase ) {
                newText = replaceCCReferrerString(newText, fromPage.getName(), toPage.getName() );
            }
            
            if( !sourceText.equals( newText ) ) {
                p.setAttribute( Page.CHANGENOTE, fromPage.getName()+" ==> "+toPage.getName() );
                p.setAuthor( context.getCurrentUser().getName() );
         
                try {
                    engine.getManager( PageManager.class ).putPageText( p, newText );
                    engine.getManager( ReferenceManager.class ).updateReferences( p );
                } catch( final ProviderException e ) {
                    //  We fail with an error, but we will try to continue to rename other referrers as well.
                    LOG.error("Unable to perform rename.",e);
                }
            }
        }
    }

    private Set<String> getReferencesToChange( final Page fromPage, final Engine engine ) {
        final Set< String > referrers = new TreeSet<>();
        final Collection< String > r = engine.getManager( ReferenceManager.class ).findReferrers( fromPage.getName() );
        if( r != null ) {
            referrers.addAll( r );
        }
        
        try {
            final List< Attachment > attachments = engine.getManager( AttachmentManager.class ).listAttachments( fromPage );
            for( final Attachment att : attachments  ) {
                final Collection< String > c = engine.getManager( ReferenceManager.class ).findReferrers( att.getName() );
                if( c != null ) {
                    referrers.addAll( c );
                }
            }
        } catch( final ProviderException e ) {
            // We will continue despite this error
            LOG.error( "Provider error while fetching attachments for rename", e );
        }
        return referrers;
    }

    /**
     *  Replaces camelcase links.
     */
    private String replaceCCReferrerString( final String sourceText, final String from, final String to ) {
        final StringBuilder sb = new StringBuilder( sourceText.length()+32 );
        final Pattern linkPattern = Pattern.compile( "\\p{Lu}+\\p{Ll}+\\p{Lu}+[\\p{L}\\p{Digit}]*" );
        final Matcher matcher = linkPattern.matcher( sourceText );
        int start = 0;
        
        while( matcher.find( start ) ) {
            final String match = matcher.group();
            sb.append( sourceText, start, matcher.start() );
            final int lastOpenBrace = sourceText.lastIndexOf( '[', matcher.start() );
            final int lastCloseBrace = sourceText.lastIndexOf( ']', matcher.start() );
            
            if( match.equals( from ) && lastCloseBrace >= lastOpenBrace ) {
                sb.append( to );
            } else {
                sb.append( match );
            }
            
            start = matcher.end();
        }
        
        sb.append( sourceText.substring( start ) );
        
        return sb.toString();
    }

    private String replaceReferrerString(final String sourceText, final String from, final String to ) {
        final StringBuilder sb = new StringBuilder( sourceText.length()+32 );
        
        // This monstrosity just looks for a JSPWiki link pattern.  But it is pretty cool for a regexp, isn't it?  If you can
        // understand this in a single reading, you have way too much time in your hands.
        final Pattern linkPattern = Pattern.compile( "([\\[~]?)\\[([^|\\]]*)(\\|)?([^|\\]]*)(\\|)?([^|\\]]*)]" );
        final Matcher matcher = linkPattern.matcher( sourceText );
        int start = 0;
        
        while( matcher.find( start ) ) {
            char charBefore = (char)-1;
            
            if( matcher.start() > 0 ) {
                charBefore = sourceText.charAt( matcher.start() - 1 );
            }
            
            if( !matcher.group(1).isEmpty() || charBefore == '~' || charBefore == '[' ) {
                //  Found an escape character, so I am escaping.
                sb.append( sourceText, start, matcher.end() );
                start = matcher.end();
                continue;
            }

            String text = matcher.group(2);
            String link = matcher.group(4);
            final String attr = matcher.group(6);
             
            if( link.isEmpty() ) {
                text = replaceSingleLink(text, from, to );
            } else {
                link = replaceSingleLink(link, from, to );
                
                //  A very simple substitution, but should work for quite a few cases.
                text = TextUtil.replaceString( text, from, to );
            }
        
            //
            //  Construct the new string
            //
            sb.append( sourceText, start, matcher.start() );
            sb.append( "[" ).append( text );
            if( !link.isEmpty() ) {
                sb.append( "|" ).append( link );
            }
            if( !attr.isEmpty() ) {
                sb.append( "|" ).append( attr );
            }
            sb.append( "]" );
            
            start = matcher.end();
        }
        
        sb.append( sourceText.substring( start ) );
        
        return sb.toString();
    }

    /**
     *  This method does a correct replacement of a single link, taking into account anchors and attachments.
     */
    private String replaceSingleLink(final String original, final String from, final String newlink ) {
        final int hash = original.indexOf( '#' );
        final int slash = original.indexOf( '/' );
        String realLink = original;

        if( hash != -1 ) {
            realLink = original.substring( 0, hash );
        }
        if( slash != -1 ) {
            realLink = original.substring( 0,slash );
        }

        realLink = MarkupParser.cleanLink( realLink );
        final String oldStyleRealLink = MarkupParser.wikifyLink( realLink );
        
        //WikiPage realPage  = context.getEngine().getPage( reallink );
        // WikiPage p2 = context.getEngine().getPage( from );
        
        // System.out.println("   "+reallink+" :: "+ from);
        // System.out.println("   "+p+" :: "+p2);
        
        //
        //  Yes, these point to the same page.
        //
        if( realLink.equals( from ) || original.equals( from ) || oldStyleRealLink.equals( from ) ) {
            //
            //  if the original contains blanks, then we should introduce a link, for example:  [My Page]  =>  [My Page|My Renamed Page]
            final int blank = realLink.indexOf( " ");
            
            if( blank != -1 ) {
                return original + "|" + newlink;
            }
            
            return newlink + ( ( hash > 0 ) ? original.substring( hash ) : "" ) + ( ( slash > 0 ) ? original.substring( slash ) : "" ) ;
        }
        
        return original;
    }
>>>>>>> f46c00b6

		return original;
	}
}<|MERGE_RESOLUTION|>--- conflicted
+++ resolved
@@ -52,8 +52,7 @@
  */
 public class DefaultPageRenamer implements PageRenamer {
 
-<<<<<<< HEAD
-	private static final Logger log = LoggerFactory.getLogger(DefaultPageRenamer.class);
+	private static final Logger error = LoggerFactory.getLogger(DefaultPageRenamer.class);
 
 	private boolean m_camelCase;
 
@@ -101,7 +100,7 @@
 
 		final Set<String> referrers = getReferencesToChange(fromPage, engine);
 
-		//  Do the actual rename by changing from the frompage to the topage, including all of the attachments
+        //  Do the actual rename by changing from the frompage to the topage, including all the attachments
 		//  Remove references to attachments under old name
 		final List<Attachment> attachmentsOldName = engine.getManager(AttachmentManager.class)
 				.listAttachments(fromPage);
@@ -192,11 +191,11 @@
 			final Page p = engine.getManager(PageManager.class).getPage(pageName);
 
 			final String sourceText = engine.getManager(PageManager.class).getPureText(p);
-			String newText = replaceReferrerString(context, sourceText, fromPage.getName(), toPage.getName());
+            String newText = replaceReferrerString(sourceText, fromPage.getName(), toPage.getName() );
 
 			m_camelCase = TextUtil.getBooleanProperty(engine.getWikiProperties(), MarkupParser.PROP_CAMELCASELINKS, m_camelCase);
 			if (m_camelCase) {
-				newText = replaceCCReferrerString(context, newText, fromPage.getName(), toPage.getName());
+                newText = replaceCCReferrerString(newText, fromPage.getName(), toPage.getName() );
 			}
 
 			if (!sourceText.equals(newText)) {
@@ -209,7 +208,7 @@
 				}
 				catch (final ProviderException e) {
 					//  We fail with an error, but we will try to continue to rename other referrers as well.
-					log.error("Unable to perform rename.", e);
+                    LOG.error("Unable to perform rename.",e);
 				}
 			}
 		}
@@ -233,7 +232,7 @@
 		}
 		catch (final ProviderException e) {
 			// We will continue despite this error
-			log.error("Provider error while fetching attachments for rename", e);
+            LOG.error( "Provider error while fetching attachments for rename", e );
 		}
 		return referrers;
 	}
@@ -241,7 +240,7 @@
 	/**
 	 * Replaces camelcase links.
 	 */
-	private String replaceCCReferrerString(final Context context, final String sourceText, final String from, final String to) {
+    private String replaceCCReferrerString( final String sourceText, final String from, final String to ) {
 		final StringBuilder sb = new StringBuilder(sourceText.length() + 32);
 		final Pattern linkPattern = Pattern.compile("\\p{Lu}+\\p{Ll}+\\p{Lu}+[\\p{L}\\p{Digit}]*");
 		final Matcher matcher = linkPattern.matcher(sourceText);
@@ -268,12 +267,12 @@
 		return sb.toString();
 	}
 
-	private String replaceReferrerString(final Context context, final String sourceText, final String from, final String to) {
+    private String replaceReferrerString(final String sourceText, final String from, final String to ) {
 		final StringBuilder sb = new StringBuilder(sourceText.length() + 32);
 
 		// This monstrosity just looks for a JSPWiki link pattern.  But it is pretty cool for a regexp, isn't it?  If you can
 		// understand this in a single reading, you have way too much time in your hands.
-		final Pattern linkPattern = Pattern.compile("([\\[\\~]?)\\[([^\\|\\]]*)(\\|)?([^\\|\\]]*)(\\|)?([^\\|\\]]*)\\]");
+        final Pattern linkPattern = Pattern.compile( "([\\[~]?)\\[([^|\\]]*)(\\|)?([^|\\]]*)(\\|)?([^|\\]]*)]" );
 		final Matcher matcher = linkPattern.matcher(sourceText);
 		int start = 0;
 
@@ -296,10 +295,9 @@
 			final String attr = matcher.group(6);
 
 			if (link.isEmpty()) {
-				text = replaceSingleLink(context, text, from, to);
-			}
-			else {
-				link = replaceSingleLink(context, link, from, to);
+                text = replaceSingleLink(text, from, to );
+            } else {
+                link = replaceSingleLink(link, from, to );
 
 				//  A very simple substitution, but should work for quite a few cases.
 				text = TextUtil.replaceString(text, from, to);
@@ -329,7 +327,7 @@
 	/**
 	 * This method does a correct replacement of a single link, taking into account anchors and attachments.
 	 */
-	private String replaceSingleLink(final Context context, final String original, final String from, final String newlink) {
+    private String replaceSingleLink(final String original, final String from, final String newlink ) {
 		final int hash = original.indexOf('#');
 		final int slash = original.indexOf('/');
 		String realLink = original;
@@ -364,307 +362,6 @@
 
 			return newlink + ((hash > 0) ? original.substring(hash) : "") + ((slash > 0) ? original.substring(slash) : "");
 		}
-=======
-    private static final Logger LOG = LogManager.getLogger( DefaultPageRenamer.class );
-    
-    private boolean m_camelCase;
-    
-    /**
-     *  Renames a page.
-     *  
-     *  @param context The current context.
-     *  @param renameFrom The name from which to rename.
-     *  @param renameTo The new name.
-     *  @param changeReferrers If true, also changes all the referrers.
-     *  @return The final new name (in case it had to be modified)
-     *  @throws WikiException If the page cannot be renamed.
-     */
-    @Override
-    public String renamePage( final Context context, final String renameFrom, final String renameTo, final boolean changeReferrers ) throws WikiException {
-        //  Sanity checks first
-        if( renameFrom == null || renameFrom.isEmpty() ) {
-            throw new WikiException( "From name may not be null or empty" );
-        }
-        if( renameTo == null || renameTo.isEmpty() ) {
-            throw new WikiException( "To name may not be null or empty" );
-        }
-       
-        //  Clean up the "to" -name so that it does not contain anything illegal
-        final String renameToClean = MarkupParser.cleanLink( renameTo.trim() );
-        if( renameToClean.equals( renameFrom ) ) {
-            throw new WikiException( "You cannot rename the page to itself" );
-        }
-        
-        //  Preconditions: "from" page must exist, and "to" page must not yet exist.
-        final Engine engine = context.getEngine();
-        final Page fromPage = engine.getManager( PageManager.class ).getPage( renameFrom );
-        if( fromPage == null ) {
-            throw new WikiException("No such page "+renameFrom);
-        }
-        Page toPage = engine.getManager( PageManager.class ).getPage( renameToClean );
-        if( toPage != null ) {
-            throw new WikiException( "Page already exists " + renameToClean );
-        }
-        
-        final Set< String > referrers = getReferencesToChange( fromPage, engine );
-
-        //  Do the actual rename by changing from the frompage to the topage, including all the attachments
-        //  Remove references to attachments under old name
-        final List< Attachment > attachmentsOldName = engine.getManager( AttachmentManager.class ).listAttachments( fromPage );
-        for( final Attachment att: attachmentsOldName ) {
-            final Page fromAttPage = engine.getManager( PageManager.class ).getPage( att.getName() );
-            engine.getManager( ReferenceManager.class ).pageRemoved( fromAttPage );
-        }
-
-        engine.getManager( PageManager.class ).getProvider().movePage( renameFrom, renameToClean );
-        if( engine.getManager( AttachmentManager.class ).attachmentsEnabled() ) {
-            engine.getManager( AttachmentManager.class ).getCurrentProvider().moveAttachmentsForPage( renameFrom, renameToClean );
-        }
-        
-        //  Add a comment to the page notifying what changed.  This adds a new revision to the repo with no actual change.
-        toPage = engine.getManager( PageManager.class ).getPage( renameToClean );
-        if( toPage == null ) {
-            throw new ProviderException( "Rename seems to have failed for some strange reason - please check logs!" );
-        }
-        toPage.setAttribute( Page.CHANGENOTE, fromPage.getName() + " ==> " + toPage.getName() );
-        toPage.setAuthor( context.getCurrentUser().getName() );
-        engine.getManager( PageManager.class ).putPageText( toPage, engine.getManager( PageManager.class ).getPureText( toPage ) );
-
-        //  Update the references
-        engine.getManager( ReferenceManager.class ).pageRemoved( fromPage );
-        engine.getManager( ReferenceManager.class ).updateReferences( toPage );
-
-        //  Update referrers
-        if( changeReferrers ) {
-            updateReferrers( context, fromPage, toPage, referrers );
-        }
-
-        //  re-index the page including its attachments
-        engine.getManager( SearchManager.class ).reindexPage( toPage );
-        
-        final Collection< Attachment > attachmentsNewName = engine.getManager( AttachmentManager.class ).listAttachments( toPage );
-        for( final Attachment att:attachmentsNewName ) {
-            final Page toAttPage = engine.getManager( PageManager.class ).getPage( att.getName() );
-            // add reference to attachment under new page name
-            engine.getManager( ReferenceManager.class ).updateReferences( toAttPage );
-            engine.getManager( SearchManager.class ).reindexPage( att );
-        }
-
-        firePageRenameEvent( renameFrom, renameToClean );
-
-        //  Done, return the new name.
-        return renameToClean;
-    }
-
-    /**
-     * Fires a WikiPageRenameEvent to all registered listeners. Currently not used internally by JSPWiki itself, but you can use it for
-     * something else.
-     *
-     * @param oldName the former page name
-     * @param newName the new page name
-     */
-    @Override
-    public void firePageRenameEvent( final String oldName, final String newName ) {
-        if( WikiEventManager.isListening(this) ) {
-            WikiEventManager.fireEvent(this, new WikiPageRenameEvent(this, oldName, newName ) );
-        }
-    }
-
-    /**
-     *  This method finds all the pages which have anything to do with the fromPage and
-     *  change any referrers it can figure out in that page.
-     *  
-     *  @param context WikiContext in which we operate
-     *  @param fromPage The old page
-     *  @param toPage The new page
-     */
-    private void updateReferrers( final Context context, final Page fromPage, final Page toPage, final Set< String > referrers ) {
-        if( referrers.isEmpty() ) { // No referrers
-            return;
-        }
-
-        final Engine engine = context.getEngine();
-        for( String pageName : referrers ) {
-            //  In case the page was just changed from under us, let's do this small kludge.
-            if( pageName.equals( fromPage.getName() ) ) {
-                pageName = toPage.getName();
-            }
-            
-            final Page p = engine.getManager( PageManager.class ).getPage( pageName );
-
-            final String sourceText = engine.getManager( PageManager.class ).getPureText( p );
-            String newText = replaceReferrerString(sourceText, fromPage.getName(), toPage.getName() );
-
-            m_camelCase = TextUtil.getBooleanProperty( engine.getWikiProperties(), MarkupParser.PROP_CAMELCASELINKS, m_camelCase );
-            if( m_camelCase ) {
-                newText = replaceCCReferrerString(newText, fromPage.getName(), toPage.getName() );
-            }
-            
-            if( !sourceText.equals( newText ) ) {
-                p.setAttribute( Page.CHANGENOTE, fromPage.getName()+" ==> "+toPage.getName() );
-                p.setAuthor( context.getCurrentUser().getName() );
-         
-                try {
-                    engine.getManager( PageManager.class ).putPageText( p, newText );
-                    engine.getManager( ReferenceManager.class ).updateReferences( p );
-                } catch( final ProviderException e ) {
-                    //  We fail with an error, but we will try to continue to rename other referrers as well.
-                    LOG.error("Unable to perform rename.",e);
-                }
-            }
-        }
-    }
-
-    private Set<String> getReferencesToChange( final Page fromPage, final Engine engine ) {
-        final Set< String > referrers = new TreeSet<>();
-        final Collection< String > r = engine.getManager( ReferenceManager.class ).findReferrers( fromPage.getName() );
-        if( r != null ) {
-            referrers.addAll( r );
-        }
-        
-        try {
-            final List< Attachment > attachments = engine.getManager( AttachmentManager.class ).listAttachments( fromPage );
-            for( final Attachment att : attachments  ) {
-                final Collection< String > c = engine.getManager( ReferenceManager.class ).findReferrers( att.getName() );
-                if( c != null ) {
-                    referrers.addAll( c );
-                }
-            }
-        } catch( final ProviderException e ) {
-            // We will continue despite this error
-            LOG.error( "Provider error while fetching attachments for rename", e );
-        }
-        return referrers;
-    }
-
-    /**
-     *  Replaces camelcase links.
-     */
-    private String replaceCCReferrerString( final String sourceText, final String from, final String to ) {
-        final StringBuilder sb = new StringBuilder( sourceText.length()+32 );
-        final Pattern linkPattern = Pattern.compile( "\\p{Lu}+\\p{Ll}+\\p{Lu}+[\\p{L}\\p{Digit}]*" );
-        final Matcher matcher = linkPattern.matcher( sourceText );
-        int start = 0;
-        
-        while( matcher.find( start ) ) {
-            final String match = matcher.group();
-            sb.append( sourceText, start, matcher.start() );
-            final int lastOpenBrace = sourceText.lastIndexOf( '[', matcher.start() );
-            final int lastCloseBrace = sourceText.lastIndexOf( ']', matcher.start() );
-            
-            if( match.equals( from ) && lastCloseBrace >= lastOpenBrace ) {
-                sb.append( to );
-            } else {
-                sb.append( match );
-            }
-            
-            start = matcher.end();
-        }
-        
-        sb.append( sourceText.substring( start ) );
-        
-        return sb.toString();
-    }
-
-    private String replaceReferrerString(final String sourceText, final String from, final String to ) {
-        final StringBuilder sb = new StringBuilder( sourceText.length()+32 );
-        
-        // This monstrosity just looks for a JSPWiki link pattern.  But it is pretty cool for a regexp, isn't it?  If you can
-        // understand this in a single reading, you have way too much time in your hands.
-        final Pattern linkPattern = Pattern.compile( "([\\[~]?)\\[([^|\\]]*)(\\|)?([^|\\]]*)(\\|)?([^|\\]]*)]" );
-        final Matcher matcher = linkPattern.matcher( sourceText );
-        int start = 0;
-        
-        while( matcher.find( start ) ) {
-            char charBefore = (char)-1;
-            
-            if( matcher.start() > 0 ) {
-                charBefore = sourceText.charAt( matcher.start() - 1 );
-            }
-            
-            if( !matcher.group(1).isEmpty() || charBefore == '~' || charBefore == '[' ) {
-                //  Found an escape character, so I am escaping.
-                sb.append( sourceText, start, matcher.end() );
-                start = matcher.end();
-                continue;
-            }
-
-            String text = matcher.group(2);
-            String link = matcher.group(4);
-            final String attr = matcher.group(6);
-             
-            if( link.isEmpty() ) {
-                text = replaceSingleLink(text, from, to );
-            } else {
-                link = replaceSingleLink(link, from, to );
-                
-                //  A very simple substitution, but should work for quite a few cases.
-                text = TextUtil.replaceString( text, from, to );
-            }
-        
-            //
-            //  Construct the new string
-            //
-            sb.append( sourceText, start, matcher.start() );
-            sb.append( "[" ).append( text );
-            if( !link.isEmpty() ) {
-                sb.append( "|" ).append( link );
-            }
-            if( !attr.isEmpty() ) {
-                sb.append( "|" ).append( attr );
-            }
-            sb.append( "]" );
-            
-            start = matcher.end();
-        }
-        
-        sb.append( sourceText.substring( start ) );
-        
-        return sb.toString();
-    }
-
-    /**
-     *  This method does a correct replacement of a single link, taking into account anchors and attachments.
-     */
-    private String replaceSingleLink(final String original, final String from, final String newlink ) {
-        final int hash = original.indexOf( '#' );
-        final int slash = original.indexOf( '/' );
-        String realLink = original;
-
-        if( hash != -1 ) {
-            realLink = original.substring( 0, hash );
-        }
-        if( slash != -1 ) {
-            realLink = original.substring( 0,slash );
-        }
-
-        realLink = MarkupParser.cleanLink( realLink );
-        final String oldStyleRealLink = MarkupParser.wikifyLink( realLink );
-        
-        //WikiPage realPage  = context.getEngine().getPage( reallink );
-        // WikiPage p2 = context.getEngine().getPage( from );
-        
-        // System.out.println("   "+reallink+" :: "+ from);
-        // System.out.println("   "+p+" :: "+p2);
-        
-        //
-        //  Yes, these point to the same page.
-        //
-        if( realLink.equals( from ) || original.equals( from ) || oldStyleRealLink.equals( from ) ) {
-            //
-            //  if the original contains blanks, then we should introduce a link, for example:  [My Page]  =>  [My Page|My Renamed Page]
-            final int blank = realLink.indexOf( " ");
-            
-            if( blank != -1 ) {
-                return original + "|" + newlink;
-            }
-            
-            return newlink + ( ( hash > 0 ) ? original.substring( hash ) : "" ) + ( ( slash > 0 ) ? original.substring( slash ) : "" ) ;
-        }
-        
-        return original;
-    }
->>>>>>> f46c00b6
 
 		return original;
 	}
