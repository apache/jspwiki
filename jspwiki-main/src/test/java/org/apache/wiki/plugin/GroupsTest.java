/*
    Licensed to the Apache Software Foundation (ASF) under one
    or more contributor license agreements.  See the NOTICE file
    distributed with this work for additional information
    regarding copyright ownership.  The ASF licenses this file
    to you under the Apache License, Version 2.0 (the
    "License"); you may not use this file except in compliance
    with the License.  You may obtain a copy of the License at

       http://www.apache.org/licenses/LICENSE-2.0

    Unless required by applicable law or agreed to in writing,
    software distributed under the License is distributed on an
    "AS IS" BASIS, WITHOUT WARRANTIES OR CONDITIONS OF ANY
    KIND, either express or implied.  See the License for the
    specific language governing permissions and limitations
    under the License.
 */

package org.apache.wiki.plugin;

import java.io.File;
import java.io.IOException;
import java.util.Properties;
import java.util.UUID;
import org.apache.commons.io.FileUtils;
import org.apache.wiki.TestEngine;
import org.apache.wiki.WikiEngine;
import org.apache.wiki.api.exceptions.WikiException;
import org.apache.wiki.auth.authorize.GroupManager;
import org.apache.wiki.auth.authorize.XMLGroupDatabase;
import org.apache.wiki.pages.PageManager;
import org.apache.wiki.render.RenderingManager;
import org.junit.jupiter.api.AfterEach;
import org.junit.jupiter.api.Assertions;
import org.junit.jupiter.api.BeforeAll;
import org.junit.jupiter.api.BeforeEach;
import org.junit.jupiter.api.Test;


public class GroupsTest {
    private TestEngine testEngine;
    private File target ;
    @BeforeEach
    public void init() throws IOException {
        final Properties props = TestEngine.getTestProperties();
<<<<<<< HEAD
        target = new File("target/GroupsTest" + UUID.randomUUID().toString() + ".xml");
=======
        File target = new File("target/GroupsTest" + UUID.randomUUID().toString() + ".xml");
>>>>>>> 0e769e9c
        FileUtils.copyFile(new File("src/test/resources/groupdatabase.xml"), target);
        props.put(XMLGroupDatabase.PROP_DATABASE, target.getAbsolutePath());
        testEngine = TestEngine.build(props);
    }
    

    

    @AfterEach
    public void tearDown() throws Exception {
        testEngine.getManager( PageManager.class ).deletePage( "Test" );
    }

    @Test
    public void testTag() throws Exception {
        final String src="[{Groups}]";

        testEngine.saveText( "Test", src );

        final String res = testEngine.getManager( RenderingManager.class ).getHTML( "Test" );

        Assertions.assertEquals( "<a href=\"/test/Group.jsp?group=Admin\">Admin</a>, "
                + "<a href=\"/test/Group.jsp?group=Art\">Art</a>, "
                + "<a href=\"/test/Group.jsp?group=Literature\">Literature</a>, "
                + "<a href=\"/test/Group.jsp?group=TV\">TV</a>\n"
                , res );
    }
    
    @Test
    public void jspwiki130part2() throws Exception {

        GroupManager usermanger = testEngine.getManager(GroupManager.class);

        Assertions.assertThrows(WikiException.class, () -> {
            usermanger.parseGroup("janne", "Al\nBob\nCookie", true);
        });
        Assertions.assertThrows(WikiException.class, () -> {
            usermanger.parseGroup("JanneJalkanen", "Al\nBob\nCookie", true);
        });

        Assertions.assertThrows(WikiException.class, () -> {
            usermanger.parseGroup("janne@ecyrd.com", "Al\nBob\nCookie", true);
        });

    }

}<|MERGE_RESOLUTION|>--- conflicted
+++ resolved
@@ -25,7 +25,6 @@
 import java.util.UUID;
 import org.apache.commons.io.FileUtils;
 import org.apache.wiki.TestEngine;
-import org.apache.wiki.WikiEngine;
 import org.apache.wiki.api.exceptions.WikiException;
 import org.apache.wiki.auth.authorize.GroupManager;
 import org.apache.wiki.auth.authorize.XMLGroupDatabase;
@@ -33,7 +32,6 @@
 import org.apache.wiki.render.RenderingManager;
 import org.junit.jupiter.api.AfterEach;
 import org.junit.jupiter.api.Assertions;
-import org.junit.jupiter.api.BeforeAll;
 import org.junit.jupiter.api.BeforeEach;
 import org.junit.jupiter.api.Test;
 
@@ -44,11 +42,7 @@
     @BeforeEach
     public void init() throws IOException {
         final Properties props = TestEngine.getTestProperties();
-<<<<<<< HEAD
         target = new File("target/GroupsTest" + UUID.randomUUID().toString() + ".xml");
-=======
-        File target = new File("target/GroupsTest" + UUID.randomUUID().toString() + ".xml");
->>>>>>> 0e769e9c
         FileUtils.copyFile(new File("src/test/resources/groupdatabase.xml"), target);
         props.put(XMLGroupDatabase.PROP_DATABASE, target.getAbsolutePath());
         testEngine = TestEngine.build(props);
