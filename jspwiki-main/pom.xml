<?xml version="1.0" encoding="UTF-8"?>
<!--
  Licensed to the Apache Software Foundation (ASF) under one
  or more contributor license agreements.  See the NOTICE file
  distributed with this work for additional information
  regarding copyright ownership.  The ASF licenses this file
  to you under the Apache License, Version 2.0 (the
  "License"); you may not use this file except in compliance
  with the License.  You may obtain a copy of the License at

     http://www.apache.org/licenses/LICENSE-2.0

  Unless required by applicable law or agreed to in writing,
  software distributed under the License is distributed on an
  "AS IS" BASIS, WITHOUT WARRANTIES OR CONDITIONS OF ANY
  KIND, either express or implied.  See the License for the
  specific language governing permissions and limitations
  under the License.
-->
<project xmlns="http://maven.apache.org/POM/4.0.0" xmlns:xsi="http://www.w3.org/2001/XMLSchema-instance"
         xsi:schemaLocation="http://maven.apache.org/POM/4.0.0 http://maven.apache.org/maven-v4_0_0.xsd">

    <parent>
        <groupId>org.apache.jspwiki</groupId>
        <artifactId>jspwiki-builder</artifactId>
        <version>3.0.0-SNAPSHOT</version>
    </parent>

    <modelVersion>4.0.0</modelVersion>
    <artifactId>jspwiki-main</artifactId>
    <name>Apache JSPWiki Main Jar</name>

    <dependencies>
        
        <dependency>
<<<<<<< HEAD
            <groupId>commons-codec</groupId>
            <artifactId>commons-codec</artifactId>
        </dependency>
      
=======
            <groupId>tools.jackson.core</groupId>
            <artifactId>jackson-databind</artifactId>
        </dependency>

>>>>>>> 22ffdfc5
        <dependency>
            <groupId>${project.groupId}</groupId>
            <artifactId>jspwiki-util</artifactId>
            <version>${project.version}</version>
        </dependency>

        <dependency>
            <groupId>${project.groupId}</groupId>
            <artifactId>jspwiki-event</artifactId>
            <version>${project.version}</version>
        </dependency>

        <dependency>
            <groupId>${project.groupId}</groupId>
            <artifactId>jspwiki-api</artifactId>
            <version>${project.version}</version>
        </dependency>

        <dependency>
            <groupId>${project.groupId}</groupId>
            <artifactId>jspwiki-cache</artifactId>
            <version>${project.version}</version>
        </dependency>

        <dependency>
            <groupId>${project.groupId}</groupId>
            <artifactId>jspwiki-http</artifactId>
            <version>${project.version}</version>
        </dependency>

        <dependency>
            <groupId>${project.groupId}</groupId>
            <artifactId>jspwiki-wysiwyg</artifactId>
            <version>${project.version}</version>
        </dependency>

        <dependency>
            <groupId>com.google.code.gson</groupId>
            <artifactId>gson</artifactId>
        </dependency>

        <dependency>
            <groupId>org.apache.commons</groupId>
            <artifactId>commons-fileupload2-javax</artifactId>
        </dependency>

        <dependency>
            <groupId>org.apache.commons</groupId>
            <artifactId>commons-fileupload2-jakarta-servlet6</artifactId>
        </dependency>
        
        <dependency>
          <groupId>net.thauvin.erik</groupId>
          <artifactId>akismet-kotlin</artifactId>
        </dependency>
        
        <dependency>
            <groupId>com.rometools</groupId>
            <artifactId>rome</artifactId>
        </dependency>

        <dependency>
            <groupId>jaxen</groupId>
            <artifactId>jaxen</artifactId>
        </dependency>

        <dependency>
            <groupId>org.apache.commons</groupId>
            <artifactId>commons-lang3</artifactId>
        </dependency>

        <dependency>
            <groupId>org.apache.commons</groupId>
            <artifactId>commons-collections4</artifactId>
        </dependency>
        
        <dependency>
            <groupId>commons-validator</groupId>
            <artifactId>commons-validator</artifactId>
        </dependency>

        <dependency>
            <groupId>org.apache.commons</groupId>
            <artifactId>commons-text</artifactId>
        </dependency>

        <dependency>
            <groupId>org.apache.logging.log4j</groupId>
            <artifactId>log4j-api</artifactId>
        </dependency>

        <dependency>
            <groupId>org.apache.logging.log4j</groupId>
            <artifactId>log4j-core</artifactId>
        </dependency>

        <dependency>
            <groupId>org.apache.lucene</groupId>
            <artifactId>lucene-analysis-common</artifactId>
        </dependency>

        <dependency>
            <groupId>org.apache.lucene</groupId>
            <artifactId>lucene-backward-codecs</artifactId>
        </dependency>

        <dependency>
            <groupId>org.apache.lucene</groupId>
            <artifactId>lucene-highlighter</artifactId>
        </dependency>

        <dependency>
            <groupId>org.apache.lucene</groupId>
            <artifactId>lucene-queryparser</artifactId>
        </dependency>

        <dependency>
            <groupId>org.codelibs</groupId>
            <artifactId>nekohtml</artifactId>
        </dependency>

        <dependency>
            <groupId>org.freshcookies</groupId>
            <artifactId>freshcookies-security</artifactId>
        </dependency>

        <dependency>
            <groupId>org.jdom</groupId>
            <artifactId>jdom2</artifactId>
        </dependency>

        <dependency>
            <groupId>org.jvnet.hudson</groupId>
            <artifactId>org.suigeneris.jrcs.diff</artifactId>
        </dependency>

        <dependency>
            <groupId>oro</groupId>
            <artifactId>oro</artifactId>
        </dependency>

        <dependency>
            <groupId>xmlrpc</groupId>
            <artifactId>xmlrpc</artifactId>
        </dependency>

        <dependency>
            <groupId>jakarta.servlet</groupId>
            <artifactId>jakarta.servlet-api</artifactId>
            <scope>provided</scope>
        </dependency>

        <dependency>
            <groupId>jakarta.servlet.jsp</groupId>
            <artifactId>jakarta.servlet.jsp-api</artifactId>
            <scope>provided</scope>
        </dependency>

        <dependency>
            <groupId>jakarta.servlet.jsp.jstl</groupId>
            <artifactId>jakarta.servlet.jsp.jstl-api</artifactId>
            <scope>provided</scope>
        </dependency>

        <dependency>
            <groupId>com.github.jbellis</groupId>
            <artifactId>jamm</artifactId>
            <scope>test</scope>
        </dependency>

        <dependency>
            <groupId>com.sun.mail</groupId>
            <artifactId>jakarta.mail</artifactId>
        </dependency>

        <dependency>
            <groupId>org.awaitility</groupId>
            <artifactId>awaitility</artifactId>
            <scope>test</scope>
        </dependency>

        <dependency>
            <groupId>org.hsqldb</groupId>
            <artifactId>hsqldb</artifactId>
            <scope>test</scope>
            <classifier>jdk8</classifier>
        </dependency>

        <dependency>
            <groupId>org.hsqldb</groupId>
            <artifactId>sqltool</artifactId>
            <scope>test</scope>
            <classifier>jdk8</classifier>
        </dependency>

        <dependency>
            <groupId>org.junit.jupiter</groupId>
            <artifactId>junit-jupiter-api</artifactId>
            <scope>test</scope>
        </dependency>

        <dependency>
            <groupId>org.junit.jupiter</groupId>
            <artifactId>junit-jupiter-params</artifactId>
            <scope>test</scope>
        </dependency>

        <dependency>
            <groupId>org.junit.jupiter</groupId>
            <artifactId>junit-jupiter-engine</artifactId>
            <scope>test</scope>
        </dependency>

        <dependency>
            <groupId>org.mockito</groupId>
            <artifactId>mockito-core</artifactId>
            <scope>test</scope>
        </dependency>

        <dependency>
            <groupId>org.mockito</groupId>
            <artifactId>mockito-junit-jupiter</artifactId>
            <scope>test</scope>
        </dependency>
    </dependencies>

    <build>
        <plugins>
            <plugin>
                <artifactId>maven-jar-plugin</artifactId>
                <executions>
                    <execution>
                        <goals>
                            <goal>test-jar</goal>
                        </goals>
                        <phase>package</phase>
                        <configuration>
                            <excludes>
                                <exclude>**/test*/**</exclude>
                                <exclude>**/*Test.class</exclude>
                                <exclude>**/*Test$*.class</exclude>
                                <exclude>**/*Tests.class</exclude>
                            </excludes>
                            <skip>false</skip>
                            <skipIfEmpty>true</skipIfEmpty>
                        </configuration>
                    </execution>
                </executions>
            </plugin>

            <!-- Surefire plugin (running unit tests):
               http://maven.apache.org/surefire/maven-surefire-plugin/

               Individual tests can be run command line via:
               mvn clean test -Dtest=WikiEngineTest,AclImplTest,...

               All tests can be skipped via -Dmaven.test.skip
             -->
            <plugin>
                <artifactId>maven-surefire-plugin</artifactId>
                <configuration>
                    <systemPropertyVariables>
                        <java.io.tmpdir>${project.build.directory}</java.io.tmpdir>
                    </systemPropertyVariables>
                    <excludes>
                        <!-- time-consuming tests excluded by default -->
                        <exclude>**/StressTestVersioningProvider.java</exclude>
                        <exclude>**/StressTestSpeed.java</exclude>
                        <exclude>**/MassiveRepositoryTest.java</exclude>
                    </excludes>
                    <includes>
                        <include>**/*Test.java</include>
                    </includes>
                    <runOrder>random</runOrder>
                    <parallel>all</parallel> <!-- or classes, both, suites, etc. -->
                    <perCoreThreadCount>1</perCoreThreadCount > <!-- Number of threads to use -->
                </configuration>
            </plugin>

            <plugin>
                <groupId>ro.isdc.wro4j</groupId>
                <artifactId>wro4j-maven-plugin</artifactId>
                <executions>
                    <execution>
                        <id>buildPlainEditorSyntaxJS</id>
                        <phase>prepare-package</phase>
                        <goals>
                            <goal>run</goal>
                        </goals>
                        <configuration>
                            <extraConfigFile>${project.basedir}/src/main/javascript/wro.properties</extraConfigFile>
                            <jsDestinationFolder>${project.build.outputDirectory}/META-INF/resources/plain/
                            </jsDestinationFolder>
                            <wroFile>src/main/javascript/wro.xml</wroFile>
                        </configuration>
                    </execution>
                </executions>
            </plugin>
        </plugins>
    </build>
</project><|MERGE_RESOLUTION|>--- conflicted
+++ resolved
@@ -33,17 +33,15 @@
     <dependencies>
         
         <dependency>
-<<<<<<< HEAD
+            <groupId>tools.jackson.core</groupId>
+            <artifactId>jackson-databind</artifactId>
+        </dependency>
+
+        <dependency>
             <groupId>commons-codec</groupId>
             <artifactId>commons-codec</artifactId>
         </dependency>
       
-=======
-            <groupId>tools.jackson.core</groupId>
-            <artifactId>jackson-databind</artifactId>
-        </dependency>
-
->>>>>>> 22ffdfc5
         <dependency>
             <groupId>${project.groupId}</groupId>
             <artifactId>jspwiki-util</artifactId>
